/*
 * Logging of zebra
 * Copyright (C) 1997, 1998, 1999 Kunihiro Ishiguro
 * Portions Copyright (c) 2008 Everton da Silva Marques <everton.marques@gmail.com>
 *
 * This file is part of GNU Zebra.
 *
 * GNU Zebra is free software; you can redistribute it and/or modify it
 * under the terms of the GNU General Public License as published by the
 * Free Software Foundation; either version 2, or (at your option) any
 * later version.
 *
 * GNU Zebra is distributed in the hope that it will be useful, but
 * WITHOUT ANY WARRANTY; without even the implied warranty of
 * MERCHANTABILITY or FITNESS FOR A PARTICULAR PURPOSE.  See the GNU
 * General Public License for more details.
 *
 * You should have received a copy of the GNU General Public License
 * along with GNU Zebra; see the file COPYING.  If not, write to the Free
 * Software Foundation, Inc., 59 Temple Place - Suite 330, Boston, MA
 * 02111-1307, USA.  
 */

#define QUAGGA_DEFINE_DESC_TABLE

#include <zebra.h>

#include "log.h"
#include "memory.h"
#include "command.h"
#ifndef SUNOS_5
#include <sys/un.h>
#endif
/* for printstack on solaris */
#ifdef HAVE_UCONTEXT_H
#include <ucontext.h>
#endif

static int logfile_fd = -1;	/* Used in signal handler. */

struct zlog *zlog_default = NULL;

const char *zlog_proto_names[] = 
{
  "NONE",
  "DEFAULT",
  "ZEBRA",
  "RIP",
  "BGP",
  "OSPF",
  "RIPNG",
  "OSPF6",
  "ISIS",
  "PIM",
  "MASC",
  NULL,
};

const char *zlog_priority[] =
{
  "emergencies",
  "alerts",
  "critical",
  "errors",
  "warnings",
  "notifications",
  "informational",
  "debugging",
  NULL,
};
  


/* For time string format. */

size_t
quagga_timestamp(int timestamp_precision, char *buf, size_t buflen)
{
  static struct {
    time_t last;
    size_t len;
    char buf[28];
  } cache;
  struct timeval clock;

  /* would it be sufficient to use global 'recent_time' here?  I fear not... */
  gettimeofday(&clock, NULL);

  /* first, we update the cache if the time has changed */
  if (cache.last != clock.tv_sec)
    {
      struct tm *tm;
      cache.last = clock.tv_sec;
      tm = localtime(&cache.last);
      cache.len = strftime(cache.buf, sizeof(cache.buf),
      			   "%Y/%m/%d %H:%M:%S", tm);
    }
  /* note: it's not worth caching the subsecond part, because
     chances are that back-to-back calls are not sufficiently close together
     for the clock not to have ticked forward */

  if (buflen > cache.len)
    {
      memcpy(buf, cache.buf, cache.len);
      if ((timestamp_precision > 0) &&
	  (buflen > cache.len+1+timestamp_precision))
	{
	  /* should we worry about locale issues? */
	  static const int divisor[] = {0, 100000, 10000, 1000, 100, 10, 1};
	  int prec;
	  char *p = buf+cache.len+1+(prec = timestamp_precision);
	  *p-- = '\0';
	  while (prec > 6)
	    /* this is unlikely to happen, but protect anyway */
	    {
	      *p-- = '0';
	      prec--;
	    }
	  clock.tv_usec /= divisor[prec];
	  do
	    {
	      *p-- = '0'+(clock.tv_usec % 10);
	      clock.tv_usec /= 10;
	    }
	  while (--prec > 0);
	  *p = '.';
	  return cache.len+1+timestamp_precision;
	}
      buf[cache.len] = '\0';
      return cache.len;
    }
  if (buflen > 0)
    buf[0] = '\0';
  return 0;
}

/* Utility routine for current time printing. */
static void
time_print(FILE *fp, struct timestamp_control *ctl)
{
  if (!ctl->already_rendered)
    {
      ctl->len = quagga_timestamp(ctl->precision, ctl->buf, sizeof(ctl->buf));
      ctl->already_rendered = 1;
    }
  fprintf(fp, "%s ", ctl->buf);
}
  

/* va_list version of zlog. */
static void
vzlog (struct zlog *zl, int priority, const char *format, va_list args)
{
  struct timestamp_control tsctl;
  tsctl.already_rendered = 0;

  /* If zlog is not specified, use default one. */
  if (zl == NULL)
    zl = zlog_default;

  /* When zlog_default is also NULL, use stderr for logging. */
  if (zl == NULL)
    {
      tsctl.precision = 0;
      time_print(stderr, &tsctl);
      fprintf (stderr, "%s: ", "unknown");
      vfprintf (stderr, format, args);
      fprintf (stderr, "\n");
      fflush (stderr);

      /* In this case we return at here. */
      return;
    }
  tsctl.precision = zl->timestamp_precision;

  /* Syslog output */
  if (priority <= zl->maxlvl[ZLOG_DEST_SYSLOG])
    {
      va_list ac;
      va_copy(ac, args);
      vsyslog (priority|zlog_default->facility, format, ac);
      va_end(ac);
    }

  /* File output. */
  if ((priority <= zl->maxlvl[ZLOG_DEST_FILE]) && zl->fp)
    {
      va_list ac;
      time_print (zl->fp, &tsctl);
      if (zl->record_priority)
	fprintf (zl->fp, "%s: ", zlog_priority[priority]);
      fprintf (zl->fp, "%s: ", zlog_proto_names[zl->protocol]);
      va_copy(ac, args);
      vfprintf (zl->fp, format, ac);
      va_end(ac);
      fprintf (zl->fp, "\n");
      fflush (zl->fp);
    }

  /* stdout output. */
  if (priority <= zl->maxlvl[ZLOG_DEST_STDOUT])
    {
      va_list ac;
      time_print (stdout, &tsctl);
      if (zl->record_priority)
	fprintf (stdout, "%s: ", zlog_priority[priority]);
      fprintf (stdout, "%s: ", zlog_proto_names[zl->protocol]);
      va_copy(ac, args);
      vfprintf (stdout, format, ac);
      va_end(ac);
      fprintf (stdout, "\n");
      fflush (stdout);
    }

  /* Terminal monitor. */
  if (priority <= zl->maxlvl[ZLOG_DEST_MONITOR])
    vty_log ((zl->record_priority ? zlog_priority[priority] : NULL),
	     zlog_proto_names[zl->protocol], format, &tsctl, args);
}

static char *
str_append(char *dst, int len, const char *src)
{
  while ((len-- > 0) && *src)
    *dst++ = *src++;
  return dst;
}

static char *
num_append(char *s, int len, u_long x)
{
  char buf[30];
  char *t;

  if (!x)
    return str_append(s,len,"0");
  *(t = &buf[sizeof(buf)-1]) = '\0';
  while (x && (t > buf))
    {
      *--t = '0'+(x % 10);
      x /= 10;
    }
  return str_append(s,len,t);
}

#if defined(SA_SIGINFO) || defined(HAVE_STACK_TRACE)
static char *
hex_append(char *s, int len, u_long x)
{
  char buf[30];
  char *t;

  if (!x)
    return str_append(s,len,"0");
  *(t = &buf[sizeof(buf)-1]) = '\0';
  while (x && (t > buf))
    {
      u_int cc = (x % 16);
      *--t = ((cc < 10) ? ('0'+cc) : ('a'+cc-10));
      x /= 16;
    }
  return str_append(s,len,t);
}
#endif

/* Needs to be enhanced to support Solaris. */
static int
syslog_connect(void)
{
#ifdef SUNOS_5
  return -1;
#else
  int fd;
  char *s;
  struct sockaddr_un addr;

  if ((fd = socket(AF_UNIX,SOCK_DGRAM,0)) < 0)
    return -1;
  addr.sun_family = AF_UNIX;
#ifdef _PATH_LOG
#define SYSLOG_SOCKET_PATH _PATH_LOG
#else
#define SYSLOG_SOCKET_PATH "/dev/log"
#endif
  s = str_append(addr.sun_path,sizeof(addr.sun_path),SYSLOG_SOCKET_PATH);
#undef SYSLOG_SOCKET_PATH
  *s = '\0';
  if (connect(fd,(struct sockaddr *)&addr,sizeof(addr)) < 0)
    {
      close(fd);
      return -1;
    }
  return fd;
#endif
}

static void
syslog_sigsafe(int priority, const char *msg, size_t msglen)
{
  static int syslog_fd = -1;
  char buf[sizeof("<1234567890>ripngd[1234567890]: ")+msglen+50];
  char *s;

  if ((syslog_fd < 0) && ((syslog_fd = syslog_connect()) < 0))
    return;

#define LOC s,buf+sizeof(buf)-s
  s = buf;
  s = str_append(LOC,"<");
  s = num_append(LOC,priority);
  s = str_append(LOC,">");
  /* forget about the timestamp, too difficult in a signal handler */
  s = str_append(LOC,zlog_default->ident);
  if (zlog_default->syslog_options & LOG_PID)
    {
      s = str_append(LOC,"[");
      s = num_append(LOC,getpid());
      s = str_append(LOC,"]");
    }
  s = str_append(LOC,": ");
  s = str_append(LOC,msg);
  write(syslog_fd,buf,s-buf);
#undef LOC
}

static int
open_crashlog(void)
{
#define CRASHLOG_PREFIX "/var/tmp/quagga."
#define CRASHLOG_SUFFIX "crashlog"
  if (zlog_default && zlog_default->ident)
    {
      /* Avoid strlen since it is not async-signal-safe. */
      const char *p;
      size_t ilen;

      for (p = zlog_default->ident, ilen = 0; *p; p++)
	ilen++;
      {
	char buf[sizeof(CRASHLOG_PREFIX)+ilen+sizeof(CRASHLOG_SUFFIX)+3];
	char *s = buf;
#define LOC s,buf+sizeof(buf)-s
	s = str_append(LOC, CRASHLOG_PREFIX);
	s = str_append(LOC, zlog_default->ident);
	s = str_append(LOC, ".");
	s = str_append(LOC, CRASHLOG_SUFFIX);
#undef LOC
	*s = '\0';
	return open(buf, O_WRONLY|O_CREAT|O_EXCL, LOGFILE_MASK);
      }
    }
  return open(CRASHLOG_PREFIX CRASHLOG_SUFFIX, O_WRONLY|O_CREAT|O_EXCL,
	      LOGFILE_MASK);
#undef CRASHLOG_SUFFIX
#undef CRASHLOG_PREFIX
}

/* Note: the goal here is to use only async-signal-safe functions. */
void
zlog_signal(int signo, const char *action
#ifdef SA_SIGINFO
	    , siginfo_t *siginfo, void *program_counter
#endif
	   )
{
  time_t now;
  char buf[sizeof("DEFAULT: Received signal S at T (si_addr 0xP, PC 0xP); aborting...")+100];
  char *s = buf;
  char *msgstart = buf;
#define LOC s,buf+sizeof(buf)-s

  time(&now);
  if (zlog_default)
    {
      s = str_append(LOC,zlog_proto_names[zlog_default->protocol]);
      *s++ = ':';
      *s++ = ' ';
      msgstart = s;
    }
  s = str_append(LOC,"Received signal ");
  s = num_append(LOC,signo);
  s = str_append(LOC," at ");
  s = num_append(LOC,now);
#ifdef SA_SIGINFO
  s = str_append(LOC," (si_addr 0x");
  s = hex_append(LOC,(u_long)(siginfo->si_addr));
  if (program_counter)
    {
      s = str_append(LOC,", PC 0x");
      s = hex_append(LOC,(u_long)program_counter);
    }
  s = str_append(LOC,"); ");
#else /* SA_SIGINFO */
  s = str_append(LOC,"; ");
#endif /* SA_SIGINFO */
  s = str_append(LOC,action);
  if (s < buf+sizeof(buf))
    *s++ = '\n';

  /* N.B. implicit priority is most severe */
#define PRI LOG_CRIT

#define DUMP(FD) write(FD, buf, s-buf);
  /* If no file logging configured, try to write to fallback log file. */
  if ((logfile_fd >= 0) || ((logfile_fd = open_crashlog()) >= 0))
    DUMP(logfile_fd)
  if (!zlog_default)
    DUMP(STDERR_FILENO)
  else
    {
      if (PRI <= zlog_default->maxlvl[ZLOG_DEST_STDOUT])
        DUMP(STDOUT_FILENO)
      /* Remove trailing '\n' for monitor and syslog */
      *--s = '\0';
      if (PRI <= zlog_default->maxlvl[ZLOG_DEST_MONITOR])
        vty_log_fixed(buf,s-buf);
      if (PRI <= zlog_default->maxlvl[ZLOG_DEST_SYSLOG])
	syslog_sigsafe(PRI|zlog_default->facility,msgstart,s-msgstart);
    }
#undef DUMP

  zlog_backtrace_sigsafe(PRI,
#ifdef SA_SIGINFO
  			 program_counter
#else
			 NULL
#endif
			);
#undef PRI
#undef LOC
}

/* Log a backtrace using only async-signal-safe functions.
   Needs to be enhanced to support syslog logging. */
void
zlog_backtrace_sigsafe(int priority, void *program_counter)
{
#ifdef HAVE_STACK_TRACE
  static const char pclabel[] = "Program counter: ";
  void *array[64];
  int size;
  char buf[100];
  char *s, **bt = NULL;
#define LOC s,buf+sizeof(buf)-s

#ifdef HAVE_GLIBC_BACKTRACE
  if (((size = backtrace(array,sizeof(array)/sizeof(array[0]))) <= 0) ||
      ((size_t)size > sizeof(array)/sizeof(array[0])))
    return;

#define DUMP(FD) { \
  if (program_counter) \
    { \
      write(FD, pclabel, sizeof(pclabel)-1); \
      backtrace_symbols_fd(&program_counter, 1, FD); \
    } \
  write(FD, buf, s-buf);	\
  backtrace_symbols_fd(array, size, FD); \
}
#elif defined(HAVE_PRINTSTACK)
#define DUMP(FD) { \
  if (program_counter) \
    write((FD), pclabel, sizeof(pclabel)-1); \
  write((FD), buf, s-buf); \
  printstack((FD)); \
}
#endif /* HAVE_GLIBC_BACKTRACE, HAVE_PRINTSTACK */

  s = buf;
  s = str_append(LOC,"Backtrace for ");
  s = num_append(LOC,size);
  s = str_append(LOC," stack frames:\n");

  if ((logfile_fd >= 0) || ((logfile_fd = open_crashlog()) >= 0))
    DUMP(logfile_fd)
  if (!zlog_default)
    DUMP(STDERR_FILENO)
  else
    {
      if (priority <= zlog_default->maxlvl[ZLOG_DEST_STDOUT])
	DUMP(STDOUT_FILENO)
      /* Remove trailing '\n' for monitor and syslog */
      *--s = '\0';
      if (priority <= zlog_default->maxlvl[ZLOG_DEST_MONITOR])
	vty_log_fixed(buf,s-buf);
      if (priority <= zlog_default->maxlvl[ZLOG_DEST_SYSLOG])
	syslog_sigsafe(priority|zlog_default->facility,buf,s-buf);
      {
	int i;
#ifdef HAVE_GLIBC_BACKTRACE
        bt = backtrace_symbols(array, size);
#endif
	/* Just print the function addresses. */
	for (i = 0; i < size; i++)
	  {
	    s = buf;
	    if (bt) 
	      s = str_append(LOC, bt[i]);
	    else {
	      s = str_append(LOC,"[bt ");
	      s = num_append(LOC,i);
	      s = str_append(LOC,"] 0x");
	      s = hex_append(LOC,(u_long)(array[i]));
	    }
	    *s = '\0';
	    if (priority <= zlog_default->maxlvl[ZLOG_DEST_MONITOR])
	      vty_log_fixed(buf,s-buf);
	    if (priority <= zlog_default->maxlvl[ZLOG_DEST_SYSLOG])
	      syslog_sigsafe(priority|zlog_default->facility,buf,s-buf);
	  }
	  if (bt)
	    free(bt);
      }
    }
#undef DUMP
#undef LOC
#endif /* HAVE_STRACK_TRACE */
}

void
zlog_backtrace(int priority)
{
#ifndef HAVE_GLIBC_BACKTRACE
  zlog(NULL, priority, "No backtrace available on this platform.");
#else
  void *array[20];
  int size, i;
  char **strings;

  if (((size = backtrace(array,sizeof(array)/sizeof(array[0]))) <= 0) ||
      ((size_t)size > sizeof(array)/sizeof(array[0])))
    {
      zlog_err("Cannot get backtrace, returned invalid # of frames %d "
	       "(valid range is between 1 and %lu)",
	       size, (unsigned long)(sizeof(array)/sizeof(array[0])));
      return;
    }
  zlog(NULL, priority, "Backtrace for %d stack frames:", size);
  if (!(strings = backtrace_symbols(array, size)))
    {
      zlog_err("Cannot get backtrace symbols (out of memory?)");
      for (i = 0; i < size; i++)
	zlog(NULL, priority, "[bt %d] %p",i,array[i]);
    }
  else
    {
      for (i = 0; i < size; i++)
	zlog(NULL, priority, "[bt %d] %s",i,strings[i]);
      free(strings);
    }
#endif /* HAVE_GLIBC_BACKTRACE */
}

void
zlog (struct zlog *zl, int priority, const char *format, ...)
{
  va_list args;

  va_start(args, format);
  vzlog (zl, priority, format, args);
  va_end (args);
}

#define ZLOG_FUNC(FUNCNAME,PRIORITY) \
void \
FUNCNAME(const char *format, ...) \
{ \
  va_list args; \
  va_start(args, format); \
  vzlog (NULL, PRIORITY, format, args); \
  va_end(args); \
}

ZLOG_FUNC(zlog_err, LOG_ERR)

ZLOG_FUNC(zlog_warn, LOG_WARNING)

ZLOG_FUNC(zlog_info, LOG_INFO)

ZLOG_FUNC(zlog_notice, LOG_NOTICE)

ZLOG_FUNC(zlog_debug, LOG_DEBUG)

#undef ZLOG_FUNC

#define PLOG_FUNC(FUNCNAME,PRIORITY) \
void \
FUNCNAME(struct zlog *zl, const char *format, ...) \
{ \
  va_list args; \
  va_start(args, format); \
  vzlog (zl, PRIORITY, format, args); \
  va_end(args); \
}

PLOG_FUNC(plog_err, LOG_ERR)

PLOG_FUNC(plog_warn, LOG_WARNING)

PLOG_FUNC(plog_info, LOG_INFO)

PLOG_FUNC(plog_notice, LOG_NOTICE)

PLOG_FUNC(plog_debug, LOG_DEBUG)

#undef PLOG_FUNC

void
_zlog_assert_failed (const char *assertion, const char *file,
		     unsigned int line, const char *function)
{
  /* Force fallback file logging? */
  if (zlog_default && !zlog_default->fp &&
      ((logfile_fd = open_crashlog()) >= 0) &&
      ((zlog_default->fp = fdopen(logfile_fd, "w")) != NULL))
    zlog_default->maxlvl[ZLOG_DEST_FILE] = LOG_ERR;
  zlog(NULL, LOG_CRIT, "Assertion `%s' failed in file %s, line %u, function %s",
       assertion,file,line,(function ? function : "?"));
  zlog_backtrace(LOG_CRIT);
  abort();
}


/* Open log stream */
struct zlog *
openzlog (const char *progname, zlog_proto_t protocol,
	  int syslog_flags, int syslog_facility)
{
  struct zlog *zl;
  u_int i;

  zl = XCALLOC(MTYPE_ZLOG, sizeof (struct zlog));

  zl->ident = progname;
  zl->protocol = protocol;
  zl->facility = syslog_facility;
  zl->syslog_options = syslog_flags;

  /* Set default logging levels. */
  for (i = 0; i < sizeof(zl->maxlvl)/sizeof(zl->maxlvl[0]); i++)
    zl->maxlvl[i] = ZLOG_DISABLED;
  zl->maxlvl[ZLOG_DEST_MONITOR] = LOG_DEBUG;
  zl->default_lvl = LOG_DEBUG;

  openlog (progname, syslog_flags, zl->facility);
  
  return zl;
}

void
closezlog (struct zlog *zl)
{
  closelog();

  if (zl->fp != NULL)
    fclose (zl->fp);

  if (zl->filename != NULL)
    free (zl->filename);

  XFREE (MTYPE_ZLOG, zl);
}

/* Called from command.c. */
void
zlog_set_level (struct zlog *zl, zlog_dest_t dest, int log_level)
{
  if (zl == NULL)
    zl = zlog_default;

  zl->maxlvl[dest] = log_level;
}

int
zlog_set_file (struct zlog *zl, const char *filename, int log_level)
{
  FILE *fp;
  mode_t oldumask;

  /* There is opend file.  */
  zlog_reset_file (zl);

  /* Set default zl. */
  if (zl == NULL)
    zl = zlog_default;

  /* Open file. */
  oldumask = umask (0777 & ~LOGFILE_MASK);
  fp = fopen (filename, "a");
  umask(oldumask);
  if (fp == NULL)
    return 0;

  /* Set flags. */
  zl->filename = strdup (filename);
  zl->maxlvl[ZLOG_DEST_FILE] = log_level;
  zl->fp = fp;
  logfile_fd = fileno(fp);

  return 1;
}

/* Reset opend file. */
int
zlog_reset_file (struct zlog *zl)
{
  if (zl == NULL)
    zl = zlog_default;

  if (zl->fp)
    fclose (zl->fp);
  zl->fp = NULL;
  logfile_fd = -1;
  zl->maxlvl[ZLOG_DEST_FILE] = ZLOG_DISABLED;

  if (zl->filename)
    free (zl->filename);
  zl->filename = NULL;

  return 1;
}

/* Reopen log file. */
int
zlog_rotate (struct zlog *zl)
{
  int level;

  if (zl == NULL)
    zl = zlog_default;

  if (zl->fp)
    fclose (zl->fp);
  zl->fp = NULL;
  logfile_fd = -1;
  level = zl->maxlvl[ZLOG_DEST_FILE];
  zl->maxlvl[ZLOG_DEST_FILE] = ZLOG_DISABLED;

  if (zl->filename)
    {
      mode_t oldumask;
      int save_errno;

      oldumask = umask (0777 & ~LOGFILE_MASK);
      zl->fp = fopen (zl->filename, "a");
      save_errno = errno;
      umask(oldumask);
      if (zl->fp == NULL)
        {
	  zlog_err("Log rotate failed: cannot open file %s for append: %s",
	  	   zl->filename, safe_strerror(save_errno));
	  return -1;
        }	
      logfile_fd = fileno(zl->fp);
      zl->maxlvl[ZLOG_DEST_FILE] = level;
    }

  return 1;
}

/* Message lookup function. */
const char *
lookup (const struct message *mes, int key)
{
  const struct message *pnt;

  for (pnt = mes; pnt->key != 0; pnt++) 
    if (pnt->key == key) 
      return pnt->str;

  return "";
}

/* Older/faster version of message lookup function, but requires caller to pass
 * in the array size (instead of relying on a 0 key to terminate the search). 
 *
 * The return value is the message string if found, or the 'none' pointer
 * provided otherwise.
 */
const char *
mes_lookup (const struct message *meslist, int max, int index,
  const char *none, const char *mesname)
{
  int pos = index - meslist[0].key;
  
  /* first check for best case: index is in range and matches the key
   * value in that slot.
   * NB: key numbering might be offset from 0. E.g. protocol constants
   * often start at 1.
   */
  if ((pos >= 0) && (pos < max)
      && (meslist[pos].key == index))
    return meslist[pos].str;

  /* fall back to linear search */
  {
    int i;

    for (i = 0; i < max; i++, meslist++)
      {
	if (meslist->key == index)
	  {
	    const char *str = (meslist->str ? meslist->str : none);
	    
	    zlog_debug ("message index %d [%s] found in %s at position %d (max is %d)",
		      index, str, mesname, i, max);
	    return str;
	  }
      }
  }
  zlog_err("message index %d not found in %s (max is %d)", index, mesname, max);
  assert (none);
  return none;
}

/* Wrapper around strerror to handle case where it returns NULL. */
const char *
safe_strerror(int errnum)
{
  const char *s = strerror(errnum);
  return (s != NULL) ? s : "Unknown error";
}

<<<<<<< HEAD
struct zebra_desc_table
{
  unsigned int type;
  const char *string;
  char chr;
};

#define DESC_ENTRY(T,S,C) [(T)] = { (T), (S), (C) }
static const struct zebra_desc_table route_types[] = {
  DESC_ENTRY	(ZEBRA_ROUTE_SYSTEM,	"system",	'X' ),
  DESC_ENTRY	(ZEBRA_ROUTE_KERNEL,	"kernel",	'K' ),
  DESC_ENTRY	(ZEBRA_ROUTE_CONNECT,	"connected",	'C' ),
  DESC_ENTRY	(ZEBRA_ROUTE_STATIC,	"static",	'S' ),
  DESC_ENTRY	(ZEBRA_ROUTE_RIP,	"rip",		'R' ),
  DESC_ENTRY	(ZEBRA_ROUTE_RIPNG,	"ripng",	'R' ),
  DESC_ENTRY	(ZEBRA_ROUTE_OSPF,	"ospf",		'O' ),
  DESC_ENTRY	(ZEBRA_ROUTE_OSPF6,	"ospf6",	'O' ),
  DESC_ENTRY	(ZEBRA_ROUTE_ISIS,	"isis",		'I' ),
  DESC_ENTRY	(ZEBRA_ROUTE_BGP,	"bgp",		'B' ),
  DESC_ENTRY	(ZEBRA_ROUTE_HSLS,	"hsls",		'H' ),
  DESC_ENTRY	(ZEBRA_ROUTE_PIM,	"pim",		'P' ),
};
#undef DESC_ENTRY

=======
>>>>>>> e0ca5fde
#define DESC_ENTRY(T) [(T)] = { (T), (#T), '\0' }
static const struct zebra_desc_table command_types[] = {
  DESC_ENTRY	(ZEBRA_INTERFACE_ADD),
  DESC_ENTRY	(ZEBRA_INTERFACE_DELETE),
  DESC_ENTRY	(ZEBRA_INTERFACE_ADDRESS_ADD),
  DESC_ENTRY	(ZEBRA_INTERFACE_ADDRESS_DELETE),
  DESC_ENTRY	(ZEBRA_INTERFACE_UP),
  DESC_ENTRY	(ZEBRA_INTERFACE_DOWN),
  DESC_ENTRY	(ZEBRA_IPV4_ROUTE_ADD),
  DESC_ENTRY	(ZEBRA_IPV4_ROUTE_DELETE),
  DESC_ENTRY	(ZEBRA_IPV6_ROUTE_ADD),
  DESC_ENTRY	(ZEBRA_IPV6_ROUTE_DELETE),
  DESC_ENTRY	(ZEBRA_REDISTRIBUTE_ADD),
  DESC_ENTRY	(ZEBRA_REDISTRIBUTE_DELETE),
  DESC_ENTRY	(ZEBRA_REDISTRIBUTE_DEFAULT_ADD),
  DESC_ENTRY	(ZEBRA_REDISTRIBUTE_DEFAULT_DELETE),
  DESC_ENTRY	(ZEBRA_IPV4_NEXTHOP_LOOKUP),
  DESC_ENTRY	(ZEBRA_IPV6_NEXTHOP_LOOKUP),
  DESC_ENTRY	(ZEBRA_IPV4_IMPORT_LOOKUP),
  DESC_ENTRY	(ZEBRA_IPV6_IMPORT_LOOKUP),
  DESC_ENTRY	(ZEBRA_INTERFACE_RENAME),
  DESC_ENTRY	(ZEBRA_ROUTER_ID_ADD),
  DESC_ENTRY	(ZEBRA_ROUTER_ID_DELETE),
  DESC_ENTRY	(ZEBRA_ROUTER_ID_UPDATE),
};
#undef DESC_ENTRY

static const struct zebra_desc_table unknown = { 0, "unknown", '?' };

static const struct zebra_desc_table *
zroute_lookup(u_int zroute)
{
  u_int i;

  if (zroute >= sizeof(route_types)/sizeof(route_types[0]))
    {
      zlog_err("unknown zebra route type: %u", zroute);
      return &unknown;
    }
  if (zroute == route_types[zroute].type)
    return &route_types[zroute];
  for (i = 0; i < sizeof(route_types)/sizeof(route_types[0]); i++)
    {
      if (zroute == route_types[i].type)
        {
	  zlog_warn("internal error: route type table out of order "
		    "while searching for %u, please notify developers", zroute);
	  return &route_types[i];
        }
    }
  zlog_err("internal error: cannot find route type %u in table!", zroute);
  return &unknown;
}

const char *
zebra_route_string(u_int zroute)
{
  return zroute_lookup(zroute)->string;
}

char
zebra_route_char(u_int zroute)
{
  return zroute_lookup(zroute)->chr;
}

const char *
zserv_command_string (unsigned int command)
{
  if (command >= sizeof(command_types)/sizeof(command_types[0]))
    {
      zlog_err ("unknown zserv command type: %u", command);
      return unknown.string;
    }
  return command_types[command].string;
}

#define RTSIZE	(sizeof(route_types)/sizeof(route_types[0]))

int
proto_name2num(const char *s)
{
   unsigned i;

   for (i=0; i<RTSIZE; ++i)
     if (strcasecmp(s, route_types[i].string) == 0)
       return route_types[i].type;
   return -1;
}

#undef RTSIZE

int
proto_redistnum(int afi, const char *s)
{
  if (! s)
    return -1;

  if (afi == AFI_IP)
    {
      if (strncmp (s, "k", 1) == 0)
	return ZEBRA_ROUTE_KERNEL;
      else if (strncmp (s, "c", 1) == 0)
	return ZEBRA_ROUTE_CONNECT;
      else if (strncmp (s, "s", 1) == 0)
	return ZEBRA_ROUTE_STATIC;
      else if (strncmp (s, "r", 1) == 0)
	return ZEBRA_ROUTE_RIP;
      else if (strncmp (s, "o", 1) == 0)
	return ZEBRA_ROUTE_OSPF;
      else if (strncmp (s, "i", 1) == 0)
	return ZEBRA_ROUTE_ISIS;
      else if (strncmp (s, "b", 1) == 0)
	return ZEBRA_ROUTE_BGP;
    }
  if (afi == AFI_IP6)
    {
      if (strncmp (s, "k", 1) == 0)
	return ZEBRA_ROUTE_KERNEL;
      else if (strncmp (s, "c", 1) == 0)
	return ZEBRA_ROUTE_CONNECT;
      else if (strncmp (s, "s", 1) == 0)
	return ZEBRA_ROUTE_STATIC;
      else if (strncmp (s, "r", 1) == 0)
	return ZEBRA_ROUTE_RIPNG;
      else if (strncmp (s, "o", 1) == 0)
	return ZEBRA_ROUTE_OSPF6;
      else if (strncmp (s, "i", 1) == 0)
	return ZEBRA_ROUTE_ISIS;
      else if (strncmp (s, "b", 1) == 0)
	return ZEBRA_ROUTE_BGP;
    }
  return -1;
}<|MERGE_RESOLUTION|>--- conflicted
+++ resolved
@@ -825,33 +825,6 @@
   return (s != NULL) ? s : "Unknown error";
 }
 
-<<<<<<< HEAD
-struct zebra_desc_table
-{
-  unsigned int type;
-  const char *string;
-  char chr;
-};
-
-#define DESC_ENTRY(T,S,C) [(T)] = { (T), (S), (C) }
-static const struct zebra_desc_table route_types[] = {
-  DESC_ENTRY	(ZEBRA_ROUTE_SYSTEM,	"system",	'X' ),
-  DESC_ENTRY	(ZEBRA_ROUTE_KERNEL,	"kernel",	'K' ),
-  DESC_ENTRY	(ZEBRA_ROUTE_CONNECT,	"connected",	'C' ),
-  DESC_ENTRY	(ZEBRA_ROUTE_STATIC,	"static",	'S' ),
-  DESC_ENTRY	(ZEBRA_ROUTE_RIP,	"rip",		'R' ),
-  DESC_ENTRY	(ZEBRA_ROUTE_RIPNG,	"ripng",	'R' ),
-  DESC_ENTRY	(ZEBRA_ROUTE_OSPF,	"ospf",		'O' ),
-  DESC_ENTRY	(ZEBRA_ROUTE_OSPF6,	"ospf6",	'O' ),
-  DESC_ENTRY	(ZEBRA_ROUTE_ISIS,	"isis",		'I' ),
-  DESC_ENTRY	(ZEBRA_ROUTE_BGP,	"bgp",		'B' ),
-  DESC_ENTRY	(ZEBRA_ROUTE_HSLS,	"hsls",		'H' ),
-  DESC_ENTRY	(ZEBRA_ROUTE_PIM,	"pim",		'P' ),
-};
-#undef DESC_ENTRY
-
-=======
->>>>>>> e0ca5fde
 #define DESC_ENTRY(T) [(T)] = { (T), (#T), '\0' }
 static const struct zebra_desc_table command_types[] = {
   DESC_ENTRY	(ZEBRA_INTERFACE_ADD),
