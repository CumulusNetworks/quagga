/* Zebra common header.
   Copyright (C) 1997, 1998, 1999, 2000, 2001, 2002 Kunihiro Ishiguro
   Portions Copyright (c) 2008 Everton da Silva Marques <everton.marques@gmail.com>

This file is part of GNU Zebra.

GNU Zebra is free software; you can redistribute it and/or modify it
under the terms of the GNU General Public License as published by the
Free Software Foundation; either version 2, or (at your option) any
later version.

GNU Zebra is distributed in the hope that it will be useful, but
WITHOUT ANY WARRANTY; without even the implied warranty of
MERCHANTABILITY or FITNESS FOR A PARTICULAR PURPOSE.  See the GNU
General Public License for more details.

You should have received a copy of the GNU General Public License
along with GNU Zebra; see the file COPYING.  If not, write to the Free
Software Foundation, Inc., 59 Temple Place - Suite 330, Boston, MA
02111-1307, USA.  */

#ifndef _ZEBRA_H
#define _ZEBRA_H

#ifdef HAVE_CONFIG_H
#include "config.h"
#endif /* HAVE_CONFIG_H */

#ifdef SUNOS_5
#define _XPG4_2
#define __EXTENSIONS__
typedef unsigned int    u_int32_t;
typedef unsigned short  u_int16_t;
typedef unsigned char   u_int8_t;
#endif /* SUNOS_5 */

#ifndef HAVE_SOCKLEN_T
typedef int socklen_t;
#endif /* HAVE_SOCKLEN_T */

#include <unistd.h>
#include <stdio.h>
#include <stdlib.h>
#include <ctype.h>
#include <errno.h>
#include <fcntl.h>
#include <signal.h>
#include <string.h>
#include <pwd.h>
#include <grp.h>
#ifdef HAVE_STROPTS_H
#include <stropts.h>
#endif /* HAVE_STROPTS_H */
#include <sys/fcntl.h>
#ifdef HAVE_SYS_SELECT_H
#include <sys/select.h>
#endif /* HAVE_SYS_SELECT_H */
#include <sys/stat.h>
#include <sys/types.h>
#include <sys/param.h>
#ifdef HAVE_SYS_SYSCTL_H
#ifdef GNU_LINUX
#include <linux/types.h>
#endif
#include <sys/sysctl.h>
#endif /* HAVE_SYS_SYSCTL_H */
#include <sys/ioctl.h>
#ifdef HAVE_SYS_CONF_H
#include <sys/conf.h>
#endif /* HAVE_SYS_CONF_H */
#ifdef HAVE_SYS_KSYM_H
#include <sys/ksym.h>
#endif /* HAVE_SYS_KSYM_H */
#include <syslog.h>
#ifdef TIME_WITH_SYS_TIME
# include <sys/time.h>
# include <time.h>
#else
# ifdef HAVE_SYS_TIME_H
#  include <sys/time.h>
# else
#  include <time.h>
# endif
#endif /* TIME_WITH_SYS_TIME */
#include <sys/uio.h>
#include <sys/utsname.h>
#ifdef HAVE_RUSAGE
#include <sys/resource.h>
#endif /* HAVE_RUSAGE */
#ifdef HAVE_LIMITS_H
#include <limits.h>
#endif /* HAVE_LIMITS_H */
#ifdef HAVE_INTTYPES_H
#include <inttypes.h>
#endif /* HAVE_INTTYPES_H */

/* machine dependent includes */
#ifdef SUNOS_5
#include <strings.h>
#endif /* SUNOS_5 */

/* machine dependent includes */
#ifdef HAVE_LINUX_VERSION_H
#include <linux/version.h>
#endif /* HAVE_LINUX_VERSION_H */

#ifdef HAVE_ASM_TYPES_H
#include <asm/types.h>
#endif /* HAVE_ASM_TYPES_H */

/* misc include group */
#include <stdarg.h>
#if !(defined(__STDC_VERSION__) && __STDC_VERSION__ >= 199901L)
/* Not C99; do we need to define va_copy? */
#ifndef va_copy
#ifdef __va_copy
#define va_copy(DST,SRC) __va_copy(DST,SRC)
#else
/* Now we are desperate; this should work on many typical platforms. 
   But this is slightly dangerous, because the standard does not require
   va_copy to be a macro. */
#define va_copy(DST,SRC) memcpy(&(DST), &(SRC), sizeof(va_list))
#warning "Not C99 and no va_copy macro available, falling back to memcpy"
#endif /* __va_copy */
#endif /* !va_copy */
#endif /* !C99 */


#ifdef HAVE_LCAPS
#include <sys/capability.h>
#include <sys/prctl.h>
#endif /* HAVE_LCAPS */

#ifdef HAVE_SOLARIS_CAPABILITIES
#include <priv.h>
#endif /* HAVE_SOLARIS_CAPABILITIES */

/* network include group */

#include <sys/socket.h>

#ifdef HAVE_SYS_SOCKIO_H
#include <sys/sockio.h>
#endif /* HAVE_SYS_SOCKIO_H */

#ifdef HAVE_NETINET_IN_H
#include <netinet/in.h>
#endif /* HAVE_NETINET_IN_H */
#include <netinet/in_systm.h>
#include <netinet/ip.h>
#include <netinet/tcp.h>

#ifdef HAVE_NET_NETOPT_H
#include <net/netopt.h>
#endif /* HAVE_NET_NETOPT_H */

#include <net/if.h>

#ifdef HAVE_NET_IF_DL_H
#include <net/if_dl.h>
#endif /* HAVE_NET_IF_DL_H */

#ifdef HAVE_NET_IF_VAR_H
#include <net/if_var.h>
#endif /* HAVE_NET_IF_VAR_H */

#ifdef HAVE_NET_ROUTE_H
#include <net/route.h>
#endif /* HAVE_NET_ROUTE_H */

#ifdef HAVE_NETLINK
#include <linux/netlink.h>
#include <linux/rtnetlink.h>
#include <linux/filter.h>
#include <stddef.h>
#else
#define RT_TABLE_MAIN		0
#endif /* HAVE_NETLINK */

#ifdef HAVE_NETDB_H
#include <netdb.h>
#endif /* HAVE_NETDB_H */

#include <arpa/inet.h>

#ifdef HAVE_INET_ND_H
#include <inet/nd.h>
#endif /* HAVE_INET_ND_H */

#ifdef HAVE_NETINET_IN_VAR_H
#include <netinet/in_var.h>
#endif /* HAVE_NETINET_IN_VAR_H */

#ifdef HAVE_NETINET6_IN6_VAR_H
#include <netinet6/in6_var.h>
#endif /* HAVE_NETINET6_IN6_VAR_H */

#ifdef HAVE_NETINET_IN6_VAR_H
#include <netinet/in6_var.h>
#endif /* HAVE_NETINET_IN6_VAR_H */

#ifdef HAVE_NETINET6_IN_H
#include <netinet6/in.h>
#endif /* HAVE_NETINET6_IN_H */


#ifdef HAVE_NETINET6_IP6_H
#include <netinet6/ip6.h>
#endif /* HAVE_NETINET6_IP6_H */

#ifdef HAVE_NETINET_ICMP6_H
#include <netinet/icmp6.h>
#endif /* HAVE_NETINET_ICMP6_H */

#ifdef HAVE_NETINET6_ND6_H
#include <netinet6/nd6.h>
#endif /* HAVE_NETINET6_ND6_H */

/* Some systems do not define UINT32_MAX, etc.. from inttypes.h
 * e.g. this makes life easier for FBSD 4.11 users.
 */
#ifndef INT8_MAX
#define INT8_MAX	(127)
#endif
#ifndef INT16_MAX
#define INT16_MAX	(32767)
#endif
#ifndef INT32_MAX
#define INT32_MAX	(2147483647)
#endif
#ifndef UINT8_MAX
#define UINT8_MAX	(255U)
#endif
#ifndef UINT16_MAX
#define UINT16_MAX	(65535U)
#endif
#ifndef UINT32_MAX
#define UINT32_MAX	(4294967295U)
#endif

#ifdef HAVE_GLIBC_BACKTRACE
#include <execinfo.h>
#endif /* HAVE_GLIBC_BACKTRACE */

#ifdef BSDI_NRL

#ifdef HAVE_NETINET6_IN6_H
#include <netinet6/in6.h>
#endif /* HAVE_NETINET6_IN6_H */

#ifdef NRL
#include <netinet6/in6.h>
#endif /* NRL */

#define IN6_ARE_ADDR_EQUAL IN6_IS_ADDR_EQUAL

#endif /* BSDI_NRL */

/* Local includes: */
#if !(defined(__GNUC__) || defined(VTYSH_EXTRACT_PL)) 
#define __attribute__(x)
#endif  /* !__GNUC__ || VTYSH_EXTRACT_PL */

#include "zassert.h"
#include "str.h"


#ifdef HAVE_BROKEN_CMSG_FIRSTHDR
/* This bug is present in Solaris 8 and pre-patch Solaris 9 <sys/socket.h>;
   please refer to http://bugzilla.quagga.net/show_bug.cgi?id=142 */

/* Check that msg_controllen is large enough. */
#define ZCMSG_FIRSTHDR(mhdr) \
  (((size_t)((mhdr)->msg_controllen) >= sizeof(struct cmsghdr)) ? \
   CMSG_FIRSTHDR(mhdr) : (struct cmsghdr *)NULL)

#warning "CMSG_FIRSTHDR is broken on this platform, using a workaround"

#else /* HAVE_BROKEN_CMSG_FIRSTHDR */
#define ZCMSG_FIRSTHDR(M) CMSG_FIRSTHDR(M)
#endif /* HAVE_BROKEN_CMSG_FIRSTHDR */



/* 
 * RFC 3542 defines several macros for using struct cmsghdr.
 * Here, we define those that are not present
 */

/*
 * Internal defines, for use only in this file.
 * These are likely wrong on other than ILP32 machines, so warn.
 */
#ifndef _CMSG_DATA_ALIGN
#define _CMSG_DATA_ALIGN(n)           (((n) + 3) & ~3)
#endif /* _CMSG_DATA_ALIGN */

#ifndef _CMSG_HDR_ALIGN
#define _CMSG_HDR_ALIGN(n)            (((n) + 3) & ~3)
#endif /* _CMSG_HDR_ALIGN */

/*
 * CMSG_SPACE and CMSG_LEN are required in RFC3542, but were new in that
 * version.
 */
#ifndef CMSG_SPACE
#define CMSG_SPACE(l)       (_CMSG_DATA_ALIGN(sizeof(struct cmsghdr)) + \
                              _CMSG_HDR_ALIGN(l))
#warning "assuming 4-byte alignment for CMSG_SPACE"
#endif  /* CMSG_SPACE */


#ifndef CMSG_LEN
#define CMSG_LEN(l)         (_CMSG_DATA_ALIGN(sizeof(struct cmsghdr)) + (l))
#warning "assuming 4-byte alignment for CMSG_LEN"
#endif /* CMSG_LEN */


/*  The definition of struct in_pktinfo is missing in old version of
    GLIBC 2.1 (Redhat 6.1).  */
#if defined (GNU_LINUX) && ! defined (HAVE_STRUCT_IN_PKTINFO)
struct in_pktinfo
{
  int ipi_ifindex;
  struct in_addr ipi_spec_dst;
  struct in_addr ipi_addr;
};
#endif

/* 
 * OSPF Fragmentation / fragmented writes
 *
 * ospfd can support writing fragmented packets, for cases where
 * kernel will not fragment IP_HDRINCL and/or multicast destined
 * packets (ie TTBOMK all kernels, BSD, SunOS, Linux). However,
 * SunOS, probably BSD too, clobber the user supplied IP ID and IP
 * flags fields, hence user-space fragmentation will not work.
 * Only Linux is known to leave IP header unmolested.
 * Further, fragmentation really should be done the kernel, which already
 * supports it, and which avoids nasty IP ID state problems.
 *
 * Fragmentation of OSPF packets can be required on networks with router
 * with many many interfaces active in one area, or on networks with links
 * with low MTUs.
 */
#ifdef GNU_LINUX
#define WANT_OSPF_WRITE_FRAGMENT
#endif

/* 
 * IP_HDRINCL / struct ip byte order
 *
 * Linux: network byte order
 * *BSD: network, except for length and offset. (cf Stevens)
 * SunOS: nominally as per BSD. but bug: network order on LE.
 * OpenBSD: network byte order, apart from older versions which are as per 
 *          *BSD
 */
#if defined(__NetBSD__) || defined(__FreeBSD__) \
   || (defined(__OpenBSD__) && (OpenBSD < 200311)) \
   || (defined(SUNOS_5) && defined(WORDS_BIGENDIAN))
#define HAVE_IP_HDRINCL_BSD_ORDER
#endif

/* Define BYTE_ORDER, if not defined. Useful for compiler conditional
 * code, rather than preprocessor conditional.
 * Not all the world has this BSD define.
 */
#ifndef BYTE_ORDER
#define BIG_ENDIAN	4321	/* least-significant byte first (vax, pc) */
#define LITTLE_ENDIAN	1234	/* most-significant byte first (IBM, net) */
#define PDP_ENDIAN	3412	/* LSB first in word, MSW first in long (pdp) */

#if defined(WORDS_BIGENDIAN)
#define BYTE_ORDER	BIG_ENDIAN
#else /* !WORDS_BIGENDIAN */
#define BYTE_ORDER	LITTLE_ENDIAN
#endif /* WORDS_BIGENDIAN */

#endif /* ndef BYTE_ORDER */

/* MAX / MIN are not commonly defined, but useful */
#ifndef MAX
#define MAX(a, b) ((a) > (b) ? (a) : (b))
#endif 
#ifndef MIN
#define MIN(a, b) ((a) < (b) ? (a) : (b))
#endif

/* For old definition. */
#ifndef IN6_ARE_ADDR_EQUAL
#define IN6_ARE_ADDR_EQUAL IN6_IS_ADDR_EQUAL
#endif /* IN6_ARE_ADDR_EQUAL */

/* default zebra TCP port for zclient */
#define ZEBRA_PORT			2600

/* Zebra message types. */
#define ZEBRA_INTERFACE_ADD                1
#define ZEBRA_INTERFACE_DELETE             2
#define ZEBRA_INTERFACE_ADDRESS_ADD        3
#define ZEBRA_INTERFACE_ADDRESS_DELETE     4
#define ZEBRA_INTERFACE_UP                 5
#define ZEBRA_INTERFACE_DOWN               6
#define ZEBRA_IPV4_ROUTE_ADD               7
#define ZEBRA_IPV4_ROUTE_DELETE            8
#define ZEBRA_IPV6_ROUTE_ADD               9
#define ZEBRA_IPV6_ROUTE_DELETE           10
#define ZEBRA_REDISTRIBUTE_ADD            11
#define ZEBRA_REDISTRIBUTE_DELETE         12
#define ZEBRA_REDISTRIBUTE_DEFAULT_ADD    13
#define ZEBRA_REDISTRIBUTE_DEFAULT_DELETE 14
#define ZEBRA_IPV4_NEXTHOP_LOOKUP         15
#define ZEBRA_IPV6_NEXTHOP_LOOKUP         16
#define ZEBRA_IPV4_IMPORT_LOOKUP          17
#define ZEBRA_IPV6_IMPORT_LOOKUP          18
#define ZEBRA_INTERFACE_RENAME            19
#define ZEBRA_ROUTER_ID_ADD               20
#define ZEBRA_ROUTER_ID_DELETE            21
#define ZEBRA_ROUTER_ID_UPDATE            22
#define ZEBRA_IPV4_NEXTHOP_LOOKUP_V2      23
#define ZEBRA_MESSAGE_MAX                 24

/* Marker value used in new Zserv, in the byte location corresponding
 * the command value in the old zserv header. To allow old and new
 * Zserv headers to be distinguished from each other.
 */
#define ZEBRA_HEADER_MARKER              255

<<<<<<< HEAD
/* Zebra route's types. */
#define ZEBRA_ROUTE_SYSTEM               0
#define ZEBRA_ROUTE_KERNEL               1
#define ZEBRA_ROUTE_CONNECT              2
#define ZEBRA_ROUTE_STATIC               3
#define ZEBRA_ROUTE_RIP                  4
#define ZEBRA_ROUTE_RIPNG                5
#define ZEBRA_ROUTE_OSPF                 6
#define ZEBRA_ROUTE_OSPF6                7
#define ZEBRA_ROUTE_ISIS                 8
#define ZEBRA_ROUTE_BGP                  9
#define ZEBRA_ROUTE_HSLS		 10
#define ZEBRA_ROUTE_PIM                  11
#define ZEBRA_ROUTE_MAX                  12
=======
/* Zebra route's types are defined in route_types.h */
#include "route_types.h"
>>>>>>> e0ca5fde

/* Note: whenever a new route-type or zserv-command is added the
 * corresponding {command,route}_types[] table in lib/log.c MUST be
 * updated! */

/* Map a route type to a string.  For example, ZEBRA_ROUTE_RIPNG -> "ripng". */
extern const char *zebra_route_string(unsigned int route_type);
/* Map a route type to a char.  For example, ZEBRA_ROUTE_RIPNG -> 'R'. */
extern char zebra_route_char(unsigned int route_type);
/* Map a zserv command type to the same string, 
 * e.g. ZEBRA_INTERFACE_ADD -> "ZEBRA_INTERFACE_ADD" */
/* Map a protocol name to its number. e.g. ZEBRA_ROUTE_BGP->9*/
extern int proto_name2num(const char *s);
/* Map redistribute X argument to protocol number.
 * unlike proto_name2num, this accepts shorthands and takes
 * an AFI value to restrict input */
extern int proto_redistnum(int afi, const char *s);

extern const char *zserv_command_string (unsigned int command);

/* Zebra's family types. */
#define ZEBRA_FAMILY_IPV4                1
#define ZEBRA_FAMILY_IPV6                2
#define ZEBRA_FAMILY_MAX                 3

/* Error codes of zebra. */
#define ZEBRA_ERR_NOERROR                0
#define ZEBRA_ERR_RTEXIST               -1
#define ZEBRA_ERR_RTUNREACH             -2
#define ZEBRA_ERR_EPERM                 -3
#define ZEBRA_ERR_RTNOEXIST             -4
#define ZEBRA_ERR_KERNEL                -5

/* Zebra message flags */
#define ZEBRA_FLAG_INTERNAL           0x01
#define ZEBRA_FLAG_SELFROUTE          0x02
#define ZEBRA_FLAG_BLACKHOLE          0x04
#define ZEBRA_FLAG_IBGP               0x08
#define ZEBRA_FLAG_SELECTED           0x10
#define ZEBRA_FLAG_CHANGED            0x20
#define ZEBRA_FLAG_STATIC             0x40
#define ZEBRA_FLAG_REJECT             0x80

/* Zebra nexthop flags. */
#define ZEBRA_NEXTHOP_IFINDEX            1
#define ZEBRA_NEXTHOP_IFNAME             2
#define ZEBRA_NEXTHOP_IPV4               3
#define ZEBRA_NEXTHOP_IPV4_IFINDEX       4
#define ZEBRA_NEXTHOP_IPV4_IFNAME        5
#define ZEBRA_NEXTHOP_IPV6               6
#define ZEBRA_NEXTHOP_IPV6_IFINDEX       7
#define ZEBRA_NEXTHOP_IPV6_IFNAME        8
#define ZEBRA_NEXTHOP_BLACKHOLE          9

#ifndef INADDR_LOOPBACK
#define	INADDR_LOOPBACK	0x7f000001	/* Internet address 127.0.0.1.  */
#endif

/* Address family numbers from RFC1700. */
#define AFI_IP                    1
#define AFI_IP6                   2
#define AFI_MAX                   3

/* Subsequent Address Family Identifier. */
#define SAFI_UNICAST              1
#define SAFI_MULTICAST            2
#define SAFI_RESERVED_3           3
#define SAFI_MPLS_VPN             4
#define SAFI_MAX                  5

/* Filter direction.  */
#define FILTER_IN                 0
#define FILTER_OUT                1
#define FILTER_MAX                2

/* Default Administrative Distance of each protocol. */
#define ZEBRA_KERNEL_DISTANCE_DEFAULT      0
#define ZEBRA_CONNECT_DISTANCE_DEFAULT     0
#define ZEBRA_STATIC_DISTANCE_DEFAULT      1
#define ZEBRA_RIP_DISTANCE_DEFAULT       120
#define ZEBRA_RIPNG_DISTANCE_DEFAULT     120
#define ZEBRA_OSPF_DISTANCE_DEFAULT      110
#define ZEBRA_OSPF6_DISTANCE_DEFAULT     110
#define ZEBRA_ISIS_DISTANCE_DEFAULT      115
#define ZEBRA_IBGP_DISTANCE_DEFAULT      200
#define ZEBRA_EBGP_DISTANCE_DEFAULT       20

/* Flag manipulation macros. */
#define CHECK_FLAG(V,F)      ((V) & (F))
#define SET_FLAG(V,F)        (V) |= (F)
#define UNSET_FLAG(V,F)      (V) &= ~(F)

/* AFI and SAFI type. */
typedef u_int16_t afi_t;
typedef u_int8_t safi_t;

/* Zebra types. Used in Zserv message header. */
typedef u_int16_t zebra_size_t;
typedef u_int16_t zebra_command_t;

/* FIFO -- first in first out structure and macros.  */
struct fifo
{
  struct fifo *next;
  struct fifo *prev;
};

#define FIFO_INIT(F)                                  \
  do {                                                \
    struct fifo *Xfifo = (struct fifo *)(F);          \
    Xfifo->next = Xfifo->prev = Xfifo;                \
  } while (0)

#define FIFO_ADD(F,N)                                 \
  do {                                                \
    struct fifo *Xfifo = (struct fifo *)(F);          \
    struct fifo *Xnode = (struct fifo *)(N);          \
    Xnode->next = Xfifo;                              \
    Xnode->prev = Xfifo->prev;                        \
    Xfifo->prev = Xfifo->prev->next = Xnode;          \
  } while (0)

#define FIFO_DEL(N)                                   \
  do {                                                \
    struct fifo *Xnode = (struct fifo *)(N);          \
    Xnode->prev->next = Xnode->next;                  \
    Xnode->next->prev = Xnode->prev;                  \
  } while (0)

#define FIFO_HEAD(F)                                  \
  ((((struct fifo *)(F))->next == (struct fifo *)(F)) \
  ? NULL : (F)->next)

#define FIFO_EMPTY(F)                                 \
  (((struct fifo *)(F))->next == (struct fifo *)(F))

#define FIFO_TOP(F)                                   \
  (FIFO_EMPTY(F) ? NULL : ((struct fifo *)(F))->next)

#endif /* _ZEBRA_H */<|MERGE_RESOLUTION|>--- conflicted
+++ resolved
@@ -427,25 +427,8 @@
  */
 #define ZEBRA_HEADER_MARKER              255
 
-<<<<<<< HEAD
-/* Zebra route's types. */
-#define ZEBRA_ROUTE_SYSTEM               0
-#define ZEBRA_ROUTE_KERNEL               1
-#define ZEBRA_ROUTE_CONNECT              2
-#define ZEBRA_ROUTE_STATIC               3
-#define ZEBRA_ROUTE_RIP                  4
-#define ZEBRA_ROUTE_RIPNG                5
-#define ZEBRA_ROUTE_OSPF                 6
-#define ZEBRA_ROUTE_OSPF6                7
-#define ZEBRA_ROUTE_ISIS                 8
-#define ZEBRA_ROUTE_BGP                  9
-#define ZEBRA_ROUTE_HSLS		 10
-#define ZEBRA_ROUTE_PIM                  11
-#define ZEBRA_ROUTE_MAX                  12
-=======
 /* Zebra route's types are defined in route_types.h */
 #include "route_types.h"
->>>>>>> e0ca5fde
 
 /* Note: whenever a new route-type or zserv-command is added the
  * corresponding {command,route}_types[] table in lib/log.c MUST be
