--- conflicted
+++ resolved
@@ -36,12 +36,8 @@
 	workqueue.h route_types.h libospf.h nexthop.h json.h \
 	ptm_lib.h csv.h bfd.h vrf.h ns.h systemd.h bitfield.h vxlan.h \
 	fifo.h memory_vty.h mpls.h imsg.h openbsd-queue.h openbsd-tree.h \
-<<<<<<< HEAD
-	skiplist.h qobj.h vlan.h
-=======
-	skiplist.h qobj.h \
+	skiplist.h qobj.h vlan.h \
 	event_counter.h
->>>>>>> f9164b1d
 
 noinst_HEADERS = \
 	plist_int.h
