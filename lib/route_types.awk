<<<<<<< HEAD:lib/route_types.awk
# $Id: route_types.awk,v 1.3 2006/06/27 10:42:18 paul Exp $
=======
# $Id$
>>>>>>> 41dc3488cf127a1e23333459a0c316ded67f7ff3:lib/route_types.awk
#
# Scan a file of route-type definitions (see eg route_types.txt) and
# generate a corresponding header file with:
#
# - enum of Zserv route-types
# - redistribute strings for the various Quagga daemons
#
# See route_types.txt for the format.
#
#

BEGIN {
	FS="[,]";
	
	# globals
	exitret = 0;
	tcount = 0;
	
	# formats for output
	## the define format
	redist_def_fmt = "#define QUAGGA_REDIST_STR_%s \\\n";
	## DEFUN/vty route-type argument
	redist_str_fmt = "\"(%s)\"\n";
	redist_help_def_fmt = "#define QUAGGA_REDIST_HELP_STR_%s";
	redist_help_str_fmt = " \\\n  \"%s\\n\"";
	
	# header
	header = "/* Auto-generated from route_types.txt by " ARGV[0] ". */\n";
	header = header "/* Do not edit! */\n";
	header = header "\n#ifndef _QUAGGA_ROUTE_TYPES_H\n";
	header = header "#define _QUAGGA_ROUTE_TYPES_H\n";
	footer = "#endif /* _QUAGGA_ROUTE_TYPES_H */\n";
	printf ("%s\n", header);
}

# Chomp comment lines
($0 ~ /^#/) { 
	next;
}

# get rid of the commas, leading/trailling whitespace and
# quotes
{
	for (i = 1; i <= NF; i++) {
		#print "before:" $i;
		$i = gensub(/^[[:blank:]]*(.*)[,]*.*/, "\\1", "g",$i);
		$i = gensub(/^["](.*)["]$/, "\\1", "g", $i);
		#print "after :" $i;
	}
}

# 7 field format:
#  type                 cname      daemon  C    4  6  short help
(NF >= 7) {
	#print "7", $1, $0;
	
	if ($1 in types) {
		print "error: attempt to redefine", $1;
		exitret = 1;
		exit exitret;
	}
	
	typesbynum[tcount] = $1;
	types[$1,"num"] = tcount++; 
	types[$1,"cname"] = $2;
	types[$1,"daemon"] = $3;
	types[$1,"C"] = $4;
	types[$1,"4"] = strtonum($5);
	types[$1,"6"] = strtonum($6);
	types[$1,"shelp"] = $7;
	
	#print "num   :", types[$1,"num"]
	#print "cname :", types[$1,"cname"]
	#print "daemon:", types[$1,"daemon"];
	#print "char  :", types[$1,"C"];
};

# 2 field: type "long description"
(NF == 2) {
	#print "2", $1, $2;
	
	if (!(($1 SUBSEP "num") in types)) {
		print "error: type", $1, "must be defined before help str";
		exitret = 2;
		exit exitret;
	}
	
	types[$1,"lhelp"] = $2;
}

END {
	if (exitret)
		exit exitret;
	
	# The enums
	# not yet...
	#printf("enum\n{\n");
	#for (i = 0; i < tcount; i++) {
	#	type = typesbynum[i];
	#	if (type != "" && types[type,"num"] == i)
	#		printf ("  %s,\n", type);
	#}
	#printf ("  ZEBRA_ROUTE_MAX,\n};\n\n");
	
	# the redistribute defines
	for (i = 0; i < tcount; i++) {
		type = typesbynum[i];
		
		# must be a type, and must cross-check against recorded type
		if (type == "" || types[type,"num"] != i)
			continue;
		
		# ignore route types that can't be redistributed
		if (!(types[type,"4"] || types[type,"6"]))
			continue;
		
		# must have a daemon name
		if (!((type SUBSEP "daemon") in types))
			continue;
		if (!(daemon = types[type,"daemon"]))
			continue;
		
		# might have done this daemon already?
		if (daemon in seen_daemons)
			continue;
		
		cname = types[type,"cname"];
		all = all "|" cname;
		rstr = "";
		hstr = "";
		
		# add it to the others
		for (j = 0; j < tcount; j++) {
			# ignore self
			if (i == j)
				continue;
			
			type2 = typesbynum[j];
			
			# type2 must be valid, and self-check.
			if (type2 == "" || types[type2,"num"] != j)
				continue;
			
			# ignore different route types for the same daemon
			# (eg system/kernel/connected)
			if (types[type2,"daemon"] == daemon)
				continue;
			
			if ((types[type2,"4"] && types[type,"4"]) \
			    || (types[type2,"6"] && types[type,"6"])) {
			    	
			    	if (rstr == "")
			    		rstr = types[type2,"cname"];
				else
					rstr = rstr "|" types[type2,"cname"];
				
				if ((type2 SUBSEP "lhelp") in types)
				  hstr2 = types[type2,"lhelp"];
				else if ((type2 SUBSEP "shelp") in types)
				  hstr2 = types[type2,"shelp"];
				else
				  hstr2 = types[type2,"cname"];
				
				hstr = hstr sprintf(redist_help_str_fmt, hstr2);
			}
		}
		
		# dont double-process daemons.
		seen_daemons[daemon] = 1;
		
		printf("/* %s */\n", daemon);
		printf(redist_def_fmt, toupper(daemon));
		printf(redist_str_fmt, rstr);
		printf(redist_help_def_fmt, toupper(daemon));
		printf("%s", hstr);
		printf("\n\n");
	}
	
	#printf("#define QUAGGA_REDIST_STR_ALL %s\n",all);
			
#	for (i = 0; i < lcount; i++) {
#		if (mlists[i] != "")
#			printf (mlistformat "\n", mlists[i]);
#	}
	printf (footer);
}<|MERGE_RESOLUTION|>--- conflicted
+++ resolved
@@ -1,8 +1,4 @@
-<<<<<<< HEAD:lib/route_types.awk
-# $Id: route_types.awk,v 1.3 2006/06/27 10:42:18 paul Exp $
-=======
 # $Id$
->>>>>>> 41dc3488cf127a1e23333459a0c316ded67f7ff3:lib/route_types.awk
 #
 # Scan a file of route-type definitions (see eg route_types.txt) and
 # generate a corresponding header file with:
