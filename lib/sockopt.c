/* setsockopt functions
 * Copyright (C) 1999 Kunihiro Ishiguro
 *
 * This file is part of GNU Zebra.
 *
 * GNU Zebra is free software; you can redistribute it and/or modify it
 * under the terms of the GNU General Public License as published by the
 * Free Software Foundation; either version 2, or (at your option) any
 * later version.
 *
 * GNU Zebra is distributed in the hope that it will be useful, but
 * WITHOUT ANY WARRANTY; without even the implied warranty of
 * MERCHANTABILITY or FITNESS FOR A PARTICULAR PURPOSE.  See the GNU
 * General Public License for more details.
 *
 * You should have received a copy of the GNU General Public License
 * along with GNU Zebra; see the file COPYING.  If not, write to the Free
 * Software Foundation, Inc., 59 Temple Place - Suite 330, Boston, MA
 * 02111-1307, USA.  
 */

#include <zebra.h>
#include "log.h"
#include "sockopt.h"
#include "sockunion.h"

int
setsockopt_so_recvbuf (int sock, int size)
{
  int ret;
  
  if ( (ret = setsockopt (sock, SOL_SOCKET, SO_RCVBUF, (char *)
                          &size, sizeof (int))) < 0)
    zlog_err ("fd %d: can't setsockopt SO_RCVBUF to %d: %s",
	      sock,size,safe_strerror(errno));

  return ret;
}

int
setsockopt_so_sendbuf (const int sock, int size)
{
  int ret = setsockopt (sock, SOL_SOCKET, SO_SNDBUF,
    (char *)&size, sizeof (int));
  
  if (ret < 0)
    zlog_err ("fd %d: can't setsockopt SO_SNDBUF to %d: %s",
      sock, size, safe_strerror (errno));

  return ret;
}

int
getsockopt_so_sendbuf (const int sock)
{
  u_int32_t optval;
  socklen_t optlen = sizeof (optval);
  int ret = getsockopt (sock, SOL_SOCKET, SO_SNDBUF,
    (char *)&optval, &optlen);
  if (ret < 0)
  {
    zlog_err ("fd %d: can't getsockopt SO_SNDBUF: %d (%s)",
      sock, errno, safe_strerror (errno));
    return ret;
  }
  return optval;
}

static void *
getsockopt_cmsg_data (struct msghdr *msgh, int level, int type)
{
  struct cmsghdr *cmsg;
  void *ptr = NULL;
  
  for (cmsg = ZCMSG_FIRSTHDR(msgh); 
       cmsg != NULL;
       cmsg = CMSG_NXTHDR(msgh, cmsg))
    if (cmsg->cmsg_level == level && cmsg->cmsg_type)
      return (ptr = CMSG_DATA(cmsg));

  return NULL;
}

#ifdef HAVE_IPV6
/* Set IPv6 packet info to the socket. */
int
setsockopt_ipv6_pktinfo (int sock, int val)
{
  int ret;
    
#ifdef IPV6_RECVPKTINFO		/*2292bis-01*/
  ret = setsockopt(sock, IPPROTO_IPV6, IPV6_RECVPKTINFO, &val, sizeof(val));
  if (ret < 0)
    zlog_warn ("can't setsockopt IPV6_RECVPKTINFO : %s", safe_strerror (errno));
#else	/*RFC2292*/
  ret = setsockopt(sock, IPPROTO_IPV6, IPV6_PKTINFO, &val, sizeof(val));
  if (ret < 0)
    zlog_warn ("can't setsockopt IPV6_PKTINFO : %s", safe_strerror (errno));
#endif /* INIA_IPV6 */
  return ret;
}

/* Set multicast hops val to the socket. */
int
setsockopt_ipv6_checksum (int sock, int val)
{
  int ret;

#ifdef GNU_LINUX
  ret = setsockopt(sock, IPPROTO_RAW, IPV6_CHECKSUM, &val, sizeof(val));
#else
  ret = setsockopt(sock, IPPROTO_IPV6, IPV6_CHECKSUM, &val, sizeof(val));
#endif /* GNU_LINUX */
  if (ret < 0)
    zlog_warn ("can't setsockopt IPV6_CHECKSUM");
  return ret;
}

/* Set multicast hops val to the socket. */
int
setsockopt_ipv6_multicast_hops (int sock, int val)
{
  int ret;

  ret = setsockopt(sock, IPPROTO_IPV6, IPV6_MULTICAST_HOPS, &val, sizeof(val));
  if (ret < 0)
    zlog_warn ("can't setsockopt IPV6_MULTICAST_HOPS");
  return ret;
}

/* Set multicast hops val to the socket. */
int
setsockopt_ipv6_unicast_hops (int sock, int val)
{
  int ret;

  ret = setsockopt(sock, IPPROTO_IPV6, IPV6_UNICAST_HOPS, &val, sizeof(val));
  if (ret < 0)
    zlog_warn ("can't setsockopt IPV6_UNICAST_HOPS");
  return ret;
}

int
setsockopt_ipv6_hoplimit (int sock, int val)
{
  int ret;

#ifdef IPV6_RECVHOPLIMIT	/*2292bis-01*/
  ret = setsockopt (sock, IPPROTO_IPV6, IPV6_RECVHOPLIMIT, &val, sizeof(val));
  if (ret < 0)
    zlog_warn ("can't setsockopt IPV6_RECVHOPLIMIT");
#else	/*RFC2292*/
  ret = setsockopt (sock, IPPROTO_IPV6, IPV6_HOPLIMIT, &val, sizeof(val));
  if (ret < 0)
    zlog_warn ("can't setsockopt IPV6_HOPLIMIT");
#endif
  return ret;
}

/* Set multicast loop zero to the socket. */
int
setsockopt_ipv6_multicast_loop (int sock, int val)
{
  int ret;
    
  ret = setsockopt (sock, IPPROTO_IPV6, IPV6_MULTICAST_LOOP, &val,
		    sizeof (val));
  if (ret < 0)
    zlog_warn ("can't setsockopt IPV6_MULTICAST_LOOP");
  return ret;
}

static int
getsockopt_ipv6_ifindex (struct msghdr *msgh)
{
  struct in6_pktinfo *pktinfo;
  
  pktinfo = getsockopt_cmsg_data (msgh, IPPROTO_IPV6, IPV6_PKTINFO);
  
  return pktinfo->ipi6_ifindex;
}
#endif /* HAVE_IPV6 */


/*
 * Process multicast socket options for IPv4 in an OS-dependent manner.
 * Supported options are IP_MULTICAST_IF and IP_{ADD,DROP}_MEMBERSHIP.
 *
 * Many operating systems have a limit on the number of groups that
 * can be joined per socket (where each group and local address
 * counts).  This impacts OSPF, which joins groups on each interface
 * using a single socket.  The limit is typically 20, derived from the
 * original BSD multicast implementation.  Some systems have
 * mechanisms for increasing this limit.
 *
 * In many 4.4BSD-derived systems, multicast group operations are not
 * allowed on interfaces that are not UP.  Thus, a previous attempt to
 * leave the group may have failed, leaving it still joined, and we
 * drop/join quietly to recover.  This may not be necessary, but aims to
 * defend against unknown behavior in that we will still return an error
 * if the second join fails.  It is not clear how other systems
 * (e.g. Linux, Solaris) behave when leaving groups on down interfaces,
 * but this behavior should not be harmful if they behave the same way,
 * allow leaves, or implicitly leave all groups joined to down interfaces.
 */
int
setsockopt_multicast_ipv4(int sock, 
			int optname, 
			struct in_addr if_addr /* required */,
			unsigned int mcast_addr,
			unsigned int ifindex /* optional: if non-zero, may be
						  used instead of if_addr */)
{

#ifdef HAVE_STRUCT_IP_MREQN_IMR_IFINDEX
  /* This is better because it uses ifindex directly */
  struct ip_mreqn mreqn;
  int ret;
  
  switch (optname)
    {
    case IP_MULTICAST_IF:
    case IP_ADD_MEMBERSHIP:
    case IP_DROP_MEMBERSHIP:
      memset (&mreqn, 0, sizeof(mreqn));

      if (mcast_addr)
	mreqn.imr_multiaddr.s_addr = mcast_addr;
      
      if (ifindex)
	mreqn.imr_ifindex = ifindex;
      else
	mreqn.imr_address = if_addr;
      
      ret = setsockopt(sock, IPPROTO_IP, optname,
		       (void *)&mreqn, sizeof(mreqn));
      if ((ret < 0) && (optname == IP_ADD_MEMBERSHIP) && (errno == EADDRINUSE))
        {
	  /* see above: handle possible problem when interface comes back up */
	  char buf[2][INET_ADDRSTRLEN];
	  zlog_info("setsockopt_multicast_ipv4 attempting to drop and "
		    "re-add (fd %d, ifaddr %s, mcast %s, ifindex %u)",
		    sock,
		    inet_ntop(AF_INET, &if_addr, buf[0], sizeof(buf[0])),
		    inet_ntop(AF_INET, &mreqn.imr_multiaddr,
			      buf[1], sizeof(buf[1])), ifindex);
	  setsockopt(sock, IPPROTO_IP, IP_DROP_MEMBERSHIP,
		     (void *)&mreqn, sizeof(mreqn));
	  ret = setsockopt(sock, IPPROTO_IP, IP_ADD_MEMBERSHIP,
			   (void *)&mreqn, sizeof(mreqn));
        }
      return ret;
      break;

    default:
      /* Can out and give an understandable error */
      errno = EINVAL;
      return -1;
      break;
    }

  /* Example defines for another OS, boilerplate off other code in this
     function, AND handle optname as per other sections for consistency !! */
  /* #elif  defined(BOGON_NIX) && EXAMPLE_VERSION_CODE > -100000 */
  /* Add your favourite OS here! */

#else /* #if OS_TYPE */ 
  /* standard BSD API */

  struct in_addr m;
  struct ip_mreq mreq;
  int ret;

#ifdef HAVE_BSD_STRUCT_IP_MREQ_HACK
  if (ifindex)
    m.s_addr = htonl(ifindex);
  else
#endif
    m = if_addr;

  switch (optname)
    {
    case IP_MULTICAST_IF:
      return setsockopt (sock, IPPROTO_IP, optname, (void *)&m, sizeof(m)); 
      break;

    case IP_ADD_MEMBERSHIP:
    case IP_DROP_MEMBERSHIP:
      memset (&mreq, 0, sizeof(mreq));
      mreq.imr_multiaddr.s_addr = mcast_addr;
      mreq.imr_interface = m;
      
      ret = setsockopt (sock, IPPROTO_IP, optname, (void *)&mreq, sizeof(mreq));
      if ((ret < 0) && (optname == IP_ADD_MEMBERSHIP) && (errno == EADDRINUSE))
        {
	  /* see above: handle possible problem when interface comes back up */
	  char buf[2][INET_ADDRSTRLEN];
	  zlog_info("setsockopt_multicast_ipv4 attempting to drop and "
		    "re-add (fd %d, ifaddr %s, mcast %s, ifindex %u)",
		    sock,
		    inet_ntop(AF_INET, &if_addr, buf[0], sizeof(buf[0])),
		    inet_ntop(AF_INET, &mreq.imr_multiaddr,
			      buf[1], sizeof(buf[1])), ifindex);
	  setsockopt (sock, IPPROTO_IP, IP_DROP_MEMBERSHIP,
		      (void *)&mreq, sizeof(mreq));
	  ret = setsockopt (sock, IPPROTO_IP, IP_ADD_MEMBERSHIP,
	  		    (void *)&mreq, sizeof(mreq));
        }
      return ret;
      break;
      
    default:
      /* Can out and give an understandable error */
      errno = EINVAL;
      return -1;
      break;
    }
#endif /* #if OS_TYPE */

}

static int
setsockopt_ipv4_ifindex (int sock, int val)
{
  int ret;

#if defined (IP_PKTINFO)
  if ((ret = setsockopt (sock, IPPROTO_IP, IP_PKTINFO, &val, sizeof (val))) < 0)
    zlog_warn ("Can't set IP_PKTINFO option for fd %d to %d: %s",
	       sock,val,safe_strerror(errno));
#elif defined (IP_RECVIF)
  if ((ret = setsockopt (sock, IPPROTO_IP, IP_RECVIF, &val, sizeof (val))) < 0)
    zlog_warn ("Can't set IP_RECVIF option for fd %d to %d: %s",
	       sock,val,safe_strerror(errno));
#else
#warning "Neither IP_PKTINFO nor IP_RECVIF is available."
#warning "Will not be able to receive link info."
#warning "Things might be seriously broken.."
  /* XXX Does this ever happen?  Should there be a zlog_warn message here? */
  ret = -1;
#endif
  return ret;
}

int
setsockopt_ipv4_tos(int sock, int tos)
{
  int ret;

  ret = setsockopt (sock, IPPROTO_IP, IP_TOS, &tos, sizeof (tos));
  if (ret < 0)
    zlog_warn ("Can't set IP_TOS option for fd %d to %#x: %s",
	       sock, tos, safe_strerror(errno));
  return ret;
}


int
setsockopt_ifindex (int af, int sock, int val)
{
  int ret = -1;
  
  switch (af)
    {
      case AF_INET:
        ret = setsockopt_ipv4_ifindex (sock, val);
        break;
#ifdef HAVE_IPV6
      case AF_INET6:
        ret = setsockopt_ipv6_pktinfo (sock, val);
        break;
#endif
      default:
        zlog_warn ("setsockopt_ifindex: unknown address family %d", af);
    }
  return ret;
}
  
/*
 * Requires: msgh is not NULL and points to a valid struct msghdr, which
 * may or may not have control data about the incoming interface.
 *
 * Returns the interface index (small integer >= 1) if it can be
 * determined, or else 0.
 */
static int
getsockopt_ipv4_ifindex (struct msghdr *msgh)
{
  /* XXX: initialize to zero?  (Always overwritten, so just cosmetic.) */
  int ifindex = -1;

#if defined(IP_PKTINFO)
/* Linux pktinfo based ifindex retrieval */
  struct in_pktinfo *pktinfo;
  
  pktinfo = 
    (struct in_pktinfo *)getsockopt_cmsg_data (msgh, IPPROTO_IP, IP_PKTINFO);
  /* XXX Can pktinfo be NULL?  Clean up post 0.98. */
  ifindex = pktinfo->ipi_ifindex;
  
#elif defined(IP_RECVIF)

  /* retrieval based on IP_RECVIF */

#ifndef SUNOS_5
  /* BSD systems use a sockaddr_dl as the control message payload. */
  struct sockaddr_dl *sdl;
#else
  /* SUNOS_5 uses an integer with the index. */
  int *ifindex_p;
#endif /* SUNOS_5 */

#ifndef SUNOS_5
  /* BSD */
  sdl = 
    (struct sockaddr_dl *)getsockopt_cmsg_data (msgh, IPPROTO_IP, IP_RECVIF);
  if (sdl != NULL)
    ifindex = sdl->sdl_index;
  else
    ifindex = 0;
#else
  /*
   * Solaris.  On Solaris 8, IP_RECVIF is defined, but the call to
   * enable it fails with errno=99, and the struct msghdr has
   * controllen 0.
   */
  ifindex_p = (uint_t *)getsockopt_cmsg_data (msgh, IPPROTO_IP, IP_RECVIF); 
  if (ifindex_p != NULL)
    ifindex = *ifindex_p;
  else
    ifindex = 0;
#endif /* SUNOS_5 */

#else
  /*
   * Neither IP_PKTINFO nor IP_RECVIF defined - warn at compile time.
   * XXX Decide if this is a core service, or if daemons have to cope.
   * Since Solaris 8 and OpenBSD seem not to provide it, it seems that
   * daemons have to cope.
   */
#warning "getsockopt_ipv4_ifindex: Neither IP_PKTINFO nor IP_RECVIF defined."
#warning "Some daemons may fail to operate correctly!"
  ifindex = 0;

#endif /* IP_PKTINFO */ 

  return ifindex;
}

/* return ifindex, 0 if none found */
int
getsockopt_ifindex (int af, struct msghdr *msgh)
{
  int ifindex = 0;
  
  switch (af)
    {
      case AF_INET:
        return (getsockopt_ipv4_ifindex (msgh));
        break;
#ifdef HAVE_IPV6
      case AF_INET6:
        return (getsockopt_ipv6_ifindex (msgh));
        break;
#endif
      default:
        zlog_warn ("getsockopt_ifindex: unknown address family %d", af);
        return (ifindex = 0);
    }
}

/* swab iph between order system uses for IP_HDRINCL and host order */
void
sockopt_iphdrincl_swab_htosys (struct ip *iph)
{
  /* BSD and derived take iph in network order, except for 
   * ip_len and ip_off
   */
#ifndef HAVE_IP_HDRINCL_BSD_ORDER
  iph->ip_len = htons(iph->ip_len);
  iph->ip_off = htons(iph->ip_off);
#endif /* HAVE_IP_HDRINCL_BSD_ORDER */

  iph->ip_id = htons(iph->ip_id);
}

void
sockopt_iphdrincl_swab_systoh (struct ip *iph)
{
#ifndef HAVE_IP_HDRINCL_BSD_ORDER
  iph->ip_len = ntohs(iph->ip_len);
  iph->ip_off = ntohs(iph->ip_off);
#endif /* HAVE_IP_HDRINCL_BSD_ORDER */

  iph->ip_id = ntohs(iph->ip_id);
}

int
sockopt_tcp_signature (int sock, union sockunion *su, const char *password)
{
#if HAVE_DECL_TCP_MD5SIG
<<<<<<< HEAD:lib/sockopt.c
=======
  int ret;
>>>>>>> 41dc3488cf127a1e23333459a0c316ded67f7ff3:lib/sockopt.c
#ifndef GNU_LINUX
  /*
   * XXX Need to do PF_KEY operation here to add/remove an SA entry,
   * and add/remove an SP entry for this peer's packet flows also.
   */
  int md5sig = password && *password ? 1 : 0;
#else
  int keylen = password ? strlen (password) : 0;
  struct tcp_md5sig md5sig;
  union sockunion *su2, *susock;
<<<<<<< HEAD:lib/sockopt.c
  int ret;
=======
>>>>>>> 41dc3488cf127a1e23333459a0c316ded67f7ff3:lib/sockopt.c
  
  /* Figure out whether the socket and the sockunion are the same family..
   * adding AF_INET to AF_INET6 needs to be v4 mapped, you'd think..
   */
  if (!(susock = sockunion_getsockname (sock)))
    return -1;
  
  if (susock->sa.sa_family == su->sa.sa_family)
    su2 = su;
  else
    {
      /* oops.. */
      su2 = susock;
      
      if (su2->sa.sa_family == AF_INET)
        {
          sockunion_free (susock);
          return -1;
        };
      
      /* If this does not work, then all users of this sockopt will need to
       * differentiate between IPv4 and IPv6, and keep seperate sockets for
       * each. 
       *
       * Sadly, it doesn't seem to work at present. It's unknown whether
       * this is a bug or not.
       */
      if (su2->sa.sa_family == AF_INET6
          && su->sa.sa_family == AF_INET)
        {
           su2->sin6.sin6_family = AF_INET6;
           /* V4Map the address */
           memset (&su2->sin6.sin6_addr, 0, sizeof (struct in6_addr));
           su2->sin6.sin6_addr.s6_addr32[2] = htonl(0xffff);
           memcpy (&su2->sin6.sin6_addr.s6_addr32[3], &su->sin.sin_addr, 4);
        }
    }
  
  memset (&md5sig, 0, sizeof (md5sig));
  memcpy (&md5sig.tcpm_addr, su2, sizeof (*su2));
  md5sig.tcpm_keylen = keylen;
  if (keylen)
    memcpy (md5sig.tcpm_key, password, keylen);
<<<<<<< HEAD:lib/sockopt.c
=======
  sockunion_free (susock);
>>>>>>> 41dc3488cf127a1e23333459a0c316ded67f7ff3:lib/sockopt.c
#endif /* GNU_LINUX */
  ret = setsockopt (sock, IPPROTO_TCP, TCP_MD5SIG, &md5sig, sizeof md5sig);
<<<<<<< HEAD:lib/sockopt.c
  sockunion_free (susock);
=======
>>>>>>> 41dc3488cf127a1e23333459a0c316ded67f7ff3:lib/sockopt.c
  return ret;
#else /* HAVE_TCP_MD5SIG */
  return -2;
#endif /* HAVE_TCP_MD5SIG */
}<|MERGE_RESOLUTION|>--- conflicted
+++ resolved
@@ -499,10 +499,7 @@
 sockopt_tcp_signature (int sock, union sockunion *su, const char *password)
 {
 #if HAVE_DECL_TCP_MD5SIG
-<<<<<<< HEAD:lib/sockopt.c
-=======
-  int ret;
->>>>>>> 41dc3488cf127a1e23333459a0c316ded67f7ff3:lib/sockopt.c
+  int ret;
 #ifndef GNU_LINUX
   /*
    * XXX Need to do PF_KEY operation here to add/remove an SA entry,
@@ -513,10 +510,6 @@
   int keylen = password ? strlen (password) : 0;
   struct tcp_md5sig md5sig;
   union sockunion *su2, *susock;
-<<<<<<< HEAD:lib/sockopt.c
-  int ret;
-=======
->>>>>>> 41dc3488cf127a1e23333459a0c316ded67f7ff3:lib/sockopt.c
   
   /* Figure out whether the socket and the sockunion are the same family..
    * adding AF_INET to AF_INET6 needs to be v4 mapped, you'd think..
@@ -560,18 +553,11 @@
   md5sig.tcpm_keylen = keylen;
   if (keylen)
     memcpy (md5sig.tcpm_key, password, keylen);
-<<<<<<< HEAD:lib/sockopt.c
-=======
   sockunion_free (susock);
->>>>>>> 41dc3488cf127a1e23333459a0c316ded67f7ff3:lib/sockopt.c
 #endif /* GNU_LINUX */
   ret = setsockopt (sock, IPPROTO_TCP, TCP_MD5SIG, &md5sig, sizeof md5sig);
-<<<<<<< HEAD:lib/sockopt.c
-  sockunion_free (susock);
-=======
->>>>>>> 41dc3488cf127a1e23333459a0c316ded67f7ff3:lib/sockopt.c
   return ret;
 #else /* HAVE_TCP_MD5SIG */
   return -2;
 #endif /* HAVE_TCP_MD5SIG */
-}+}
