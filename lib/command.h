--- conflicted
+++ resolved
@@ -101,11 +101,7 @@
   DUMP_NODE,			/* Packet dump node. */
   FORWARDING_NODE,		/* IP forwarding node. */
   PROTOCOL_NODE,                /* protocol filtering node */
-<<<<<<< HEAD:lib/command.h
-  VTY_NODE			/* Vty node. */
-=======
   VTY_NODE,			/* Vty node. */
->>>>>>> 41dc3488cf127a1e23333459a0c316ded67f7ff3:lib/command.h
 };
 
 /* Node which has some commands and prompt string and configuration
