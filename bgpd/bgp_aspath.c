/* AS path management routines.
   Copyright (C) 1996, 97, 98, 99 Kunihiro Ishiguro
   Copyright (C) 2005 Sun Microsystems, Inc.

This file is part of GNU Zebra.

GNU Zebra is free software; you can redistribute it and/or modify it
under the terms of the GNU General Public License as published by the
Free Software Foundation; either version 2, or (at your option) any
later version.

GNU Zebra is distributed in the hope that it will be useful, but
WITHOUT ANY WARRANTY; without even the implied warranty of
MERCHANTABILITY or FITNESS FOR A PARTICULAR PURPOSE.  See the GNU
General Public License for more details.

You should have received a copy of the GNU General Public License
along with GNU Zebra; see the file COPYING.  If not, write to the Free
Software Foundation, Inc., 59 Temple Place - Suite 330, Boston, MA
02111-1307, USA.  */

#include <zebra.h>

#include "hash.h"
#include "memory.h"
#include "vector.h"
#include "vty.h"
#include "str.h"
#include "log.h"
#include "stream.h"
#include "jhash.h"

#include "bgpd/bgpd.h"
#include "bgpd/bgp_aspath.h"
#include "bgpd/bgp_debug.h"
#include "bgpd/bgp_attr.h"

/* Attr. Flags and Attr. Type Code. */
#define AS_HEADER_SIZE        2	 

/* Now FOUR octets are used for AS value. */
#define AS_VALUE_SIZE         sizeof (as_t)
/* This is the old one */
#define AS16_VALUE_SIZE	      sizeof (as16_t)

/* Maximum protocol segment length value */
#define AS_SEGMENT_MAX		255

/* The following length and size macros relate specifically to Quagga's
 * internal representation of AS-Segments, not per se to the on-wire
 * sizes and lengths.  At present (200508) they sort of match, however
 * the ONLY functions which should now about the on-wire syntax are
 * aspath_put, assegment_put and assegment_parse.
 *
 * aspath_put returns bytes written, the only definitive record of
 * size of wire-format attribute..
 */

/* Calculated size in bytes of ASN segment data to hold N ASN's */
#define ASSEGMENT_DATA_SIZE(N,S) \
	((N) * ( (S) ? AS_VALUE_SIZE : AS16_VALUE_SIZE) )

/* Calculated size of segment struct to hold N ASN's */
#define ASSEGMENT_SIZE(N,S)  (AS_HEADER_SIZE + ASSEGMENT_DATA_SIZE (N,S))

/* AS segment octet length. */
#define ASSEGMENT_LEN(X,S) ASSEGMENT_SIZE((X)->length,S)

/* AS_SEQUENCE segments can be packed together */
/* Can the types of X and Y be considered for packing? */
#define ASSEGMENT_TYPES_PACKABLE(X,Y) \
  ( ((X)->type == (Y)->type) \
   && ((X)->type == AS_SEQUENCE))
/* Types and length of X,Y suitable for packing? */
#define ASSEGMENTS_PACKABLE(X,Y) \
  ( ASSEGMENT_TYPES_PACKABLE( (X), (Y)) \
   && ( ((X)->length + (Y)->length) <= AS_SEGMENT_MAX ) )

/* As segment header - the on-wire representation 
 * NOT the internal representation!
 */
struct assegment_header
{
  u_char type;
  u_char length;
};

/* Hash for aspath.  This is the top level structure of AS path. */
static struct hash *ashash;

/* Stream for SNMP. See aspath_snmp_pathseg */
static struct stream *snmp_stream;

static inline as_t *
assegment_data_new (int num)
{
  return (XCALLOC (MTYPE_AS_SEG_DATA, ASSEGMENT_DATA_SIZE (num, 1)));
}

static inline void
assegment_data_free (as_t *asdata)
{
  XFREE (MTYPE_AS_SEG_DATA,asdata);
}

/* Get a new segment. Note that 0 is an allowed length,
 * and will result in a segment with no allocated data segment.
 * the caller should immediately assign data to the segment, as the segment
 * otherwise is not generally valid
 */
static struct assegment *
assegment_new (u_char type, u_short length)
{
  struct assegment *new;
  
  new = XCALLOC (MTYPE_AS_SEG, sizeof (struct assegment));
  
  if (length)
    new->as = assegment_data_new (length);
  
  new->length = length;
  new->type = type;
  
  return new;
}

static void
assegment_free (struct assegment *seg)
{
  if (!seg)
    return;
  
  if (seg->as)
    XFREE (MTYPE_AS_SEG_DATA, seg->as);
  memset (seg, 0xfe, sizeof(struct assegment));
  XFREE (MTYPE_AS_SEG, seg);
  
  return;
}

/* free entire chain of segments */
static void
assegment_free_all (struct assegment *seg)
{
  struct assegment *prev;
  
  while (seg)
    {
      prev = seg;
      seg = seg->next;
      assegment_free (prev);
    }
}

/* Duplicate just the given assegment and its data */
static struct assegment *
assegment_dup (struct assegment *seg)
{
  struct assegment *new;
  
  new = assegment_new (seg->type, seg->length);
  memcpy (new->as, seg->as, ASSEGMENT_DATA_SIZE (new->length, 1) );
    
  return new;
}

/* Duplicate entire chain of assegments, return the head */
static struct assegment *
assegment_dup_all (struct assegment *seg)
{
  struct assegment *new = NULL;
  struct assegment *head = NULL;
  
  while (seg)
    {
      if (head)
        {
          new->next = assegment_dup (seg);
          new = new->next;
        }
      else
        head = new = assegment_dup (seg);
      
      seg = seg->next;
    }
  return head;
}

/* prepend the as number to given segment, given num of times */
static struct assegment *
assegment_prepend_asns (struct assegment *seg, as_t asnum, int num)
{
  as_t *newas;
  
  if (!num)
    return seg;
  
  if (num >= AS_SEGMENT_MAX)
    return seg; /* we don't do huge prepends */
  
  newas = assegment_data_new (seg->length + num);
  
  if (newas)
    {
      int i;
      for (i = 0; i < num; i++)
        newas[i] = asnum;
      
      memcpy (newas + num, seg->as, ASSEGMENT_DATA_SIZE (seg->length, 1));
      XFREE (MTYPE_AS_SEG_DATA, seg->as);
      seg->as = newas; 
      seg->length += num;
      return seg;
    }

  assegment_free_all (seg);
  return NULL;
}

/* append given array of as numbers to the segment */
static struct assegment *
assegment_append_asns (struct assegment *seg, as_t *asnos, int num)
{
  as_t *newas;
  
  newas = XREALLOC (MTYPE_AS_SEG_DATA, seg->as,
		      ASSEGMENT_DATA_SIZE (seg->length + num, 1));

  if (newas)
    {
      seg->as = newas;
      memcpy (seg->as + seg->length, asnos, ASSEGMENT_DATA_SIZE(num, 1));
      seg->length += num;
      return seg;
    }

  assegment_free_all (seg);
  return NULL;
}

static int
int_cmp (const void *p1, const void *p2)
{
  const as_t *as1 = p1;
  const as_t *as2 = p2;
  
  return (*as1 == *as2) 
          ? 0 : ( (*as1 > *as2) ? 1 : -1);
}

/* normalise the segment.
 * In particular, merge runs of AS_SEQUENCEs into one segment
 * Internally, we do not care about the wire segment length limit, and
 * we want each distinct AS_PATHs to have the exact same internal
 * representation - eg, so that our hashing actually works..
 */
static struct assegment *
assegment_normalise (struct assegment *head)
{
  struct assegment *seg = head, *pin;
  struct assegment *tmp;
  
  if (!head)
    return head;
  
  while (seg)
    {
      pin = seg;
      
      /* Sort values SET segments, for determinism in paths to aid
       * creation of hash values / path comparisons
       * and because it helps other lesser implementations ;)
       */
      if (seg->type == AS_SET || seg->type == AS_CONFED_SET)
      	{
	  int tail = 0;
	  int i;
	  
	  qsort (seg->as, seg->length, sizeof(as_t), int_cmp);
	  
	  /* weed out dupes */
	  for (i=1; i < seg->length; i++)
	    {
	      if (seg->as[tail] == seg->as[i])
	      	continue;
	      
	      tail++;
	      if (tail < i)
	      	seg->as[tail] = seg->as[i];
	    }
	  /* seg->length can be 0.. */
	  if (seg->length)
	    seg->length = tail + 1;
	}

      /* read ahead from the current, pinned segment while the segments
       * are packable/mergeable. Append all following packable segments
       * to the segment we have pinned and remove these appended
       * segments.
       */      
      while (pin->next && ASSEGMENT_TYPES_PACKABLE(pin, pin->next))
        {
          tmp = pin->next;
          seg = pin->next;
          
          /* append the next sequence to the pinned sequence */
          pin = assegment_append_asns (pin, seg->as, seg->length);
          
          /* bypass the next sequence */
          pin->next = seg->next;
          
          /* get rid of the now referenceless segment */
          assegment_free (tmp);
          
        }

      seg = pin->next;
    }
  return head;
}

static struct aspath *
aspath_new (void)
{
  return XCALLOC (MTYPE_AS_PATH, sizeof (struct aspath));
}

/* Free AS path structure. */
void
aspath_free (struct aspath *aspath)
{
  if (!aspath)
    return;
  if (aspath->segments)
    assegment_free_all (aspath->segments);
  if (aspath->str)
    XFREE (MTYPE_AS_STR, aspath->str);
  XFREE (MTYPE_AS_PATH, aspath);
}

/* Unintern aspath from AS path bucket. */
void
aspath_unintern (struct aspath *aspath)
{
  struct aspath *ret;

  if (aspath->refcnt)
    aspath->refcnt--;

  if (aspath->refcnt == 0)
    {
      /* This aspath must exist in aspath hash table. */
      ret = hash_release (ashash, aspath);
      assert (ret != NULL);
      aspath_free (aspath);
    }
}

/* Return the start or end delimiters for a particular Segment type */
#define AS_SEG_START 0
#define AS_SEG_END 1
static char
aspath_delimiter_char (u_char type, u_char which)
{
  int i;
  struct
  {
    int type;
    char start;
    char end;
  } aspath_delim_char [] =
    {
      { AS_SET,             '{', '}' },
      { AS_CONFED_SET,      '[', ']' },
      { AS_CONFED_SEQUENCE, '(', ')' },
      { 0 }
    };

  for (i = 0; aspath_delim_char[i].type != 0; i++)
    {
      if (aspath_delim_char[i].type == type)
	{
	  if (which == AS_SEG_START)
	    return aspath_delim_char[i].start;
	  else if (which == AS_SEG_END)
	    return aspath_delim_char[i].end;
	}
    }
  return ' ';
}

unsigned int
aspath_count_confeds (struct aspath *aspath)
{
  int count = 0;
  struct assegment *seg = aspath->segments;
  
  while (seg)
    {
      if (seg->type == AS_CONFED_SEQUENCE)
        count += seg->length;
      else if (seg->type == AS_CONFED_SET)
        count++;
      
      seg = seg->next;
    }
  return count;
}

unsigned int
aspath_count_hops (struct aspath *aspath)
{
  int count = 0;
  struct assegment *seg = aspath->segments;
  
  while (seg)
    {
      if (seg->type == AS_SEQUENCE)
        count += seg->length;
      else if (seg->type == AS_SET)
        count++;
      
      seg = seg->next;
    }
  return count;
}

/* Estimate size aspath /might/ take if encoded into an
 * ASPATH attribute.
 *
 * This is a quick estimate, not definitive! aspath_put()
 * may return a different number!!
 */
unsigned int
aspath_size (struct aspath *aspath)
{
  int size = 0;
  struct assegment *seg = aspath->segments;
  
  while (seg)
    {
      size += ASSEGMENT_SIZE(seg->length, 1);
      seg = seg->next;
    }
  return size;
}

/* Return highest public ASN in path */
as_t
aspath_highest (struct aspath *aspath)
{
  struct assegment *seg = aspath->segments;
  as_t highest = 0;
  unsigned int i;
  
  while (seg)
    {
      for (i = 0; i < seg->length; i++)
        if (seg->as[i] > highest
            && (seg->as[i] < BGP_PRIVATE_AS_MIN
                || seg->as[i] > BGP_PRIVATE_AS_MAX))
	  highest = seg->as[i];
      seg = seg->next;
    }
  return highest;
}

/* Return 1 if there are any 4-byte ASes in the path */
unsigned int
aspath_has_as4 (struct aspath *aspath)
{
  struct assegment *seg = aspath->segments;
  unsigned int i;
  
  while (seg)
    {
      for (i = 0; i < seg->length; i++)
        if (seg->as[i] > BGP_AS_MAX)
	  return 1;
      seg = seg->next;
    }
  return 0;
}

#ifdef unused 
/* Return number of as numbers in in path */
unsigned int
aspath_count_numas (struct aspath *aspath)
{
  struct assegment *seg = aspath->segments;
  unsigned int num;
  
  num=0;
  while (seg)
    {
      num += seg->length;
      seg = seg->next;
    }
  return num;
}
#endif

/* Expand aspath string */
static char *
aspath_expand (char *buf, size_t *size, size_t len, size_t growth)
{
  len += growth + 1;	/* space for null terminator */
  if (len <= *size)
    return buf;

  while (len > *size)
    *size += *size / 2;

  return XREALLOC(MTYPE_AS_STR, buf, *size);
}

static void
aspath_make_str_big_enough (int len,
			    char **str_buf,
			    int *str_size,
			    int count_to_be_added)
{
#define TERMINATOR 1
  while (len + count_to_be_added + TERMINATOR > *str_size)
    {
      *str_size *= 2;
      *str_buf = XREALLOC (MTYPE_AS_STR, *str_buf, *str_size);
    }
#undef TERMINATOR
}

/* Convert aspath structure to string expression. */
static char *
aspath_make_str_count (struct aspath *as)
{
  struct assegment *seg;
  size_t str_size;
  int len = 0;
  char *str_buf;

  /* Empty aspath. */
  if (!as->segments)
    {
      str_buf = XMALLOC (MTYPE_AS_STR, 1);
      str_buf[0] = '\0';
      return str_buf;
    }
  
  seg = as->segments;
  
  str_size = ASPATH_STR_DEFAULT_LEN;
  str_buf = XMALLOC (MTYPE_AS_STR, str_size);

  while (seg)
    {
      int i;
      char seperator;
      
      /* Check AS type validity. Set seperator for segment */
      switch (seg->type)
        {
          case AS_SET:
          case AS_CONFED_SET:
            seperator = ',';
            break;
          case AS_SEQUENCE:
          case AS_CONFED_SEQUENCE:
            seperator = ' ';
            break;
          default:
            XFREE (MTYPE_AS_STR, str_buf);
            return NULL;
        }
      
      if (seg->type != AS_SEQUENCE)
	{
<<<<<<< HEAD
	  str_buf = aspath_expand(str_buf, &str_size, len, 1);
=======
	  aspath_make_str_big_enough (len, &str_buf, &str_size, 1); /* %c */
>>>>>>> 6e0989e1
	  len += snprintf (str_buf + len, str_size - len, 
			   "%c", 
			   aspath_delimiter_char (seg->type, AS_SEG_START));
	}
      
      /* write out the ASNs, with their seperators, bar the last one*/
      for (i = 0; i < seg->length; i++)
        {
#define APPROX_DIG_CNT(x) (x < 100000U ? 5 : 10)
	  /* %u + %c + %c + " " (last two are below loop) */
<<<<<<< HEAD
	  str_buf = aspath_expand(str_buf, &str_size, len,
				  APPROX_DIG_CNT(seg->as[i]) + 3);
=======
	  aspath_make_str_big_enough (len,
				      &str_buf,
				      &str_size,
				      APPROX_DIG_CNT(seg->as[i]) + 1 + 1 + 1);
>>>>>>> 6e0989e1

          len += snprintf (str_buf + len, str_size - len, "%u", seg->as[i]);
          
          if (i < (seg->length - 1))
            len += snprintf (str_buf + len, str_size - len, "%c", seperator);
        }
      
      if (seg->type != AS_SEQUENCE)
        len += snprintf (str_buf + len, str_size - len, "%c", 
                        aspath_delimiter_char (seg->type, AS_SEG_END));
      if (seg->next)
        len += snprintf (str_buf + len, str_size - len, " ");
      
      seg = seg->next;
    }
  
  assert (len < str_size);
  
  str_buf[len] = '\0';

  return str_buf;
}

static void
aspath_str_update (struct aspath *as)
{
  if (as->str)
    XFREE (MTYPE_AS_STR, as->str);
  as->str = aspath_make_str_count (as);
}

/* Intern allocated AS path. */
struct aspath *
aspath_intern (struct aspath *aspath)
{
  struct aspath *find;
  
  /* Assert this AS path structure is not interned. */
  assert (aspath->refcnt == 0);

  /* Check AS path hash. */
  find = hash_get (ashash, aspath, hash_alloc_intern);

  if (find != aspath)
    aspath_free (aspath);

  find->refcnt++;

  if (! find->str)
    find->str = aspath_make_str_count (find);

  return find;
}

/* Duplicate aspath structure.  Created same aspath structure but
   reference count and AS path string is cleared. */
struct aspath *
aspath_dup (struct aspath *aspath)
{
  struct aspath *new;

  new = XCALLOC (MTYPE_AS_PATH, sizeof (struct aspath));

  if (aspath->segments)
    new->segments = assegment_dup_all (aspath->segments);
  else
    new->segments = NULL;

  new->str = aspath_make_str_count (aspath);

  return new;
}

static void *
aspath_hash_alloc (void *arg)
{
  struct aspath *aspath;

  /* New aspath structure is needed. */
  aspath = aspath_dup (arg);
  
  /* Malformed AS path value. */
  if (! aspath->str)
    {
      aspath_free (aspath);
      return NULL;
    }

  return aspath;
}

/* parse as-segment byte stream in struct assegment */
static struct assegment *
assegments_parse (struct stream *s, size_t length, int use32bit)
{
  struct assegment_header segh;
  struct assegment *seg, *prev = NULL, *head = NULL;
  size_t bytes = 0;
  
  /* empty aspath (ie iBGP or somesuch) */
  if (length == 0)
    return NULL;
  
  if (BGP_DEBUG (as4, AS4_SEGMENT))
    zlog_debug ("[AS4SEG] Parse aspath segment: got total byte length %lu",
		(unsigned long) length);
  /* basic checks */
  if ( (STREAM_READABLE(s) < length)
      || (STREAM_READABLE(s) < AS_HEADER_SIZE) 
      || (length % AS16_VALUE_SIZE ))
    return NULL;
  
  while ( (STREAM_READABLE(s) > AS_HEADER_SIZE)
         && (bytes < length))
    {
      int i;
      int seg_size;
      
      /* softly softly, get the header first on its own */
      segh.type = stream_getc (s);
      segh.length = stream_getc (s);
      
      seg_size = ASSEGMENT_SIZE(segh.length, use32bit);

      if (BGP_DEBUG (as4, AS4_SEGMENT))
	zlog_debug ("[AS4SEG] Parse aspath segment: got type %d, length %d",
                    segh.type, segh.length);
      
      /* check it.. */
      if ( ((bytes + seg_size) > length)
          /* 1771bis 4.3b: seg length contains one or more */
          || (segh.length == 0) 
          /* Paranoia in case someone changes type of segment length */
          || ((sizeof segh.length > 1) && (segh.length > AS_SEGMENT_MAX)) )
        {
          if (head)
            assegment_free_all (head);
          return NULL;
        }
      
      /* now its safe to trust lengths */
      seg = assegment_new (segh.type, segh.length);
      
      if (head)
        prev->next = seg;
      else /* it's the first segment */
        head = prev = seg;
      
      for (i = 0; i < segh.length; i++)
	seg->as[i] = (use32bit) ? stream_getl (s) : stream_getw (s);

      bytes += seg_size;
      
      if (BGP_DEBUG (as4, AS4_SEGMENT))
	zlog_debug ("[AS4SEG] Parse aspath segment: Bytes now: %lu",
	            (unsigned long) bytes);
      
      prev = seg;
    }
 
  return assegment_normalise (head);
}

/* AS path parse function.  pnt is a pointer to byte stream and length
   is length of byte stream.  If there is same AS path in the the AS
   path hash then return it else make new AS path structure. */
struct aspath *
aspath_parse (struct stream *s, size_t length, int use32bit)
{
  struct aspath as;
  struct aspath *find;

  /* If length is odd it's malformed AS path. */
  /* Nit-picking: if (use32bit == 0) it is malformed if odd,
   * otherwise its malformed when length is larger than 2 and (length-2) 
   * is not dividable by 4.
   * But... this time we're lazy
   */
  if (length % AS16_VALUE_SIZE )
    return NULL;

  memset (&as, 0, sizeof (struct aspath));
  as.segments = assegments_parse (s, length, use32bit);
  
  /* If already same aspath exist then return it. */
  find = hash_get (ashash, &as, aspath_hash_alloc);
  
  /* aspath_hash_alloc dupes segments too. that probably could be
   * optimised out.
   */
  assegment_free_all (as.segments);
  if (as.str)
    XFREE (MTYPE_AS_STR, as.str);
  
  if (! find)
    return NULL;
  find->refcnt++;

  return find;
}

static inline void
assegment_data_put (struct stream *s, as_t *as, int num, int use32bit)
{
  int i;
  assert (num <= AS_SEGMENT_MAX);
  
  for (i = 0; i < num; i++)
    if ( use32bit )
      stream_putl (s, as[i]);
    else
      {
        if ( as[i] <= BGP_AS_MAX )
	  stream_putw(s, as[i]);
	else
	  stream_putw(s, BGP_AS_TRANS);
      }
}

static inline size_t
assegment_header_put (struct stream *s, u_char type, int length)
{
  size_t lenp;
  assert (length <= AS_SEGMENT_MAX);
  stream_putc (s, type);
  lenp = stream_get_endp (s);
  stream_putc (s, length);
  return lenp;
}

/* write aspath data to stream */
size_t
aspath_put (struct stream *s, struct aspath *as, int use32bit )
{
  struct assegment *seg = as->segments;
  size_t bytes = 0;
  
  if (!seg || seg->length == 0)
    return 0;
  
  if (seg)
    {
      /*
       * Hey, what do we do when we have > STREAM_WRITABLE(s) here?
       * At the moment, we would write out a partial aspath, and our peer
       * will complain and drop the session :-/
       *
       * The general assumption here is that many things tested will
       * never happen.  And, in real live, up to now, they have not.
       */
      while (seg && (ASSEGMENT_LEN(seg, use32bit) <= STREAM_WRITEABLE(s)))
        {
          struct assegment *next = seg->next;
          int written = 0;
          int asns_packed = 0;
          size_t lenp;
          
          /* Overlength segments have to be split up */
          while ( (seg->length - written) > AS_SEGMENT_MAX)
            {
              assegment_header_put (s, seg->type, AS_SEGMENT_MAX);
              assegment_data_put (s, seg->as, AS_SEGMENT_MAX, use32bit);
              written += AS_SEGMENT_MAX;
              bytes += ASSEGMENT_SIZE (written, use32bit);
            }
          
          /* write the final segment, probably is also the first */
          lenp = assegment_header_put (s, seg->type, seg->length - written);
          assegment_data_put (s, (seg->as + written), seg->length - written, 
                              use32bit);
          
          /* Sequence-type segments can be 'packed' together
           * Case of a segment which was overlength and split up
           * will be missed here, but that doesn't matter.
           */
          while (next && ASSEGMENTS_PACKABLE (seg, next))
            {
              /* NB: We should never normally get here given we
               * normalise aspath data when parse them. However, better
               * safe than sorry. We potentially could call
               * assegment_normalise here instead, but it's cheaper and
               * easier to do it on the fly here rather than go through
               * the segment list twice every time we write out
               * aspath's.
               */
              
              /* Next segment's data can fit in this one */
              assegment_data_put (s, next->as, next->length, use32bit);
              
              /* update the length of the segment header */
	      stream_putc_at (s, lenp, seg->length - written + next->length);
              asns_packed += next->length;
               
	      next = next->next;
	    }
          
          bytes += ASSEGMENT_SIZE (seg->length - written + asns_packed, 
				   use32bit);
          seg = next;
        }
    }
  return bytes;
}

/* This is for SNMP BGP4PATHATTRASPATHSEGMENT
 * We have no way to manage the storage, so we use a static stream
 * wrapper around aspath_put.
 */
u_char *
aspath_snmp_pathseg (struct aspath *as, size_t *varlen)
{
#define SNMP_PATHSEG_MAX 1024

  if (!snmp_stream)
    snmp_stream = stream_new (SNMP_PATHSEG_MAX);
  else
    stream_reset (snmp_stream);
  
  if (!as)
    {
      *varlen = 0;
      return NULL;
    }
  aspath_put (snmp_stream, as, 0); /* use 16 bit for now here */
  
  *varlen = stream_get_endp (snmp_stream);
  return stream_pnt(snmp_stream);
}
      
#define min(A,B) ((A) < (B) ? (A) : (B))

static struct assegment *
aspath_aggregate_as_set_add (struct aspath *aspath, struct assegment *asset,
			     as_t as)
{
  int i;

  /* If this is first AS set member, create new as-set segment. */
  if (asset == NULL)
    {
      asset = assegment_new (AS_SET, 1);
      if (! aspath->segments)
	aspath->segments = asset;
      else
        {
          struct assegment *seg = aspath->segments;
          while (seg->next)
            seg = seg->next;
          seg->next = asset;
        }
      asset->type = AS_SET;
      asset->length = 1;
      asset->as[0] = as;
    }
  else
    {
      /* Check this AS value already exists or not. */
      for (i = 0; i < asset->length; i++)
	if (asset->as[i] == as)
	  return asset;
      
      asset->length++;
      asset->as = XREALLOC (MTYPE_AS_SEG_DATA, asset->as, 
                            asset->length * AS_VALUE_SIZE);
      asset->as[asset->length - 1] = as;
    }
  

  return asset;
}

/* Modify as1 using as2 for aggregation. */
struct aspath *
aspath_aggregate (struct aspath *as1, struct aspath *as2)
{
  int i;
  int minlen;
  int match;
  int from;
  struct assegment *seg1 = as1->segments;
  struct assegment *seg2 = as2->segments;
  struct aspath *aspath = NULL;
  struct assegment *asset;
  struct assegment *prevseg = NULL;

  match = 0;
  minlen = 0;
  aspath = NULL;
  asset = NULL;

  /* First of all check common leading sequence. */
  while (seg1 && seg2)
    {      
      /* Check segment type. */
      if (seg1->type != seg2->type)
	break;

      /* Minimum segment length. */
      minlen = min (seg1->length, seg2->length);

      for (match = 0; match < minlen; match++)
	if (seg1->as[match] != seg2->as[match])
	  break;

      if (match)
	{
	  struct assegment *seg = assegment_new (seg1->type, 0);
	  
	  seg = assegment_append_asns (seg, seg1->as, match);

	  if (! aspath)
	    {
	      aspath = aspath_new ();
	      aspath->segments = seg;
	     }
	  else
	    prevseg->next = seg;
	  
	  prevseg = seg;
	}

      if (match != minlen || match != seg1->length 
	  || seg1->length != seg2->length)
	break;
      
      seg1 = seg1->next;
      seg2 = seg2->next;
    }

  if (! aspath)
    aspath = aspath_new();

  /* Make as-set using rest of all information. */
  from = match;
  while (seg1)
    {
      for (i = from; i < seg1->length; i++)
	asset = aspath_aggregate_as_set_add (aspath, asset, seg1->as[i]);
      
      from = 0;
      seg1 = seg1->next;
    }

  from = match;
  while (seg2)
    {
      for (i = from; i < seg2->length; i++)
	asset = aspath_aggregate_as_set_add (aspath, asset, seg2->as[i]);

      from = 0;
      seg2 = seg2->next;
    }
  
  assegment_normalise (aspath->segments);
  aspath_str_update (aspath);
  return aspath;
}

/* When a BGP router receives an UPDATE with an MP_REACH_NLRI
   attribute, check the leftmost AS number in the AS_PATH attribute is
   or not the peer's AS number. */ 
int
aspath_firstas_check (struct aspath *aspath, as_t asno)
{
  if ( (aspath == NULL) || (aspath->segments == NULL) )
    return 0;
  
  if (aspath->segments
      && (aspath->segments->type == AS_SEQUENCE)
      && (aspath->segments->as[0] == asno ))
    return 1;

  return 0;
}

/* AS path loop check.  If aspath contains asno then return >= 1. */
int
aspath_loop_check (struct aspath *aspath, as_t asno)
{
  struct assegment *seg;
  int count = 0;

  if ( (aspath == NULL) || (aspath->segments == NULL) )
    return 0;
  
  seg = aspath->segments;
  
  while (seg)
    {
      int i;
      
      for (i = 0; i < seg->length; i++)
	if (seg->as[i] == asno)
	  count++;
      
      seg = seg->next;
    }
  return count;
}

/* When all of AS path is private AS return 1.  */
int
aspath_private_as_check (struct aspath *aspath)
{
  struct assegment *seg;
  
  if ( !(aspath && aspath->segments) )
    return 0;
    
  seg = aspath->segments;

  while (seg)
    {
      int i;
      
      for (i = 0; i < seg->length; i++)
	{
	  if ( (seg->as[i] < BGP_PRIVATE_AS_MIN)
	      || (seg->as[i] > BGP_PRIVATE_AS_MAX) )
	    return 0;
	}
      seg = seg->next;
    }
  return 1;
}

/* Merge as1 to as2.  as2 should be uninterned aspath. */
static struct aspath *
aspath_merge (struct aspath *as1, struct aspath *as2)
{
  struct assegment *last, *new;

  if (! as1 || ! as2)
    return NULL;

  last = new = assegment_dup_all (as1->segments);
  
  /* find the last valid segment */
  while (last && last->next)
    last = last->next;
  
  last->next = as2->segments;
  as2->segments = new;
  aspath_str_update (as2);
  return as2;
}

/* Prepend as1 to as2.  as2 should be uninterned aspath. */
struct aspath *
aspath_prepend (struct aspath *as1, struct aspath *as2)
{
  struct assegment *seg1;
  struct assegment *seg2;

  if (! as1 || ! as2)
    return NULL;
  
  seg1 = as1->segments;
  seg2 = as2->segments;
  
  /* If as2 is empty, only need to dupe as1's chain onto as2 */
  if (seg2 == NULL)
    {
      as2->segments = assegment_dup_all (as1->segments);
      aspath_str_update (as2);
      return as2;
    }
  
  /* If as1 is empty AS, no prepending to do. */
  if (seg1 == NULL)
    return as2;
  
  /* find the tail as1's segment chain. */
  while (seg1 && seg1->next)
    seg1 = seg1->next;

  /* Compare last segment type of as1 and first segment type of as2. */
  if (seg1->type != seg2->type)
    return aspath_merge (as1, as2);

  if (seg1->type == AS_SEQUENCE)
    {
      /* We have two chains of segments, as1->segments and seg2, 
       * and we have to attach them together, merging the attaching
       * segments together into one.
       * 
       * 1. dupe as1->segments onto head of as2
       * 2. merge seg2's asns onto last segment of this new chain
       * 3. attach chain after seg2
       */
      
      /* dupe as1 onto as2's head */
      seg1 = as2->segments = assegment_dup_all (as1->segments);
      
      /* refind the tail of as2, reusing seg1 */
      while (seg1 && seg1->next)
        seg1 = seg1->next;
      
      /* merge the old head, seg2, into tail, seg1 */
      seg1 = assegment_append_asns (seg1, seg2->as, seg2->length);
      
      /* bypass the merged seg2, and attach any chain after it to
       * chain descending from as2's head
       */
      seg1->next = seg2->next;
      
      /* seg2 is now referenceless and useless*/
      assegment_free (seg2);
      
      /* we've now prepended as1's segment chain to as2, merging
       * the inbetween AS_SEQUENCE of seg2 in the process 
       */
      aspath_str_update (as2);
      return as2;
    }
  else
    {
      /* AS_SET merge code is needed at here. */
      return aspath_merge (as1, as2);
    }
  /* XXX: Ermmm, what if as1 has multiple segments?? */
  
  /* Not reached */
}

/* Iterate over AS_PATH segments and wipe all occurences of the
 * listed AS numbers. Hence some segments may lose some or even
 * all data on the way, the operation is implemented as a smarter
 * version of aspath_dup(), which allocates memory to hold the new
 * data, not the original. The new AS path is returned.
 */
struct aspath *
aspath_filter_exclude (struct aspath * source, struct aspath * exclude_list)
{
  struct assegment * srcseg, * exclseg, * lastseg;
  struct aspath * newpath;

  newpath = aspath_new();
  lastseg = NULL;

  for (srcseg = source->segments; srcseg; srcseg = srcseg->next)
  {
    unsigned i, y, newlen = 0, done = 0, skip_as;
    struct assegment * newseg;

    /* Find out, how much ASns are we going to pick from this segment.
     * We can't perform filtering right inline, because the size of
     * the new segment isn't known at the moment yet.
     */
    for (i = 0; i < srcseg->length; i++)
    {
      skip_as = 0;
      for (exclseg = exclude_list->segments; exclseg && !skip_as; exclseg = exclseg->next)
        for (y = 0; y < exclseg->length; y++)
          if (srcseg->as[i] == exclseg->as[y])
          {
            skip_as = 1;
            // There's no sense in testing the rest of exclusion list, bail out.
            break;
          }
      if (!skip_as)
        newlen++;
    }
    /* newlen is now the number of ASns to copy */
    if (!newlen)
      continue;

    /* Actual copying. Allocate memory and iterate once more, performing filtering. */
    newseg = assegment_new (srcseg->type, newlen);
    for (i = 0; i < srcseg->length; i++)
    {
      skip_as = 0;
      for (exclseg = exclude_list->segments; exclseg && !skip_as; exclseg = exclseg->next)
        for (y = 0; y < exclseg->length; y++)
          if (srcseg->as[i] == exclseg->as[y])
          {
            skip_as = 1;
            break;
          }
      if (skip_as)
        continue;
      newseg->as[done++] = srcseg->as[i];
    }
    /* At his point newlen must be equal to done, and both must be positive. Append
     * the filtered segment to the gross result. */
    if (!lastseg)
      newpath->segments = newseg;
    else
      lastseg->next = newseg;
    lastseg = newseg;
  }
  aspath_str_update (newpath);
  /* We are happy returning even an empty AS_PATH, because the administrator
   * might expect this very behaviour. There's a mean to avoid this, if necessary,
   * by having a match rule against certain AS_PATH regexps in the route-map index.
   */
  aspath_free (source);
  return newpath;
}

/* Add specified AS to the leftmost of aspath. */
static struct aspath *
aspath_add_one_as (struct aspath *aspath, as_t asno, u_char type)
{
  struct assegment *assegment = aspath->segments;

  /* In case of empty aspath. */
  if (assegment == NULL || assegment->length == 0)
    {
      aspath->segments = assegment_new (type, 1);
      aspath->segments->as[0] = asno;
      
      if (assegment)
	assegment_free (assegment);

      return aspath;
    }

  if (assegment->type == type)
    aspath->segments = assegment_prepend_asns (aspath->segments, asno, 1);
  else 
    {
      /* create new segment
       * push it onto head of aspath's segment chain 
       */
      struct assegment *newsegment;
      
      newsegment = assegment_new (type, 1);
      newsegment->as[0] = asno;
      
      newsegment->next = assegment;
      aspath->segments = newsegment;
    }

  return aspath;
}

/* Add specified AS to the leftmost of aspath. */
struct aspath *
aspath_add_seq (struct aspath *aspath, as_t asno)
{
  return aspath_add_one_as (aspath, asno, AS_SEQUENCE);
}

/* Compare leftmost AS value for MED check.  If as1's leftmost AS and
   as2's leftmost AS is same return 1. */
int
aspath_cmp_left (const struct aspath *aspath1, const struct aspath *aspath2)
{
  const struct assegment *seg1 = NULL;
  const struct assegment *seg2 = NULL;

  if (!(aspath1 && aspath2))
    return 0;

  seg1 = aspath1->segments;
  seg2 = aspath2->segments;

  /* find first non-confed segments for each */
  while (seg1 && ((seg1->type == AS_CONFED_SEQUENCE)
		  || (seg1->type == AS_CONFED_SET)))
    seg1 = seg1->next;

  while (seg2 && ((seg2->type == AS_CONFED_SEQUENCE)
		  || (seg2->type == AS_CONFED_SET)))
    seg2 = seg2->next;

  /* Check as1's */
  if (!(seg1 && seg2
	&& (seg1->type == AS_SEQUENCE) && (seg2->type == AS_SEQUENCE)))
    return 0;
  
  if (seg1->as[0] == seg2->as[0])
    return 1;

  return 0;
}

/* Truncate an aspath after a number of hops, and put the hops remaining
 * at the front of another aspath.  Needed for AS4 compat.
 *
 * Returned aspath is a /new/ aspath, which should either by free'd or
 * interned by the caller, as desired.
 */
struct aspath *
aspath_reconcile_as4 ( struct aspath *aspath, struct aspath *as4path)
{
  struct assegment *seg, *newseg, *prevseg = NULL;
  struct aspath *newpath = NULL, *mergedpath;
  int hops, cpasns = 0;
  
  if (!aspath)
    return NULL;
  
  seg = aspath->segments;
  
  /* CONFEDs should get reconciled too.. */
  hops = (aspath_count_hops (aspath) + aspath_count_confeds (aspath))
         - aspath_count_hops (as4path);
  
  if (hops < 0)
    {
      if (BGP_DEBUG (as4, AS4))
        zlog_warn ("[AS4] Fewer hops in AS_PATH than NEW_AS_PATH");
      /* Something's gone wrong. The RFC says we should now ignore AS4_PATH,
       * which is daft behaviour - it contains vital loop-detection
       * information which must have been removed from AS_PATH.
       */
       hops = aspath_count_hops (aspath);
    }
  
  if (!hops)
   return aspath_dup (as4path);
  
  if ( BGP_DEBUG(as4, AS4))
    zlog_debug("[AS4] got AS_PATH %s and AS4_PATH %s synthesizing now",
               aspath->str, as4path->str);

  while (seg && hops > 0)
    {
      switch (seg->type)
        {
          case AS_SET:
          case AS_CONFED_SET:
            hops--;
            cpasns = seg->length;
            break;
          case AS_CONFED_SEQUENCE:
	    /* Should never split a confed-sequence, if hop-count
	     * suggests we must then something's gone wrong somewhere.
	     *
	     * Most important goal is to preserve AS_PATHs prime function
	     * as loop-detector, so we fudge the numbers so that the entire
	     * confed-sequence is merged in.
	     */
	    if (hops < seg->length)
	      {
	        if (BGP_DEBUG (as4, AS4))
	          zlog_debug ("[AS4] AS4PATHmangle: AS_CONFED_SEQUENCE falls"
	                      " across 2/4 ASN boundary somewhere, broken..");
	        hops = seg->length;
	      }
	  case AS_SEQUENCE:
	    cpasns = MIN(seg->length, hops);
	    hops -= seg->length;
	}
      
      assert (cpasns <= seg->length);
      
      newseg = assegment_new (seg->type, 0);
      newseg = assegment_append_asns (newseg, seg->as, cpasns);

      if (!newpath)
        {
          newpath = aspath_new ();
          newpath->segments = newseg;
        }
      else
        prevseg->next = newseg;

      prevseg = newseg;
      seg = seg->next;
    }
    
  /* We may be able to join some segments here, and we must
   * do this because... we want normalised aspaths in out hash
   * and we do not want to stumble in aspath_put.
   */
  mergedpath = aspath_merge (newpath, aspath_dup(as4path));
  aspath_free (newpath);
  mergedpath->segments = assegment_normalise (mergedpath->segments);
  aspath_str_update (mergedpath);
  
  if ( BGP_DEBUG(as4, AS4))
    zlog_debug ("[AS4] result of synthesizing is %s",
                mergedpath->str);
  
  return mergedpath;
}

/* Compare leftmost AS value for MED check.  If as1's leftmost AS and
   as2's leftmost AS is same return 1. (confederation as-path
   only).  */
int
aspath_cmp_left_confed (const struct aspath *aspath1, const struct aspath *aspath2)
{
  if (! (aspath1 && aspath2) )
    return 0;
  
  if ( !(aspath1->segments && aspath2->segments) )
    return 0;
  
  if ( (aspath1->segments->type != AS_CONFED_SEQUENCE)
      || (aspath2->segments->type != AS_CONFED_SEQUENCE) )
    return 0;
  
  if (aspath1->segments->as[0] == aspath2->segments->as[0])
    return 1;

  return 0;
}

/* Delete all leading AS_CONFED_SEQUENCE/SET segments from aspath.
 * See RFC3065, 6.1 c1 */
struct aspath *
aspath_delete_confed_seq (struct aspath *aspath)
{
  struct assegment *seg;

  if (!(aspath && aspath->segments))
    return aspath;

  seg = aspath->segments;
  
  /* "if the first path segment of the AS_PATH is 
   *  of type AS_CONFED_SEQUENCE,"
   */
  if (aspath->segments->type != AS_CONFED_SEQUENCE)
    return aspath;

  /* "... that segment and any immediately following segments 
   *  of the type AS_CONFED_SET or AS_CONFED_SEQUENCE are removed 
   *  from the AS_PATH attribute,"
   */
  while (seg && 
         (seg->type == AS_CONFED_SEQUENCE || seg->type == AS_CONFED_SET))
    {
      aspath->segments = seg->next;
      assegment_free (seg);
      seg = aspath->segments;
    }
  aspath_str_update (aspath);
  return aspath;
}

/* Add new AS number to the leftmost part of the aspath as
   AS_CONFED_SEQUENCE.  */
struct aspath*
aspath_add_confed_seq (struct aspath *aspath, as_t asno)
{
  return aspath_add_one_as (aspath, asno, AS_CONFED_SEQUENCE);
}

/* Add new as value to as path structure. */
static void
aspath_as_add (struct aspath *as, as_t asno)
{
  struct assegment *seg = as->segments;

  if (!seg)
    return;
  
  /* Last segment search procedure. */
  while (seg->next)
    seg = seg->next;

  assegment_append_asns (seg, &asno, 1);
}

/* Add new as segment to the as path. */
static void
aspath_segment_add (struct aspath *as, int type)
{
  struct assegment *seg = as->segments;
  struct assegment *new = assegment_new (type, 0);

  if (seg)
    {
      while (seg->next)
	seg = seg->next;
      seg->next = new;
    }
  else
    as->segments = new;
}

struct aspath *
aspath_empty (void)
{
  return aspath_parse (NULL, 0, 1); /* 32Bit ;-) */
}

struct aspath *
aspath_empty_get (void)
{
  struct aspath *aspath;

  aspath = aspath_new ();
  aspath->str = aspath_make_str_count (aspath);
  return aspath;
}

unsigned long
aspath_count (void)
{
  return ashash->count;
}     

/* 
   Theoretically, one as path can have:

   One BGP packet size should be less than 4096.
   One BGP attribute size should be less than 4096 - BGP header size.
   One BGP aspath size should be less than 4096 - BGP header size -
       BGP mandantry attribute size.
*/

/* AS path string lexical token enum. */
enum as_token
{
  as_token_asval,
  as_token_set_start,
  as_token_set_end,
  as_token_confed_seq_start,
  as_token_confed_seq_end,
  as_token_confed_set_start,
  as_token_confed_set_end,
  as_token_unknown
};

/* Return next token and point for string parse. */
static const char *
aspath_gettoken (const char *buf, enum as_token *token, u_long *asno)
{
  const char *p = buf;

  /* Skip seperators (space for sequences, ',' for sets). */
  while (isspace ((int) *p) || *p == ',')
    p++;

  /* Check the end of the string and type specify characters
     (e.g. {}()). */
  switch (*p)
    {
    case '\0':
      return NULL;
    case '{':
      *token = as_token_set_start;
      p++;
      return p;
    case '}':
      *token = as_token_set_end;
      p++;
      return p;
    case '(':
      *token = as_token_confed_seq_start;
      p++;
      return p;
    case ')':
      *token = as_token_confed_seq_end;
      p++;
      return p;
    case '[':
      *token = as_token_confed_set_start;
      p++;
      return p;
    case ']':
      *token = as_token_confed_set_end;
      p++;
      return p;
    }

  /* Check actual AS value. */
  if (isdigit ((int) *p)) 
    {
      u_short asval;
      
      *token = as_token_asval;
      asval = (*p - '0');
      p++;
      
      while (isdigit ((int) *p)) 
        {
          asval *= 10;
          asval += (*p - '0');
          p++;
        }
      *asno = asval;
      return p;
    }
  
  /* There is no match then return unknown token. */
  *token = as_token_unknown;
  return  p++;
}

struct aspath *
aspath_str2aspath (const char *str)
{
  enum as_token token = as_token_unknown;
  u_short as_type;
  u_long asno = 0;
  struct aspath *aspath;
  int needtype;

  aspath = aspath_new ();

  /* We start default type as AS_SEQUENCE. */
  as_type = AS_SEQUENCE;
  needtype = 1;

  while ((str = aspath_gettoken (str, &token, &asno)) != NULL)
    {
      switch (token)
	{
	case as_token_asval:
	  if (needtype)
	    {
	      aspath_segment_add (aspath, as_type);
	      needtype = 0;
	    }
	  aspath_as_add (aspath, asno);
	  break;
	case as_token_set_start:
	  as_type = AS_SET;
	  aspath_segment_add (aspath, as_type);
	  needtype = 0;
	  break;
	case as_token_set_end:
	  as_type = AS_SEQUENCE;
	  needtype = 1;
	  break;
	case as_token_confed_seq_start:
	  as_type = AS_CONFED_SEQUENCE;
	  aspath_segment_add (aspath, as_type);
	  needtype = 0;
	  break;
	case as_token_confed_seq_end:
	  as_type = AS_SEQUENCE;
	  needtype = 1;
	  break;
	case as_token_confed_set_start:
	  as_type = AS_CONFED_SET;
	  aspath_segment_add (aspath, as_type);
	  needtype = 0;
	  break;
	case as_token_confed_set_end:
	  as_type = AS_SEQUENCE;
	  needtype = 1;
	  break;
	case as_token_unknown:
	default:
	  aspath_free (aspath);
	  return NULL;
	}
    }

  aspath->str = aspath_make_str_count (aspath);

  return aspath;
}

/* Make hash value by raw aspath data. */
unsigned int
aspath_key_make (void *p)
{
  struct aspath * aspath = (struct aspath *) p;
  unsigned int key = 0;

  if (!aspath->str)
    aspath_str_update (aspath);
  
  key = jhash (aspath->str, strlen(aspath->str), 2334325);

  return key;
}

/* If two aspath have same value then return 1 else return 0 */
static int
aspath_cmp (const void *arg1, const void *arg2)
{
  const struct assegment *seg1 = ((const struct aspath *)arg1)->segments;
  const struct assegment *seg2 = ((const struct aspath *)arg2)->segments;
  
  while (seg1 || seg2)
    {
      int i;
      if ((!seg1 && seg2) || (seg1 && !seg2))
	return 0;
      if (seg1->type != seg2->type)
        return 0;      
      if (seg1->length != seg2->length)
        return 0;
      for (i = 0; i < seg1->length; i++)
        if (seg1->as[i] != seg2->as[i])
          return 0;
      seg1 = seg1->next;
      seg2 = seg2->next;
    }
  return 1;
}

/* AS path hash initialize. */
void
aspath_init (void)
{
  ashash = hash_create_size (32767, aspath_key_make, aspath_cmp);
}

#ifdef unused
void
aspath_finish (void)
{
  hash_free (ashash);
  
  if (snmp_stream)
    stream_free (snmp_stream);
}
#endif

/* return and as path value */
const char *
aspath_print (struct aspath *as)
{
  return (as ? as->str : NULL);
}

/* Printing functions */
/* Feed the AS_PATH to the vty; the suffix string follows it only in case
 * AS_PATH wasn't empty.
 */
void
aspath_print_vty (struct vty *vty, const char *format, struct aspath *as, const char * suffix)
{
  assert (format);
  vty_out (vty, format, as->str);
  if (strlen (as->str) && strlen (suffix))
    vty_out (vty, "%s", suffix);
}

static void
aspath_show_all_iterator (struct hash_backet *backet, struct vty *vty)
{
  struct aspath *as;

  as = (struct aspath *) backet->data;

  vty_out (vty, "[%p:%u] (%ld) ", backet, backet->key, as->refcnt);
  vty_out (vty, "%s%s", as->str, VTY_NEWLINE);
}

/* Print all aspath and hash information.  This function is used from
   `show ip bgp paths' command. */
void
aspath_print_all_vty (struct vty *vty)
{
  hash_iterate (ashash, 
		(void (*) (struct hash_backet *, void *))
		aspath_show_all_iterator,
		vty);
}<|MERGE_RESOLUTION|>--- conflicted
+++ resolved
@@ -517,21 +517,6 @@
   return XREALLOC(MTYPE_AS_STR, buf, *size);
 }
 
-static void
-aspath_make_str_big_enough (int len,
-			    char **str_buf,
-			    int *str_size,
-			    int count_to_be_added)
-{
-#define TERMINATOR 1
-  while (len + count_to_be_added + TERMINATOR > *str_size)
-    {
-      *str_size *= 2;
-      *str_buf = XREALLOC (MTYPE_AS_STR, *str_buf, *str_size);
-    }
-#undef TERMINATOR
-}
-
 /* Convert aspath structure to string expression. */
 static char *
 aspath_make_str_count (struct aspath *as)
@@ -577,11 +562,7 @@
       
       if (seg->type != AS_SEQUENCE)
 	{
-<<<<<<< HEAD
-	  str_buf = aspath_expand(str_buf, &str_size, len, 1);
-=======
-	  aspath_make_str_big_enough (len, &str_buf, &str_size, 1); /* %c */
->>>>>>> 6e0989e1
+	  str_buf = aspath_expand(str_buf, &str_size, len, 1); /* %c */
 	  len += snprintf (str_buf + len, str_size - len, 
 			   "%c", 
 			   aspath_delimiter_char (seg->type, AS_SEG_START));
@@ -592,15 +573,8 @@
         {
 #define APPROX_DIG_CNT(x) (x < 100000U ? 5 : 10)
 	  /* %u + %c + %c + " " (last two are below loop) */
-<<<<<<< HEAD
 	  str_buf = aspath_expand(str_buf, &str_size, len,
 				  APPROX_DIG_CNT(seg->as[i]) + 3);
-=======
-	  aspath_make_str_big_enough (len,
-				      &str_buf,
-				      &str_size,
-				      APPROX_DIG_CNT(seg->as[i]) + 1 + 1 + 1);
->>>>>>> 6e0989e1
 
           len += snprintf (str_buf + len, str_size - len, "%u", seg->as[i]);
           
