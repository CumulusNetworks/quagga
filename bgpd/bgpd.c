/* BGP-4, BGP-4+ daemon program
   Copyright (C) 1996, 97, 98, 99, 2000 Kunihiro Ishiguro

This file is part of GNU Zebra.

GNU Zebra is free software; you can redistribute it and/or modify it
under the terms of the GNU General Public License as published by the
Free Software Foundation; either version 2, or (at your option) any
later version.

GNU Zebra is distributed in the hope that it will be useful, but
WITHOUT ANY WARRANTY; without even the implied warranty of
MERCHANTABILITY or FITNESS FOR A PARTICULAR PURPOSE.  See the GNU
General Public License for more details.

You should have received a copy of the GNU General Public License
along with GNU Zebra; see the file COPYING.  If not, write to the Free
Software Foundation, Inc., 59 Temple Place - Suite 330, Boston, MA
02111-1307, USA.  */

#include <zebra.h>

#include "prefix.h"
#include "thread.h"
#include "buffer.h"
#include "stream.h"
#include "command.h"
#include "sockunion.h"
#include "network.h"
#include "memory.h"
#include "filter.h"
#include "routemap.h"
#include "str.h"
#include "log.h"
#include "plist.h"
#include "linklist.h"
#include "workqueue.h"

#include "bgpd/bgpd.h"
#include "bgpd/bgp_table.h"
#include "bgpd/bgp_aspath.h"
#include "bgpd/bgp_route.h"
#include "bgpd/bgp_dump.h"
#include "bgpd/bgp_debug.h"
#include "bgpd/bgp_community.h"
#include "bgpd/bgp_attr.h"
#include "bgpd/bgp_regex.h"
#include "bgpd/bgp_clist.h"
#include "bgpd/bgp_fsm.h"
#include "bgpd/bgp_packet.h"
#include "bgpd/bgp_zebra.h"
#include "bgpd/bgp_open.h"
#include "bgpd/bgp_filter.h"
#include "bgpd/bgp_nexthop.h"
#include "bgpd/bgp_damp.h"
#include "bgpd/bgp_mplsvpn.h"
#include "bgpd/bgp_advertise.h"
#include "bgpd/bgp_network.h"
#include "bgpd/bgp_vty.h"
#ifdef HAVE_SNMP
#include "bgpd/bgp_snmp.h"
#endif /* HAVE_SNMP */

/* BGP process wide configuration.  */
static struct bgp_master bgp_master;

extern struct in_addr router_id_zebra;

/* BGP process wide configuration pointer to export.  */
struct bgp_master *bm;

/* BGP community-list.  */
struct community_list_handler *bgp_clist;

/* BGP global flag manipulation.  */
int
bgp_option_set (int flag)
{
  switch (flag)
    {
    case BGP_OPT_NO_FIB:
    case BGP_OPT_MULTIPLE_INSTANCE:
    case BGP_OPT_CONFIG_CISCO:
      SET_FLAG (bm->options, flag);
      break;
    default:
      return BGP_ERR_INVALID_FLAG;
    }
  return 0;
}

int
bgp_option_unset (int flag)
{
  switch (flag)
    {
    case BGP_OPT_MULTIPLE_INSTANCE:
      if (listcount (bm->bgp) > 1)
	return BGP_ERR_MULTIPLE_INSTANCE_USED;
      /* Fall through.  */
    case BGP_OPT_NO_FIB:
    case BGP_OPT_CONFIG_CISCO:
      UNSET_FLAG (bm->options, flag);
      break;
    default:
      return BGP_ERR_INVALID_FLAG;
    }
  return 0;
}

int
bgp_option_check (int flag)
{
  return CHECK_FLAG (bm->options, flag);
}

/* Set BGP router identifier. */
int
bgp_router_id_set (struct bgp *bgp, struct in_addr *id)
{
  struct peer *peer;
  struct listnode *node, *nnode;

  if (bgp_config_check (bgp, BGP_CONFIG_ROUTER_ID)
      && IPV4_ADDR_SAME (&bgp->router_id, id))
    return 0;

  IPV4_ADDR_COPY (&bgp->router_id, id);
  bgp_config_set (bgp, BGP_CONFIG_ROUTER_ID);

  /* Set all peer's local identifier with this value. */
  for (ALL_LIST_ELEMENTS (bgp->peer, node, nnode, peer))
    {
      IPV4_ADDR_COPY (&peer->local_id, id);

      if (peer->status == Established)
       {
         peer->last_reset = PEER_DOWN_RID_CHANGE;
         bgp_notify_send (peer, BGP_NOTIFY_CEASE,
                          BGP_NOTIFY_CEASE_CONFIG_CHANGE);
       }
    }
  return 0;
}

/* BGP's cluster-id control. */
int
bgp_cluster_id_set (struct bgp *bgp, struct in_addr *cluster_id)
{
  struct peer *peer;
  struct listnode *node, *nnode;

  if (bgp_config_check (bgp, BGP_CONFIG_CLUSTER_ID)
      && IPV4_ADDR_SAME (&bgp->cluster_id, cluster_id))
    return 0;

  IPV4_ADDR_COPY (&bgp->cluster_id, cluster_id);
  bgp_config_set (bgp, BGP_CONFIG_CLUSTER_ID);

  /* Clear all IBGP peer. */
  for (ALL_LIST_ELEMENTS (bgp->peer, node, nnode, peer))
    {
      if (peer_sort (peer) != BGP_PEER_IBGP)
	continue;

      if (peer->status == Established)
       {
         peer->last_reset = PEER_DOWN_CLID_CHANGE;
         bgp_notify_send (peer, BGP_NOTIFY_CEASE,
                          BGP_NOTIFY_CEASE_CONFIG_CHANGE);
       }
    }
  return 0;
}

int
bgp_cluster_id_unset (struct bgp *bgp)
{
  struct peer *peer;
  struct listnode *node, *nnode;

  if (! bgp_config_check (bgp, BGP_CONFIG_CLUSTER_ID))
    return 0;

  bgp->cluster_id.s_addr = 0;
  bgp_config_unset (bgp, BGP_CONFIG_CLUSTER_ID);

  /* Clear all IBGP peer. */
  for (ALL_LIST_ELEMENTS (bgp->peer, node, nnode, peer))
    {
      if (peer_sort (peer) != BGP_PEER_IBGP)
	continue;

      if (peer->status == Established)
       {
         peer->last_reset = PEER_DOWN_CLID_CHANGE;
         bgp_notify_send (peer, BGP_NOTIFY_CEASE,
                          BGP_NOTIFY_CEASE_CONFIG_CHANGE);
       }
    }
  return 0;
}

/* BGP timer configuration.  */
int
bgp_timers_set (struct bgp *bgp, u_int32_t keepalive, u_int32_t holdtime)
{
  bgp->default_keepalive = (keepalive < holdtime / 3 
			    ? keepalive : holdtime / 3);
  bgp->default_holdtime = holdtime;

  return 0;
}

int
bgp_timers_unset (struct bgp *bgp)
{
  bgp->default_keepalive = BGP_DEFAULT_KEEPALIVE;
  bgp->default_holdtime = BGP_DEFAULT_HOLDTIME;

  return 0;
}

/* BGP confederation configuration.  */
int
bgp_confederation_id_set (struct bgp *bgp, as_t as)
{
  struct peer *peer;
  struct listnode *node, *nnode;
  int already_confed;

  if (as == 0)
    return BGP_ERR_INVALID_AS;

  /* Remember - were we doing confederation before? */
  already_confed = bgp_config_check (bgp, BGP_CONFIG_CONFEDERATION);
  bgp->confed_id = as;
  bgp_config_set (bgp, BGP_CONFIG_CONFEDERATION);

  /* If we were doing confederation already, this is just an external
     AS change.  Just Reset EBGP sessions, not CONFED sessions.  If we
     were not doing confederation before, reset all EBGP sessions.  */
  for (ALL_LIST_ELEMENTS (bgp->peer, node, nnode, peer))
    {
      /* We're looking for peers who's AS is not local or part of our
	 confederation.  */
      if (already_confed)
	{
	  if (peer_sort (peer) == BGP_PEER_EBGP)
	    {
	      peer->local_as = as;
	      if (peer->status == Established)
               {
                 peer->last_reset = PEER_DOWN_CONFED_ID_CHANGE;
                 bgp_notify_send (peer, BGP_NOTIFY_CEASE,
                              BGP_NOTIFY_CEASE_CONFIG_CHANGE);
               }

	      else
		BGP_EVENT_ADD (peer, BGP_Stop);
	    }
	}
      else
	{
	  /* Not doign confederation before, so reset every non-local
	     session */
	  if (peer_sort (peer) != BGP_PEER_IBGP)
	    {
	      /* Reset the local_as to be our EBGP one */
	      if (peer_sort (peer) == BGP_PEER_EBGP)
		peer->local_as = as;
	      if (peer->status == Established)
               {
                 peer->last_reset = PEER_DOWN_CONFED_ID_CHANGE;
                 bgp_notify_send (peer, BGP_NOTIFY_CEASE,
                              BGP_NOTIFY_CEASE_CONFIG_CHANGE);
               }
	      else
		BGP_EVENT_ADD (peer, BGP_Stop);
	    }
	}
    }
  return 0;
}

int
bgp_confederation_id_unset (struct bgp *bgp)
{
  struct peer *peer;
  struct listnode *node, *nnode;

  bgp->confed_id = 0;
  bgp_config_unset (bgp, BGP_CONFIG_CONFEDERATION);
      
  for (ALL_LIST_ELEMENTS (bgp->peer, node, nnode, peer))
    {
      /* We're looking for peers who's AS is not local */
      if (peer_sort (peer) != BGP_PEER_IBGP)
	{
	  peer->local_as = bgp->as;
	  if (peer->status == Established)
           {
             peer->last_reset = PEER_DOWN_CONFED_ID_CHANGE;
             bgp_notify_send (peer, BGP_NOTIFY_CEASE,
                              BGP_NOTIFY_CEASE_CONFIG_CHANGE);
           }

	  else
	    BGP_EVENT_ADD (peer, BGP_Stop);
	}
    }
  return 0;
}

/* Is an AS part of the confed or not? */
int
bgp_confederation_peers_check (struct bgp *bgp, as_t as)
{
  int i;

  if (! bgp)
    return 0;

  for (i = 0; i < bgp->confed_peers_cnt; i++)
    if (bgp->confed_peers[i] == as)
      return 1;
  
  return 0;
}

/* Add an AS to the confederation set.  */
int
bgp_confederation_peers_add (struct bgp *bgp, as_t as)
{
  struct peer *peer;
  struct listnode *node, *nnode;

  if (! bgp)
    return BGP_ERR_INVALID_BGP;

  if (bgp->as == as)
    return BGP_ERR_INVALID_AS;

  if (bgp_confederation_peers_check (bgp, as))
    return -1;

  if (bgp->confed_peers)
    bgp->confed_peers = XREALLOC (MTYPE_BGP_CONFED_LIST, 
				  bgp->confed_peers,
				  (bgp->confed_peers_cnt + 1) * sizeof (as_t));
  else
    bgp->confed_peers = XMALLOC (MTYPE_BGP_CONFED_LIST, 
				 (bgp->confed_peers_cnt + 1) * sizeof (as_t));

  bgp->confed_peers[bgp->confed_peers_cnt] = as;
  bgp->confed_peers_cnt++;

  if (bgp_config_check (bgp, BGP_CONFIG_CONFEDERATION))
    {
      for (ALL_LIST_ELEMENTS (bgp->peer, node, nnode, peer))
	{
	  if (peer->as == as)
	    {
	      peer->local_as = bgp->as;
	      if (peer->status == Established)
               {
                 peer->last_reset = PEER_DOWN_CONFED_PEER_CHANGE;
                 bgp_notify_send (peer, BGP_NOTIFY_CEASE,
                                  BGP_NOTIFY_CEASE_CONFIG_CHANGE);
               }
	      else
	        BGP_EVENT_ADD (peer, BGP_Stop);
	    }
	}
    }
  return 0;
}

/* Delete an AS from the confederation set.  */
int
bgp_confederation_peers_remove (struct bgp *bgp, as_t as)
{
  int i;
  int j;
  struct peer *peer;
  struct listnode *node, *nnode;

  if (! bgp)
    return -1;

  if (! bgp_confederation_peers_check (bgp, as))
    return -1;

  for (i = 0; i < bgp->confed_peers_cnt; i++)
    if (bgp->confed_peers[i] == as)
      for(j = i + 1; j < bgp->confed_peers_cnt; j++)
	bgp->confed_peers[j - 1] = bgp->confed_peers[j];

  bgp->confed_peers_cnt--;

  if (bgp->confed_peers_cnt == 0)
    {
      if (bgp->confed_peers)
	XFREE (MTYPE_BGP_CONFED_LIST, bgp->confed_peers);
      bgp->confed_peers = NULL;
    }
  else
    bgp->confed_peers = XREALLOC (MTYPE_BGP_CONFED_LIST,
				  bgp->confed_peers,
				  bgp->confed_peers_cnt * sizeof (as_t));

  /* Now reset any peer who's remote AS has just been removed from the
     CONFED */
  if (bgp_config_check (bgp, BGP_CONFIG_CONFEDERATION))
    {
      for (ALL_LIST_ELEMENTS (bgp->peer, node, nnode, peer))
	{
	  if (peer->as == as)
	    {
	      peer->local_as = bgp->confed_id;
	      if (peer->status == Established)
               {
                 peer->last_reset = PEER_DOWN_CONFED_PEER_CHANGE;
                 bgp_notify_send (peer, BGP_NOTIFY_CEASE,
                                  BGP_NOTIFY_CEASE_CONFIG_CHANGE);
               }
	      else
		BGP_EVENT_ADD (peer, BGP_Stop);
	    }
	}
    }

  return 0;
}

/* Local preference configuration.  */
int
bgp_default_local_preference_set (struct bgp *bgp, u_int32_t local_pref)
{
  if (! bgp)
    return -1;

  bgp->default_local_pref = local_pref;

  return 0;
}

int
bgp_default_local_preference_unset (struct bgp *bgp)
{
  if (! bgp)
    return -1;

  bgp->default_local_pref = BGP_DEFAULT_LOCAL_PREF;

  return 0;
}

/* If peer is RSERVER_CLIENT in at least one address family and is not member
    of a peer_group for that family, return 1.
    Used to check wether the peer is included in list bgp->rsclient. */
int
peer_rsclient_active (struct peer *peer)
{
  int i;
  int j;

  for (i=AFI_IP; i < AFI_MAX; i++)
    for (j=SAFI_UNICAST; j < SAFI_MAX; j++)
      if (CHECK_FLAG(peer->af_flags[i][j], PEER_FLAG_RSERVER_CLIENT)
            && ! peer->af_group[i][j])
        return 1;
  return 0;
}

/* Peer comparison function for sorting.  */
static int
peer_cmp (struct peer *p1, struct peer *p2)
{
  return sockunion_cmp (&p1->su, &p2->su);
}

int
peer_af_flag_check (struct peer *peer, afi_t afi, safi_t safi, u_int32_t flag)
{
  return CHECK_FLAG (peer->af_flags[afi][safi], flag);
}

/* Reset all address family specific configuration.  */
static void
peer_af_flag_reset (struct peer *peer, afi_t afi, safi_t safi)
{
  int i;
  struct bgp_filter *filter;
  char orf_name[BUFSIZ];

  filter = &peer->filter[afi][safi];

  /* Clear neighbor filter and route-map */
  for (i = FILTER_IN; i < FILTER_MAX; i++)
    {
      if (filter->dlist[i].name)
	{
	  free (filter->dlist[i].name);
	  filter->dlist[i].name = NULL;
	}
      if (filter->plist[i].name)
	{
	  free (filter->plist[i].name);
	  filter->plist[i].name = NULL; 
	}
      if (filter->aslist[i].name)
	{
	  free (filter->aslist[i].name);
	  filter->aslist[i].name = NULL;
	}
   }
 for (i = RMAP_IN; i < RMAP_MAX; i++)
       {
      if (filter->map[i].name)
	{
	  free (filter->map[i].name);
	  filter->map[i].name = NULL;
	}
    }

  /* Clear unsuppress map.  */
  if (filter->usmap.name)
    free (filter->usmap.name);
  filter->usmap.name = NULL;
  filter->usmap.map = NULL;

  /* Clear neighbor's all address family flags.  */
  peer->af_flags[afi][safi] = 0;

  /* Clear neighbor's all address family sflags. */
  peer->af_sflags[afi][safi] = 0;

  /* Clear neighbor's all address family capabilities. */
  peer->af_cap[afi][safi] = 0;

  /* Clear ORF info */
  peer->orf_plist[afi][safi] = NULL;
  sprintf (orf_name, "%s.%d.%d", peer->host, afi, safi);
  prefix_bgp_orf_remove_all (orf_name);

  /* Set default neighbor send-community.  */
  if (! bgp_option_check (BGP_OPT_CONFIG_CISCO))
    {
      SET_FLAG (peer->af_flags[afi][safi], PEER_FLAG_SEND_COMMUNITY);
      SET_FLAG (peer->af_flags[afi][safi], PEER_FLAG_SEND_EXT_COMMUNITY);
    }

  /* Clear neighbor default_originate_rmap */
  if (peer->default_rmap[afi][safi].name)
    free (peer->default_rmap[afi][safi].name);
  peer->default_rmap[afi][safi].name = NULL;
  peer->default_rmap[afi][safi].map = NULL;

  /* Clear neighbor maximum-prefix */
  peer->pmax[afi][safi] = 0;
  peer->pmax_threshold[afi][safi] = MAXIMUM_PREFIX_THRESHOLD_DEFAULT;
}

/* peer global config reset */
static void
peer_global_config_reset (struct peer *peer)
{
  peer->weight = 0;
  peer->change_local_as = 0;
  peer->ttl = (peer_sort (peer) == BGP_PEER_IBGP ? 255 : 1);
  if (peer->update_source)
    {
      sockunion_free (peer->update_source);
      peer->update_source = NULL;
    }
  if (peer->update_if)
    {
      XFREE (MTYPE_PEER_UPDATE_SOURCE, peer->update_if);
      peer->update_if = NULL;
    }

  if (peer_sort (peer) == BGP_PEER_IBGP)
    peer->v_routeadv = BGP_DEFAULT_IBGP_ROUTEADV;
  else
    peer->v_routeadv = BGP_DEFAULT_EBGP_ROUTEADV;

  peer->flags = 0;
  peer->config = 0;
  peer->holdtime = 0;
  peer->keepalive = 0;
  peer->connect = 0;
  peer->v_connect = BGP_DEFAULT_CONNECT_RETRY;
}

/* Check peer's AS number and determin is this peer IBGP or EBGP */
int
peer_sort (struct peer *peer)
{
  struct bgp *bgp;

  bgp = peer->bgp;

  /* Peer-group */
  if (CHECK_FLAG (peer->sflags, PEER_STATUS_GROUP))
    {
      if (peer->as)
	return (bgp->as == peer->as ? BGP_PEER_IBGP : BGP_PEER_EBGP);
      else
	{
	  struct peer *peer1;
	  peer1 = listnode_head (peer->group->peer);
	  if (peer1)
	    return (peer1->local_as == peer1->as 
		    ? BGP_PEER_IBGP : BGP_PEER_EBGP);
	} 
      return BGP_PEER_INTERNAL;
    }

  /* Normal peer */
  if (bgp && CHECK_FLAG (bgp->config, BGP_CONFIG_CONFEDERATION))
    {
      if (peer->local_as == 0)
	return BGP_PEER_INTERNAL;

      if (peer->local_as == peer->as)
	{
	  if (peer->local_as == bgp->confed_id)
	    return BGP_PEER_EBGP;
	  else
	    return BGP_PEER_IBGP;
	}

      if (bgp_confederation_peers_check (bgp, peer->as))
	return BGP_PEER_CONFED;

      return BGP_PEER_EBGP;
    }
  else
    {
      return (peer->local_as == 0
	      ? BGP_PEER_INTERNAL : peer->local_as == peer->as
	      ? BGP_PEER_IBGP : BGP_PEER_EBGP);
    }
}

void
peer_free (struct peer *peer)
{
  assert (peer->status == Deleted);

  bgp_unlock(peer->bgp);

  /* this /ought/ to have been done already through bgp_stop earlier,
   * but just to be sure.. 
   */
  bgp_timer_set (peer);
  BGP_READ_OFF (peer->t_read);
  BGP_WRITE_OFF (peer->t_write);
  BGP_EVENT_FLUSH (peer);
  
  if (peer->desc)
    XFREE (MTYPE_PEER_DESC, peer->desc);
  
  /* Free allocated host character. */
  if (peer->host)
    XFREE (MTYPE_BGP_PEER_HOST, peer->host);
  
  /* Update source configuration.  */
  if (peer->update_source)
    sockunion_free (peer->update_source);
  
  if (peer->update_if)
    XFREE (MTYPE_PEER_UPDATE_SOURCE, peer->update_if);
    
  if (peer->clear_node_queue)
    work_queue_free (peer->clear_node_queue);
  
  bgp_sync_delete (peer);
  memset (peer, 0, sizeof (struct peer));
  
  XFREE (MTYPE_BGP_PEER, peer);
}
  
/* Allocate new peer object, implicitely locked.  */
static struct peer *
peer_new (struct bgp *bgp)
{
  afi_t afi;
  safi_t safi;
  struct peer *peer;
  struct servent *sp;
  
  /* bgp argument is absolutely required */
  assert (bgp);
  if (!bgp)
    return NULL;
  
  /* Allocate new peer. */
  peer = XCALLOC (MTYPE_BGP_PEER, sizeof (struct peer));

  /* Set default value. */
  peer->fd = -1;
  peer->v_start = BGP_INIT_START_TIMER;
  peer->v_connect = BGP_DEFAULT_CONNECT_RETRY;
  peer->v_asorig = BGP_DEFAULT_ASORIGINATE;
  peer->status = Idle;
  peer->ostatus = Idle;
  peer->weight = 0;
  peer->password = NULL;
  peer->bgp = bgp;
  peer = peer_lock (peer); /* initial reference */
  bgp_lock (bgp);

  /* Set default flags.  */
  for (afi = AFI_IP; afi < AFI_MAX; afi++)
    for (safi = SAFI_UNICAST; safi < SAFI_MAX; safi++)
      {
	if (! bgp_option_check (BGP_OPT_CONFIG_CISCO))
	  {
	    SET_FLAG (peer->af_flags[afi][safi], PEER_FLAG_SEND_COMMUNITY);
	    SET_FLAG (peer->af_flags[afi][safi], PEER_FLAG_SEND_EXT_COMMUNITY);
	  }
	peer->orf_plist[afi][safi] = NULL;
      }
  SET_FLAG (peer->sflags, PEER_STATUS_CAPABILITY_OPEN);

  /* Create buffers.  */
  peer->ibuf = stream_new (BGP_MAX_PACKET_SIZE);
  peer->obuf = stream_fifo_new ();
  peer->work = stream_new (BGP_MAX_PACKET_SIZE);

  bgp_sync_init (peer);

  /* Get service port number.  */
  sp = getservbyname ("bgp", "tcp");
  peer->port = (sp == NULL) ? BGP_PORT_DEFAULT : ntohs (sp->s_port);

  return peer;
}

/* Create new BGP peer.  */
static struct peer *
peer_create (union sockunion *su, struct bgp *bgp, as_t local_as,
	     as_t remote_as, afi_t afi, safi_t safi)
{
  int active;
  struct peer *peer;
  char buf[SU_ADDRSTRLEN];

  peer = peer_new (bgp);
  peer->su = *su;
  peer->local_as = local_as;
  peer->as = remote_as;
  peer->local_id = bgp->router_id;
  peer->v_holdtime = bgp->default_holdtime;
  peer->v_keepalive = bgp->default_keepalive;
  if (peer_sort (peer) == BGP_PEER_IBGP)
    peer->v_routeadv = BGP_DEFAULT_IBGP_ROUTEADV;
  else
    peer->v_routeadv = BGP_DEFAULT_EBGP_ROUTEADV;
    
  peer = peer_lock (peer); /* bgp peer list reference */
  listnode_add_sort (bgp->peer, peer);

  active = peer_active (peer);

  if (afi && safi)
    peer->afc[afi][safi] = 1;

  /* Last read time set */
  peer->readtime = time (NULL);

  /* Last reset time set */
  peer->resettime = time (NULL);

  /* Default TTL set. */
  peer->ttl = (peer_sort (peer) == BGP_PEER_IBGP ? 255 : 1);

  /* Make peer's address string. */
  sockunion2str (su, buf, SU_ADDRSTRLEN);
  peer->host = XSTRDUP (MTYPE_BGP_PEER_HOST, buf);

  /* Set up peer's events and timers. */
  if (! active && peer_active (peer))
    bgp_timer_set (peer);

  return peer;
}

/* Make accept BGP peer.  Called from bgp_accept (). */
struct peer *
peer_create_accept (struct bgp *bgp)
{
  struct peer *peer;

  peer = peer_new (bgp);
  
  peer = peer_lock (peer); /* bgp peer list reference */
  listnode_add_sort (bgp->peer, peer);

  return peer;
}

/* Change peer's AS number.  */
static void
peer_as_change (struct peer *peer, as_t as)
{
  int type;

  /* Stop peer. */
  if (! CHECK_FLAG (peer->sflags, PEER_STATUS_GROUP))
    {
      if (peer->status == Established)
       {
         peer->last_reset = PEER_DOWN_REMOTE_AS_CHANGE;
         bgp_notify_send (peer, BGP_NOTIFY_CEASE,
                          BGP_NOTIFY_CEASE_CONFIG_CHANGE);
       }
      else
	BGP_EVENT_ADD (peer, BGP_Stop);
    }
  type = peer_sort (peer);
  peer->as = as;

  if (bgp_config_check (peer->bgp, BGP_CONFIG_CONFEDERATION)
      && ! bgp_confederation_peers_check (peer->bgp, as)
      && peer->bgp->as != as)
    peer->local_as = peer->bgp->confed_id;
  else
    peer->local_as = peer->bgp->as;

  /* Advertisement-interval reset */
  if (peer_sort (peer) == BGP_PEER_IBGP)
    peer->v_routeadv = BGP_DEFAULT_IBGP_ROUTEADV;
  else
    peer->v_routeadv = BGP_DEFAULT_EBGP_ROUTEADV;

  /* TTL reset */
  if (peer_sort (peer) == BGP_PEER_IBGP)
    peer->ttl = 255;
  else if (type == BGP_PEER_IBGP)
    peer->ttl = 1;

  /* reflector-client reset */
  if (peer_sort (peer) != BGP_PEER_IBGP)
    {
      UNSET_FLAG (peer->af_flags[AFI_IP][SAFI_UNICAST],
		  PEER_FLAG_REFLECTOR_CLIENT);
      UNSET_FLAG (peer->af_flags[AFI_IP][SAFI_MULTICAST],
		  PEER_FLAG_REFLECTOR_CLIENT);
      UNSET_FLAG (peer->af_flags[AFI_IP][SAFI_MPLS_VPN],
		  PEER_FLAG_REFLECTOR_CLIENT);
      UNSET_FLAG (peer->af_flags[AFI_IP6][SAFI_UNICAST],
		  PEER_FLAG_REFLECTOR_CLIENT);
      UNSET_FLAG (peer->af_flags[AFI_IP6][SAFI_MULTICAST],
		  PEER_FLAG_REFLECTOR_CLIENT);
    }

  /* local-as reset */
  if (peer_sort (peer) != BGP_PEER_EBGP)
    {
      peer->change_local_as = 0;
      UNSET_FLAG (peer->flags, PEER_FLAG_LOCAL_AS_NO_PREPEND);
    }
}

/* If peer does not exist, create new one.  If peer already exists,
   set AS number to the peer.  */
int
peer_remote_as (struct bgp *bgp, union sockunion *su, as_t *as,
		afi_t afi, safi_t safi)
{
  struct peer *peer;
  as_t local_as;

  peer = peer_lookup (bgp, su);

  if (peer)
    {
      /* When this peer is a member of peer-group.  */
      if (peer->group)
	{
	  if (peer->group->conf->as)
	    {
	      /* Return peer group's AS number.  */
	      *as = peer->group->conf->as;
	      return BGP_ERR_PEER_GROUP_MEMBER;
	    }
	  if (peer_sort (peer->group->conf) == BGP_PEER_IBGP)
	    {
	      if (bgp->as != *as)
		{
		  *as = peer->as;
		  return BGP_ERR_PEER_GROUP_PEER_TYPE_DIFFERENT;
		}
	    }
	  else
	    {
	      if (bgp->as == *as)
		{
		  *as = peer->as;
		  return BGP_ERR_PEER_GROUP_PEER_TYPE_DIFFERENT;
		}
	    }
	}

      /* Existing peer's AS number change. */
      if (peer->as != *as)
	peer_as_change (peer, *as);
    }
  else
    {

      /* If the peer is not part of our confederation, and its not an
	 iBGP peer then spoof the source AS */
      if (bgp_config_check (bgp, BGP_CONFIG_CONFEDERATION)
	  && ! bgp_confederation_peers_check (bgp, *as) 
	  && bgp->as != *as)
	local_as = bgp->confed_id;
      else
	local_as = bgp->as;
      
      /* If this is IPv4 unicast configuration and "no bgp default
         ipv4-unicast" is specified. */

      if (bgp_flag_check (bgp, BGP_FLAG_NO_DEFAULT_IPV4)
	  && afi == AFI_IP && safi == SAFI_UNICAST)
	peer = peer_create (su, bgp, local_as, *as, 0, 0); 
      else
	peer = peer_create (su, bgp, local_as, *as, afi, safi); 
    }

  return 0;
}

/* Activate the peer or peer group for specified AFI and SAFI.  */
int
peer_activate (struct peer *peer, afi_t afi, safi_t safi)
{
  int active;

  if (peer->afc[afi][safi])
    return 0;

  /* Activate the address family configuration. */
  if (CHECK_FLAG (peer->sflags, PEER_STATUS_GROUP))
    peer->afc[afi][safi] = 1;
  else
    {
      active = peer_active (peer);

      peer->afc[afi][safi] = 1;

      if (! active && peer_active (peer))
	bgp_timer_set (peer);
      else
	{
	  if (peer->status == Established)
	    {
	      if (CHECK_FLAG (peer->cap, PEER_CAP_DYNAMIC_RCV))
		{
		  peer->afc_adv[afi][safi] = 1;
		  bgp_capability_send (peer, afi, safi,
				       CAPABILITY_CODE_MP,
				       CAPABILITY_ACTION_SET);
		  if (peer->afc_recv[afi][safi])
		    {
		      peer->afc_nego[afi][safi] = 1;
		      bgp_announce_route (peer, afi, safi);
		    }
		}
	      else
               {
                 peer->last_reset = PEER_DOWN_AF_ACTIVATE;
                 bgp_notify_send (peer, BGP_NOTIFY_CEASE,
                                  BGP_NOTIFY_CEASE_CONFIG_CHANGE);
               }
	    }
	}
    }
  return 0;
}

int
peer_deactivate (struct peer *peer, afi_t afi, safi_t safi)
{
  struct peer_group *group;
  struct peer *peer1;
  struct listnode *node, *nnode;

  if (CHECK_FLAG (peer->sflags, PEER_STATUS_GROUP))
    {
      group = peer->group;

      for (ALL_LIST_ELEMENTS (group->peer, node, nnode, peer1))
	{
	  if (peer1->af_group[afi][safi])
	    return BGP_ERR_PEER_GROUP_MEMBER_EXISTS;
	}
    }
  else
    {
      if (peer->af_group[afi][safi])
	return BGP_ERR_PEER_BELONGS_TO_GROUP;
    }

  if (! peer->afc[afi][safi])
    return 0;

  /* De-activate the address family configuration. */
  peer->afc[afi][safi] = 0;
  peer_af_flag_reset (peer, afi, safi);

  if (! CHECK_FLAG (peer->sflags, PEER_STATUS_GROUP))
    {  
      if (peer->status == Established)
	{
	  if (CHECK_FLAG (peer->cap, PEER_CAP_DYNAMIC_RCV))
	    {
	      peer->afc_adv[afi][safi] = 0;
	      peer->afc_nego[afi][safi] = 0;

	      if (peer_active_nego (peer))
		{
		  bgp_capability_send (peer, afi, safi,
				       CAPABILITY_CODE_MP,
				       CAPABILITY_ACTION_UNSET);
		  bgp_clear_route (peer, afi, safi);
		  peer->pcount[afi][safi] = 0;
		}
	      else
               {
                 peer->last_reset = PEER_DOWN_NEIGHBOR_DELETE;
                 bgp_notify_send (peer, BGP_NOTIFY_CEASE,
                                  BGP_NOTIFY_CEASE_CONFIG_CHANGE);
               }
	    }
	  else
           {
             peer->last_reset = PEER_DOWN_NEIGHBOR_DELETE;
             bgp_notify_send (peer, BGP_NOTIFY_CEASE,
                              BGP_NOTIFY_CEASE_CONFIG_CHANGE);
           }
	}
    }
  return 0;
}

static void
peer_nsf_stop (struct peer *peer)
{
  afi_t afi;
  safi_t safi;

  UNSET_FLAG (peer->sflags, PEER_STATUS_NSF_WAIT);
  UNSET_FLAG (peer->sflags, PEER_STATUS_NSF_MODE);

  for (afi = AFI_IP ; afi < AFI_MAX ; afi++)
    for (safi = SAFI_UNICAST ; safi < SAFI_UNICAST_MULTICAST ; safi++)
      peer->nsf[afi][safi] = 0;

  if (peer->t_gr_restart)
    {
      BGP_TIMER_OFF (peer->t_gr_restart);
      if (BGP_DEBUG (events, EVENTS))
	zlog_debug ("%s graceful restart timer stopped", peer->host);
    }
  if (peer->t_gr_stale)
    {
      BGP_TIMER_OFF (peer->t_gr_stale);
      if (BGP_DEBUG (events, EVENTS))
	zlog_debug ("%s graceful restart stalepath timer stopped", peer->host);
    }
  bgp_clear_route_all (peer);
}

/* Delete peer from confguration.
 *
 * The peer is moved to a dead-end "Deleted" neighbour-state, to allow
 * it to "cool off" and refcounts to hit 0, at which state it is freed.
 *
 * This function /should/ take care to be idempotent, to guard against
 * it being called multiple times through stray events that come in
 * that happen to result in this function being called again.  That
 * said, getting here for a "Deleted" peer is a bug in the neighbour
 * FSM.
 */
int
peer_delete (struct peer *peer)
{
  int i;
  afi_t afi;
  safi_t safi;
  struct bgp *bgp;
  struct bgp_filter *filter;

  assert (peer->status != Deleted);
  
  bgp = peer->bgp;

  if (CHECK_FLAG (peer->sflags, PEER_STATUS_NSF_WAIT))
    peer_nsf_stop (peer);

  /* If this peer belongs to peer group.  Clearn up the
     relationship.  */
  if (peer->group)
    {
      struct listnode *pn;

      if ((pn = listnode_lookup (peer->group->peer, peer)))
        {
          peer_unlock (peer); /* group->peer list reference */
          list_delete_node (peer->group->peer, pn);
        }
      peer->group = NULL;
    }
  
  /* Withdraw all information from routing table.  We can not use
   * BGP_EVENT_ADD (peer, BGP_Stop) at here.  Because the event is
   * executed after peer structure is deleted.
   */
  peer->last_reset = PEER_DOWN_NEIGHBOR_DELETE;
  bgp_stop (peer);
  bgp_fsm_change_status (peer, Deleted);

  /* Password configuration */
  if (peer->password)
    {
      XFREE (MTYPE_PEER_PASSWORD, peer->password);
      peer->password = NULL;

      if (! CHECK_FLAG (peer->sflags, PEER_STATUS_GROUP))
	bgp_md5_set (peer);
    }
  
  bgp_timer_set (peer); /* stops all timers for Deleted */
  
  /* Delete from all peer list. */
  if (! CHECK_FLAG (peer->sflags, PEER_STATUS_GROUP))
    {
      struct listnode *pn;
      
      if ((pn = listnode_lookup (bgp->peer, peer)))
        {
          peer_unlock (peer); /* bgp peer list reference */
          list_delete_node (bgp->peer, pn);
        }
      
      if (peer_rsclient_active (peer)
          && (pn = listnode_lookup (bgp->rsclient, peer)))
        {
          peer_unlock (peer); /* rsclient list reference */
          list_delete_node (bgp->rsclient, pn);
        }
    }

  /* Free RIB for any family in which peer is RSERVER_CLIENT, and is not
      member of a peer_group. */
  for (afi = AFI_IP; afi < AFI_MAX; afi++)
    for (safi = SAFI_UNICAST; safi < SAFI_MAX; safi++)
      if (peer->rib[afi][safi] && ! peer->af_group[afi][safi])
        bgp_table_finish (&peer->rib[afi][safi]);

  /* Buffers.  */
  if (peer->ibuf)
    stream_free (peer->ibuf);
  if (peer->obuf)
    stream_fifo_free (peer->obuf);
  if (peer->work)
    stream_free (peer->work);
  peer->obuf = NULL;
  peer->work = peer->ibuf = NULL;

  /* Local and remote addresses. */
  if (peer->su_local)
    sockunion_free (peer->su_local);
  if (peer->su_remote)
    sockunion_free (peer->su_remote);
  peer->su_local = peer->su_remote = NULL;
  
  /* Free filter related memory.  */
  for (afi = AFI_IP; afi < AFI_MAX; afi++)
    for (safi = SAFI_UNICAST; safi < SAFI_MAX; safi++)
      {
	filter = &peer->filter[afi][safi];

	for (i = FILTER_IN; i < FILTER_MAX; i++)
	  {
	    if (filter->dlist[i].name)
	      free (filter->dlist[i].name);
	    if (filter->plist[i].name)
	      free (filter->plist[i].name);
	    if (filter->aslist[i].name)
	      free (filter->aslist[i].name);
            
            filter->dlist[i].name = NULL;
            filter->plist[i].name = NULL;
            filter->aslist[i].name = NULL;
          }
        for (i = RMAP_IN; i < RMAP_MAX; i++)
          {
	    if (filter->map[i].name)
	      free (filter->map[i].name);
            filter->map[i].name = NULL;
	  }

	if (filter->usmap.name)
	  free (filter->usmap.name);

	if (peer->default_rmap[afi][safi].name)
	  free (peer->default_rmap[afi][safi].name);
        
        filter->usmap.name = NULL;
        peer->default_rmap[afi][safi].name = NULL;
      }
  
  peer_unlock (peer); /* initial reference */

  return 0;
}

static int
peer_group_cmp (struct peer_group *g1, struct peer_group *g2)
{
  return strcmp (g1->name, g2->name);
}

/* If peer is configured at least one address family return 1. */
static int
peer_group_active (struct peer *peer)
{
  if (peer->af_group[AFI_IP][SAFI_UNICAST]
      || peer->af_group[AFI_IP][SAFI_MULTICAST]
      || peer->af_group[AFI_IP][SAFI_MPLS_VPN]
      || peer->af_group[AFI_IP6][SAFI_UNICAST]
      || peer->af_group[AFI_IP6][SAFI_MULTICAST])
    return 1;
  return 0;
}

/* Peer group cofiguration. */
static struct peer_group *
peer_group_new (void)
{
  return (struct peer_group *) XCALLOC (MTYPE_PEER_GROUP,
					sizeof (struct peer_group));
}

static void
peer_group_free (struct peer_group *group)
{
  XFREE (MTYPE_PEER_GROUP, group);
}

struct peer_group *
peer_group_lookup (struct bgp *bgp, const char *name)
{
  struct peer_group *group;
  struct listnode *node, *nnode;

  for (ALL_LIST_ELEMENTS (bgp->group, node, nnode, group))
    {
      if (strcmp (group->name, name) == 0)
	return group;
    }
  return NULL;
}

struct peer_group *
peer_group_get (struct bgp *bgp, const char *name)
{
  struct peer_group *group;

  group = peer_group_lookup (bgp, name);
  if (group)
    return group;

  group = peer_group_new ();
  group->bgp = bgp;
  group->name = strdup (name);
  group->peer = list_new ();
  group->conf = peer_new (bgp);
  if (! bgp_flag_check (bgp, BGP_FLAG_NO_DEFAULT_IPV4))
    group->conf->afc[AFI_IP][SAFI_UNICAST] = 1;
  group->conf->host = strdup (name);
  group->conf->group = group;
  group->conf->as = 0; 
  group->conf->ttl = 1;
  group->conf->v_routeadv = BGP_DEFAULT_EBGP_ROUTEADV;
  UNSET_FLAG (group->conf->config, PEER_CONFIG_TIMER);
  UNSET_FLAG (group->conf->config, PEER_CONFIG_CONNECT);
  group->conf->keepalive = 0;
  group->conf->holdtime = 0;
  group->conf->connect = 0;
  SET_FLAG (group->conf->sflags, PEER_STATUS_GROUP);
  listnode_add_sort (bgp->group, group);

  return 0;
}

static void 
peer_group2peer_config_copy (struct peer_group *group, struct peer *peer,
			     afi_t afi, safi_t safi)
{
  int in = FILTER_IN;
  int out = FILTER_OUT;
  struct peer *conf;
  struct bgp_filter *pfilter;
  struct bgp_filter *gfilter;

  conf = group->conf;
  pfilter = &peer->filter[afi][safi];
  gfilter = &conf->filter[afi][safi];

  /* remote-as */
  if (conf->as)
    peer->as = conf->as;

  /* remote-as */
  if (conf->change_local_as)
    peer->change_local_as = conf->change_local_as;

  /* TTL */
  peer->ttl = conf->ttl;

  /* Weight */
  peer->weight = conf->weight;

  /* peer flags apply */
  peer->flags = conf->flags;
  /* peer af_flags apply */
  peer->af_flags[afi][safi] = conf->af_flags[afi][safi];
  /* peer config apply */
  peer->config = conf->config;

  /* peer timers apply */
  peer->holdtime = conf->holdtime;
  peer->keepalive = conf->keepalive;
  peer->connect = conf->connect;
  if (CHECK_FLAG (conf->config, PEER_CONFIG_CONNECT))
    peer->v_connect = conf->connect;
  else
    peer->v_connect = BGP_DEFAULT_CONNECT_RETRY;

  /* advertisement-interval reset */
  if (peer_sort (peer) == BGP_PEER_IBGP)
    peer->v_routeadv = BGP_DEFAULT_IBGP_ROUTEADV;
  else
    peer->v_routeadv = BGP_DEFAULT_EBGP_ROUTEADV;

  /* password apply */
  if (peer->password)
    XFREE (MTYPE_PEER_PASSWORD, peer->password);

  if (conf->password)
    peer->password =  XSTRDUP (MTYPE_PEER_PASSWORD, conf->password);
  else
    peer->password = NULL;

  bgp_md5_set (peer);

  /* maximum-prefix */
  peer->pmax[afi][safi] = conf->pmax[afi][safi];
  peer->pmax_threshold[afi][safi] = conf->pmax_threshold[afi][safi];
  peer->pmax_restart[afi][safi] = conf->pmax_restart[afi][safi];

  /* allowas-in */
  peer->allowas_in[afi][safi] = conf->allowas_in[afi][safi];

  /* route-server-client */
  if (CHECK_FLAG(conf->af_flags[afi][safi], PEER_FLAG_RSERVER_CLIENT))
    {
      /* Make peer's RIB point to group's RIB. */
      peer->rib[afi][safi] = group->conf->rib[afi][safi];

      /* Import policy. */
      if (pfilter->map[RMAP_IMPORT].name)
        free (pfilter->map[RMAP_IMPORT].name);
      if (gfilter->map[RMAP_IMPORT].name)
        {
          pfilter->map[RMAP_IMPORT].name = strdup (gfilter->map[RMAP_IMPORT].name);
          pfilter->map[RMAP_IMPORT].map = gfilter->map[RMAP_IMPORT].map;
        }
      else
        {
          pfilter->map[RMAP_IMPORT].name = NULL;
          pfilter->map[RMAP_IMPORT].map = NULL;
        }

      /* Export policy. */
      if (gfilter->map[RMAP_EXPORT].name && ! pfilter->map[RMAP_EXPORT].name)
        {
          pfilter->map[RMAP_EXPORT].name = strdup (gfilter->map[RMAP_EXPORT].name);
          pfilter->map[RMAP_EXPORT].map = gfilter->map[RMAP_EXPORT].map;
        }
    }

  /* default-originate route-map */
  if (conf->default_rmap[afi][safi].name)
    {
      if (peer->default_rmap[afi][safi].name)
	free (peer->default_rmap[afi][safi].name);
      peer->default_rmap[afi][safi].name = strdup (conf->default_rmap[afi][safi].name);
      peer->default_rmap[afi][safi].map = conf->default_rmap[afi][safi].map;
    }

  /* update-source apply */
  if (conf->update_source)
    {
      if (peer->update_source)
	sockunion_free (peer->update_source);
      if (peer->update_if)
	{
	  XFREE (MTYPE_PEER_UPDATE_SOURCE, peer->update_if);
	  peer->update_if = NULL;
	}
      peer->update_source = sockunion_dup (conf->update_source);
    }
  else if (conf->update_if)
    {
      if (peer->update_if)
	XFREE (MTYPE_PEER_UPDATE_SOURCE, peer->update_if);
      if (peer->update_source)
	{
	  sockunion_free (peer->update_source);
	  peer->update_source = NULL;
	}
      peer->update_if = XSTRDUP (MTYPE_PEER_UPDATE_SOURCE, conf->update_if);
    }

  /* inbound filter apply */
  if (gfilter->dlist[in].name && ! pfilter->dlist[in].name)
    {
      if (pfilter->dlist[in].name)
	free (pfilter->dlist[in].name);
      pfilter->dlist[in].name = strdup (gfilter->dlist[in].name);
      pfilter->dlist[in].alist = gfilter->dlist[in].alist;
    }
  if (gfilter->plist[in].name && ! pfilter->plist[in].name)
    {
      if (pfilter->plist[in].name)
	free (pfilter->plist[in].name);
      pfilter->plist[in].name = strdup (gfilter->plist[in].name);
      pfilter->plist[in].plist = gfilter->plist[in].plist;
    }
  if (gfilter->aslist[in].name && ! pfilter->aslist[in].name)
    {
      if (pfilter->aslist[in].name)
	free (pfilter->aslist[in].name);
      pfilter->aslist[in].name = strdup (gfilter->aslist[in].name);
      pfilter->aslist[in].aslist = gfilter->aslist[in].aslist;
    }
  if (gfilter->map[RMAP_IN].name && ! pfilter->map[RMAP_IN].name)
    {
      if (pfilter->map[RMAP_IN].name)
        free (pfilter->map[RMAP_IN].name);
      pfilter->map[RMAP_IN].name = strdup (gfilter->map[RMAP_IN].name);
      pfilter->map[RMAP_IN].map = gfilter->map[RMAP_IN].map;
    }

  /* outbound filter apply */
  if (gfilter->dlist[out].name)
    {
      if (pfilter->dlist[out].name)
	free (pfilter->dlist[out].name);
      pfilter->dlist[out].name = strdup (gfilter->dlist[out].name);
      pfilter->dlist[out].alist = gfilter->dlist[out].alist;
    }
  else
    {
      if (pfilter->dlist[out].name)
	free (pfilter->dlist[out].name);
      pfilter->dlist[out].name = NULL;
      pfilter->dlist[out].alist = NULL;
    }
  if (gfilter->plist[out].name)
    {
      if (pfilter->plist[out].name)
	free (pfilter->plist[out].name);
      pfilter->plist[out].name = strdup (gfilter->plist[out].name);
      pfilter->plist[out].plist = gfilter->plist[out].plist;
    }
  else
    {
      if (pfilter->plist[out].name)
	free (pfilter->plist[out].name);
      pfilter->plist[out].name = NULL;
      pfilter->plist[out].plist = NULL;
    }
  if (gfilter->aslist[out].name)
    {
      if (pfilter->aslist[out].name)
	free (pfilter->aslist[out].name);
      pfilter->aslist[out].name = strdup (gfilter->aslist[out].name);
      pfilter->aslist[out].aslist = gfilter->aslist[out].aslist;
    }
  else
    {
      if (pfilter->aslist[out].name)
	free (pfilter->aslist[out].name);
      pfilter->aslist[out].name = NULL;
      pfilter->aslist[out].aslist = NULL;
    }
  if (gfilter->map[RMAP_OUT].name)
    {
      if (pfilter->map[RMAP_OUT].name)
        free (pfilter->map[RMAP_OUT].name);
      pfilter->map[RMAP_OUT].name = strdup (gfilter->map[RMAP_OUT].name);
      pfilter->map[RMAP_OUT].map = gfilter->map[RMAP_OUT].map;
    }
  else
    {
      if (pfilter->map[RMAP_OUT].name)
        free (pfilter->map[RMAP_OUT].name);
      pfilter->map[RMAP_OUT].name = NULL;
      pfilter->map[RMAP_OUT].map = NULL;
    }

 /* RS-client's import/export route-maps. */
  if (gfilter->map[RMAP_IMPORT].name)
    {
      if (pfilter->map[RMAP_IMPORT].name)
        free (pfilter->map[RMAP_IMPORT].name);
      pfilter->map[RMAP_IMPORT].name = strdup (gfilter->map[RMAP_IMPORT].name);
      pfilter->map[RMAP_IMPORT].map = gfilter->map[RMAP_IMPORT].map;
    }
  else
    {
      if (pfilter->map[RMAP_IMPORT].name)
        free (pfilter->map[RMAP_IMPORT].name);
      pfilter->map[RMAP_IMPORT].name = NULL;
      pfilter->map[RMAP_IMPORT].map = NULL;
    }
  if (gfilter->map[RMAP_EXPORT].name && ! pfilter->map[RMAP_EXPORT].name)
    {
      if (pfilter->map[RMAP_EXPORT].name)
        free (pfilter->map[RMAP_EXPORT].name);
      pfilter->map[RMAP_EXPORT].name = strdup (gfilter->map[RMAP_EXPORT].name);
      pfilter->map[RMAP_EXPORT].map = gfilter->map[RMAP_EXPORT].map;
    }

  if (gfilter->usmap.name)
    {
      if (pfilter->usmap.name)
	free (pfilter->usmap.name);
      pfilter->usmap.name = strdup (gfilter->usmap.name);
      pfilter->usmap.map = gfilter->usmap.map;
    }
  else
    {
      if (pfilter->usmap.name)
	free (pfilter->usmap.name);
      pfilter->usmap.name = NULL;
      pfilter->usmap.map = NULL;
    }
} 

/* Peer group's remote AS configuration.  */
int
peer_group_remote_as (struct bgp *bgp, const char *group_name, as_t *as)
{
  struct peer_group *group;
  struct peer *peer;
  struct listnode *node, *nnode;

  group = peer_group_lookup (bgp, group_name);
  if (! group)
    return -1;

  if (group->conf->as == *as)
    return 0;

  /* When we setup peer-group AS number all peer group member's AS
     number must be updated to same number.  */
  peer_as_change (group->conf, *as);

  for (ALL_LIST_ELEMENTS (group->peer, node, nnode, peer))
    {
      if (peer->as != *as)
	peer_as_change (peer, *as);
    }

  return 0;
}

int
peer_group_delete (struct peer_group *group)
{
  struct bgp *bgp;
  struct peer *peer;
  struct listnode *node, *nnode;

  bgp = group->bgp;

  for (ALL_LIST_ELEMENTS (group->peer, node, nnode, peer))
    {
      peer->group = NULL;
      peer_delete (peer);
    }
  list_delete (group->peer);

  free (group->name);
  group->name = NULL;

  group->conf->group = NULL;
  peer_delete (group->conf);

  /* Delete from all peer_group list. */
  listnode_delete (bgp->group, group);

  peer_group_free (group);

  return 0;
}

int
peer_group_remote_as_delete (struct peer_group *group)
{
  struct peer *peer;
  struct listnode *node, *nnode;

  if (! group->conf->as)
    return 0;

  for (ALL_LIST_ELEMENTS (group->peer, node, nnode, peer))
    {
      peer->group = NULL;
      peer_delete (peer);
    }
  list_delete_all_node (group->peer);

  group->conf->as = 0;

  return 0;
}

/* Bind specified peer to peer group.  */
int
peer_group_bind (struct bgp *bgp, union sockunion *su,
		 struct peer_group *group, afi_t afi, safi_t safi, as_t *as)
{
  struct peer *peer;
  int first_member = 0;

  /* Check peer group's address family.  */
  if (! group->conf->afc[afi][safi])
    return BGP_ERR_PEER_GROUP_AF_UNCONFIGURED;

  /* Lookup the peer.  */
  peer = peer_lookup (bgp, su);

  /* Create a new peer. */
  if (! peer)
    {
      if (! group->conf->as)
	return BGP_ERR_PEER_GROUP_NO_REMOTE_AS;

      peer = peer_create (su, bgp, bgp->as, group->conf->as, afi, safi);
      peer->group = group;
      peer->af_group[afi][safi] = 1;

      peer = peer_lock (peer); /* group->peer list reference */
      listnode_add (group->peer, peer);
      peer_group2peer_config_copy (group, peer, afi, safi);

      return 0;
    }

  /* When the peer already belongs to peer group, check the consistency.  */
  if (peer->af_group[afi][safi])
    {
      if (strcmp (peer->group->name, group->name) != 0)
	return BGP_ERR_PEER_GROUP_CANT_CHANGE;

      return 0;
    }

  /* Check current peer group configuration.  */
  if (peer_group_active (peer)
      && strcmp (peer->group->name, group->name) != 0)
    return BGP_ERR_PEER_GROUP_MISMATCH;

  if (! group->conf->as)
    {
      if (peer_sort (group->conf) != BGP_PEER_INTERNAL
	  && peer_sort (group->conf) != peer_sort (peer))
	{
	  if (as)
	    *as = peer->as;
	  return BGP_ERR_PEER_GROUP_PEER_TYPE_DIFFERENT;
	}

      if (peer_sort (group->conf) == BGP_PEER_INTERNAL)
	first_member = 1;
    }

  peer->af_group[afi][safi] = 1;
  peer->afc[afi][safi] = 1;
  if (! peer->group)
    {
      peer->group = group;
      
      peer = peer_lock (peer); /* group->peer list reference */
      listnode_add (group->peer, peer);
    }
  else
    assert (group && peer->group == group);

  if (first_member)
    {
      /* Advertisement-interval reset */
      if (peer_sort (group->conf) == BGP_PEER_IBGP)
	group->conf->v_routeadv = BGP_DEFAULT_IBGP_ROUTEADV;
      else
	group->conf->v_routeadv = BGP_DEFAULT_EBGP_ROUTEADV;

      /* ebgp-multihop reset */
      if (peer_sort (group->conf) == BGP_PEER_IBGP)
	group->conf->ttl = 255;

      /* local-as reset */
      if (peer_sort (group->conf) != BGP_PEER_EBGP)
	{
	  group->conf->change_local_as = 0;
	  UNSET_FLAG (peer->flags, PEER_FLAG_LOCAL_AS_NO_PREPEND);
	}
    }

  if (CHECK_FLAG(peer->af_flags[afi][safi], PEER_FLAG_RSERVER_CLIENT))
    {
      struct listnode *pn;
      
      /* If it's not configured as RSERVER_CLIENT in any other address
          family, without being member of a peer_group, remove it from
          list bgp->rsclient.*/
      if (! peer_rsclient_active (peer)
          && (pn = listnode_lookup (bgp->rsclient, peer)))
        {
          peer_unlock (peer); /* peer rsclient reference */
          list_delete_node (bgp->rsclient, pn);
        }

      bgp_table_finish (&peer->rib[afi][safi]);

      /* Import policy. */
      if (peer->filter[afi][safi].map[RMAP_IMPORT].name)
        {
          free (peer->filter[afi][safi].map[RMAP_IMPORT].name);
          peer->filter[afi][safi].map[RMAP_IMPORT].name = NULL;
          peer->filter[afi][safi].map[RMAP_IMPORT].map = NULL;
        }

      /* Export policy. */
      if (! CHECK_FLAG(group->conf->af_flags[afi][safi], PEER_FLAG_RSERVER_CLIENT)
              && peer->filter[afi][safi].map[RMAP_EXPORT].name)
        {
          free (peer->filter[afi][safi].map[RMAP_EXPORT].name);
          peer->filter[afi][safi].map[RMAP_EXPORT].name = NULL;
          peer->filter[afi][safi].map[RMAP_EXPORT].map = NULL;
        }
    }

  peer_group2peer_config_copy (group, peer, afi, safi);

  if (peer->status == Established)
    {
      peer->last_reset = PEER_DOWN_RMAP_BIND;
      bgp_notify_send (peer, BGP_NOTIFY_CEASE,
                      BGP_NOTIFY_CEASE_CONFIG_CHANGE);
    }
  else
    BGP_EVENT_ADD (peer, BGP_Stop);

  return 0;
}

int
peer_group_unbind (struct bgp *bgp, struct peer *peer,
		   struct peer_group *group, afi_t afi, safi_t safi)
{
  if (! peer->af_group[afi][safi])
      return 0;

  if (group != peer->group)
    return BGP_ERR_PEER_GROUP_MISMATCH;

  peer->af_group[afi][safi] = 0;
  peer->afc[afi][safi] = 0;
  peer_af_flag_reset (peer, afi, safi);

  if (peer->rib[afi][safi])
    peer->rib[afi][safi] = NULL;

  if (! peer_group_active (peer))
    {
      assert (listnode_lookup (group->peer, peer));
      peer_unlock (peer); /* peer group list reference */
      listnode_delete (group->peer, peer);
      peer->group = NULL;
      if (group->conf->as)
	{
	  peer_delete (peer);
	  return 0;
	}
      peer_global_config_reset (peer);
    }

  if (peer->status == Established)
    {
      peer->last_reset = PEER_DOWN_RMAP_UNBIND;
      bgp_notify_send (peer, BGP_NOTIFY_CEASE,
                      BGP_NOTIFY_CEASE_CONFIG_CHANGE);
    }
  else
    BGP_EVENT_ADD (peer, BGP_Stop);

  return 0;
}

/* BGP instance creation by `router bgp' commands. */
static struct bgp *
bgp_create (as_t *as, const char *name)
{
  struct bgp *bgp;
  afi_t afi;
  safi_t safi;

  if ( (bgp = XCALLOC (MTYPE_BGP, sizeof (struct bgp))) == NULL)
    return NULL;
  
  bgp_lock (bgp);
  bgp->peer_self = peer_new (bgp);
  bgp->peer_self->host = strdup ("Static announcement");

  bgp->peer = list_new ();
  bgp->peer->cmp = (int (*)(void *, void *)) peer_cmp;

  bgp->group = list_new ();
  bgp->group->cmp = (int (*)(void *, void *)) peer_group_cmp;

  bgp->rsclient = list_new ();
  bgp->rsclient->cmp = (int (*)(void*, void*)) peer_cmp;

  for (afi = AFI_IP; afi < AFI_MAX; afi++)
    for (safi = SAFI_UNICAST; safi < SAFI_MAX; safi++)
      {
	bgp->route[afi][safi] = bgp_table_init (afi, safi);
	bgp->aggregate[afi][safi] = bgp_table_init (afi, safi);
	bgp->rib[afi][safi] = bgp_table_init (afi, safi);
      }

  bgp->default_local_pref = BGP_DEFAULT_LOCAL_PREF;
  bgp->default_holdtime = BGP_DEFAULT_HOLDTIME;
  bgp->default_keepalive = BGP_DEFAULT_KEEPALIVE;
  bgp->restart_time = BGP_DEFAULT_RESTART_TIME;
  bgp->stalepath_time = BGP_DEFAULT_STALEPATH_TIME;

  bgp->as = *as;

  if (name)
    bgp->name = strdup (name);

  if (bgp_option_check (BGP_OPT_IMPORT_CHECK))
    bgp_flag_set (bgp, BGP_FLAG_IMPORT_CHECK);

  return bgp;
}

/* Return first entry of BGP. */
struct bgp *
bgp_get_default (void)
{
  if (bm->bgp->head)
    return (listgetdata (listhead (bm->bgp)));
  return NULL;
}

/* Lookup BGP entry. */
struct bgp *
bgp_lookup (as_t as, const char *name)
{
  struct bgp *bgp;
  struct listnode *node, *nnode;

  for (ALL_LIST_ELEMENTS (bm->bgp, node, nnode, bgp))
    if (bgp->as == as
	&& ((bgp->name == NULL && name == NULL) 
	    || (bgp->name && name && strcmp (bgp->name, name) == 0)))
      return bgp;
  return NULL;
}

/* Lookup BGP structure by view name. */
struct bgp *
bgp_lookup_by_name (const char *name)
{
  struct bgp *bgp;
  struct listnode *node, *nnode;

  for (ALL_LIST_ELEMENTS (bm->bgp, node, nnode, bgp))
    if ((bgp->name == NULL && name == NULL)
	|| (bgp->name && name && strcmp (bgp->name, name) == 0))
      return bgp;
  return NULL;
}

/* Called from VTY commands. */
int
bgp_get (struct bgp **bgp_val, as_t *as, const char *name)
{
  struct bgp *bgp;

  /* Multiple instance check. */
  if (bgp_option_check (BGP_OPT_MULTIPLE_INSTANCE))
    {
      if (name)
	bgp = bgp_lookup_by_name (name);
      else
	bgp = bgp_get_default ();

      /* Already exists. */
      if (bgp)
	{
          if (bgp->as != *as)
	    {
	      *as = bgp->as;
	      return BGP_ERR_INSTANCE_MISMATCH;
	    }
	  *bgp_val = bgp;
	  return 0;
	}
    }
  else
    {
      /* BGP instance name can not be specified for single instance.  */
      if (name)
	return BGP_ERR_MULTIPLE_INSTANCE_NOT_SET;

      /* Get default BGP structure if exists. */
      bgp = bgp_get_default ();

      if (bgp)
	{
	  if (bgp->as != *as)
	    {
	      *as = bgp->as;
	      return BGP_ERR_AS_MISMATCH;
	    }
	  *bgp_val = bgp;
	  return 0;
	}
    }

  bgp = bgp_create (as, name);
  listnode_add (bm->bgp, bgp);
  bgp_router_id_set(bgp, &router_id_zebra);
  *bgp_val = bgp;

  return 0;
}

/* Delete BGP instance. */
int
bgp_delete (struct bgp *bgp)
{
  struct peer *peer;
  struct peer_group *group;
  struct listnode *node;
  struct listnode *next;
  afi_t afi;
  int i;

  /* Delete static route. */
  bgp_static_delete (bgp);

  /* Unset redistribution. */
  for (afi = AFI_IP; afi < AFI_MAX; afi++)
    for (i = 0; i < ZEBRA_ROUTE_MAX; i++) 
      if (i != ZEBRA_ROUTE_BGP)
	bgp_redistribute_unset (bgp, afi, i);

  for (ALL_LIST_ELEMENTS (bgp->group, node, next, group))
    peer_group_delete (group);

  for (ALL_LIST_ELEMENTS (bgp->peer, node, next, peer))
    peer_delete (peer);

  for (ALL_LIST_ELEMENTS (bgp->rsclient, node, next, peer))
    peer_delete (peer);

  if (bgp->peer_self) {
    peer_delete(bgp->peer_self);
    bgp->peer_self = NULL;
  }

  bgp_unlock(bgp);  /* initial reference */

  return 0;
}

void
bgp_free(struct bgp *bgp)
{
  afi_t afi;
  safi_t safi;

  list_delete (bgp->group);
  list_delete (bgp->peer);
  list_delete (bgp->rsclient);

  listnode_delete (bm->bgp, bgp);
  
  if (bgp->name)
    free (bgp->name);
  
  for (afi = AFI_IP; afi < AFI_MAX; afi++)
    for (safi = SAFI_UNICAST; safi < SAFI_MAX; safi++)
      {
	if (bgp->route[afi][safi])
	  XFREE (MTYPE_ROUTE_TABLE, bgp->route[afi][safi]);
	if (bgp->aggregate[afi][safi])
	  XFREE (MTYPE_ROUTE_TABLE,bgp->aggregate[afi][safi]) ;
	if (bgp->rib[afi][safi])
	  XFREE (MTYPE_ROUTE_TABLE,bgp->rib[afi][safi]);
      }
  XFREE (MTYPE_BGP, bgp);
}

struct peer *
peer_lookup (struct bgp *bgp, union sockunion *su)
{
  struct peer *peer;
  struct listnode *node, *nnode;

  if (! bgp)
    bgp = bgp_get_default ();

  if (! bgp)
    return NULL;
  
  for (ALL_LIST_ELEMENTS (bgp->peer, node, nnode, peer))
    {
      if (sockunion_same (&peer->su, su)
	  && ! CHECK_FLAG (peer->sflags, PEER_STATUS_ACCEPT_PEER))
	return peer;
    }
  return NULL;
}

struct peer *
peer_lookup_with_open (union sockunion *su, as_t remote_as,
		       struct in_addr *remote_id, int *as)
{
  struct peer *peer;
  struct listnode *node, *nnode;
  struct bgp *bgp;

  bgp = bgp_get_default ();
  if (! bgp)
    return NULL;

  for (ALL_LIST_ELEMENTS (bgp->peer, node, nnode, peer))
    {
      if (sockunion_same (&peer->su, su)
	  && ! CHECK_FLAG (peer->sflags, PEER_STATUS_ACCEPT_PEER))
	{
	  if (peer->as == remote_as
	      && peer->remote_id.s_addr == remote_id->s_addr)
	    return peer;
	  if (peer->as == remote_as)
	    *as = 1;
	}
    }
  for (ALL_LIST_ELEMENTS (bgp->peer, node, nnode, peer))
    {
      if (sockunion_same (&peer->su, su)
	  &&  ! CHECK_FLAG (peer->sflags, PEER_STATUS_ACCEPT_PEER))
	{
	  if (peer->as == remote_as
	      && peer->remote_id.s_addr == 0)
	    return peer;
	  if (peer->as == remote_as)
	    *as = 1;
	}
    }
  return NULL;
}

/* If peer is configured at least one address family return 1. */
int
peer_active (struct peer *peer)
{
  if (peer->afc[AFI_IP][SAFI_UNICAST]
      || peer->afc[AFI_IP][SAFI_MULTICAST]
      || peer->afc[AFI_IP][SAFI_MPLS_VPN]
      || peer->afc[AFI_IP6][SAFI_UNICAST]
      || peer->afc[AFI_IP6][SAFI_MULTICAST])
    return 1;
  return 0;
}

/* If peer is negotiated at least one address family return 1. */
int
peer_active_nego (struct peer *peer)
{
  if (peer->afc_nego[AFI_IP][SAFI_UNICAST]
      || peer->afc_nego[AFI_IP][SAFI_MULTICAST]
      || peer->afc_nego[AFI_IP][SAFI_MPLS_VPN]
      || peer->afc_nego[AFI_IP6][SAFI_UNICAST]
      || peer->afc_nego[AFI_IP6][SAFI_MULTICAST])
    return 1;
  return 0;
}

/* peer_flag_change_type. */
enum peer_change_type
{
  peer_change_none,
  peer_change_reset,
  peer_change_reset_in,
  peer_change_reset_out,
};

static void
peer_change_action (struct peer *peer, afi_t afi, safi_t safi,
		    enum peer_change_type type)
{
  if (CHECK_FLAG (peer->sflags, PEER_STATUS_GROUP))
    return;

  if (type == peer_change_reset)
    bgp_notify_send (peer, BGP_NOTIFY_CEASE,
		     BGP_NOTIFY_CEASE_CONFIG_CHANGE);
  else if (type == peer_change_reset_in)
    {
      if (CHECK_FLAG (peer->cap, PEER_CAP_REFRESH_OLD_RCV)
	  || CHECK_FLAG (peer->cap, PEER_CAP_REFRESH_NEW_RCV))
	bgp_route_refresh_send (peer, afi, safi, 0, 0, 0);
      else
	bgp_notify_send (peer, BGP_NOTIFY_CEASE,
			 BGP_NOTIFY_CEASE_CONFIG_CHANGE);
    }
  else if (type == peer_change_reset_out)
    bgp_announce_route (peer, afi, safi);
}

struct peer_flag_action
{
  /* Peer's flag.  */
  u_int32_t flag;

  /* This flag can be set for peer-group member.  */
  u_char not_for_member;

  /* Action when the flag is changed.  */
  enum peer_change_type type;

  /* Peer down cause */
  u_char peer_down;
};

static const struct peer_flag_action peer_flag_action_list[] = 
  {
    { PEER_FLAG_PASSIVE,                  0, peer_change_reset },
    { PEER_FLAG_SHUTDOWN,                 0, peer_change_reset },
    { PEER_FLAG_DONT_CAPABILITY,          0, peer_change_none },
    { PEER_FLAG_OVERRIDE_CAPABILITY,      0, peer_change_none },
    { PEER_FLAG_STRICT_CAP_MATCH,         0, peer_change_none },
    { PEER_FLAG_DYNAMIC_CAPABILITY,       0, peer_change_reset },
    { PEER_FLAG_DISABLE_CONNECTED_CHECK,  0, peer_change_reset },
    { 0, 0, 0 }
  };

static const struct peer_flag_action peer_af_flag_action_list[] = 
  {
    { PEER_FLAG_NEXTHOP_SELF,             1, peer_change_reset_out },
    { PEER_FLAG_SEND_COMMUNITY,           1, peer_change_reset_out },
    { PEER_FLAG_SEND_EXT_COMMUNITY,       1, peer_change_reset_out },
    { PEER_FLAG_SOFT_RECONFIG,            0, peer_change_reset_in },
    { PEER_FLAG_REFLECTOR_CLIENT,         1, peer_change_reset },
    { PEER_FLAG_RSERVER_CLIENT,           1, peer_change_reset },
    { PEER_FLAG_AS_PATH_UNCHANGED,        1, peer_change_reset_out },
    { PEER_FLAG_NEXTHOP_UNCHANGED,        1, peer_change_reset_out },
    { PEER_FLAG_MED_UNCHANGED,            1, peer_change_reset_out },
    { PEER_FLAG_REMOVE_PRIVATE_AS,        1, peer_change_reset_out },
    { PEER_FLAG_ALLOWAS_IN,               0, peer_change_reset_in },
    { PEER_FLAG_ORF_PREFIX_SM,            1, peer_change_reset },
    { PEER_FLAG_ORF_PREFIX_RM,            1, peer_change_reset },
    { PEER_FLAG_NEXTHOP_LOCAL_UNCHANGED,  0, peer_change_reset_out },
    { 0, 0, 0 }
  };

/* Proper action set. */
static int
peer_flag_action_set (const struct peer_flag_action *action_list, int size,
		      struct peer_flag_action *action, u_int32_t flag)
{
  int i;
  int found = 0;
  int reset_in = 0;
  int reset_out = 0;
  const struct peer_flag_action *match = NULL;

  /* Check peer's frag action.  */
  for (i = 0; i < size; i++)
    {
      match = &action_list[i];

      if (match->flag == 0)
	break;

      if (match->flag & flag)
	{
	  found = 1;

	  if (match->type == peer_change_reset_in)
	    reset_in = 1;
	  if (match->type == peer_change_reset_out)
	    reset_out = 1;
	  if (match->type == peer_change_reset)
	    {
	      reset_in = 1;
	      reset_out = 1;
	    }
	  if (match->not_for_member)
	    action->not_for_member = 1;
	}
    }

  /* Set peer clear type.  */
  if (reset_in && reset_out)
    action->type = peer_change_reset;
  else if (reset_in)
    action->type = peer_change_reset_in;
  else if (reset_out)
    action->type = peer_change_reset_out;
  else
    action->type = peer_change_none;

  return found;
}

static void
peer_flag_modify_action (struct peer *peer, u_int32_t flag)
{
  if (flag == PEER_FLAG_SHUTDOWN)
    {
      if (CHECK_FLAG (peer->flags, flag))
	{
	  if (CHECK_FLAG (peer->sflags, PEER_STATUS_NSF_WAIT))
	    peer_nsf_stop (peer);

	  UNSET_FLAG (peer->sflags, PEER_STATUS_PREFIX_OVERFLOW);
	  if (peer->t_pmax_restart)
	    {
	      BGP_TIMER_OFF (peer->t_pmax_restart);
              if (BGP_DEBUG (events, EVENTS))
		zlog_debug ("%s Maximum-prefix restart timer canceled",
			    peer->host);
	    }

      if (CHECK_FLAG (peer->sflags, PEER_STATUS_NSF_WAIT))
	peer_nsf_stop (peer);

	  if (peer->status == Established)
	    bgp_notify_send (peer, BGP_NOTIFY_CEASE,
			     BGP_NOTIFY_CEASE_ADMIN_SHUTDOWN);
	  else
	    BGP_EVENT_ADD (peer, BGP_Stop);
	}
      else
	{
	  peer->v_start = BGP_INIT_START_TIMER;
	  BGP_EVENT_ADD (peer, BGP_Stop);
	}
    }
  else if (peer->status == Established)
    {
      if (flag == PEER_FLAG_DYNAMIC_CAPABILITY)
	peer->last_reset = PEER_DOWN_CAPABILITY_CHANGE;
      else if (flag == PEER_FLAG_PASSIVE)
	peer->last_reset = PEER_DOWN_PASSIVE_CHANGE;
      else if (flag == PEER_FLAG_DISABLE_CONNECTED_CHECK)
	peer->last_reset = PEER_DOWN_MULTIHOP_CHANGE;

      bgp_notify_send (peer, BGP_NOTIFY_CEASE,
		       BGP_NOTIFY_CEASE_CONFIG_CHANGE);
    }
  else
    BGP_EVENT_ADD (peer, BGP_Stop);
}

/* Change specified peer flag. */
static int
peer_flag_modify (struct peer *peer, u_int32_t flag, int set)
{
  int found;
  int size;
  struct peer_group *group;
  struct listnode *node, *nnode;
  struct peer_flag_action action;

  memset (&action, 0, sizeof (struct peer_flag_action));
  size = sizeof peer_flag_action_list / sizeof (struct peer_flag_action);

  found = peer_flag_action_set (peer_flag_action_list, size, &action, flag);

  /* No flag action is found.  */
  if (! found)
    return BGP_ERR_INVALID_FLAG;    

  /* Not for peer-group member.  */
  if (action.not_for_member && peer_group_active (peer))
    return BGP_ERR_INVALID_FOR_PEER_GROUP_MEMBER;

  /* When unset the peer-group member's flag we have to check
     peer-group configuration.  */
  if (! set && peer_group_active (peer))
    if (CHECK_FLAG (peer->group->conf->flags, flag))
      {
	if (flag == PEER_FLAG_SHUTDOWN)
	  return BGP_ERR_PEER_GROUP_SHUTDOWN;
	else
	  return BGP_ERR_PEER_GROUP_HAS_THE_FLAG;
      }

  /* Flag conflict check.  */
  if (set
      && CHECK_FLAG (peer->flags | flag, PEER_FLAG_STRICT_CAP_MATCH)
      && CHECK_FLAG (peer->flags | flag, PEER_FLAG_OVERRIDE_CAPABILITY))
    return BGP_ERR_PEER_FLAG_CONFLICT;

  if (! CHECK_FLAG (peer->sflags, PEER_STATUS_GROUP))
    {
      if (set && CHECK_FLAG (peer->flags, flag) == flag)
	return 0;
      if (! set && ! CHECK_FLAG (peer->flags, flag))
	return 0;
    }

  if (set)
    SET_FLAG (peer->flags, flag);
  else
    UNSET_FLAG (peer->flags, flag);
 
  if (! CHECK_FLAG (peer->sflags, PEER_STATUS_GROUP))
    {
      if (action.type == peer_change_reset)
	peer_flag_modify_action (peer, flag);

      return 0;
    }

  /* peer-group member updates. */
  group = peer->group;

  for (ALL_LIST_ELEMENTS (group->peer, node, nnode, peer))
    {
      if (set && CHECK_FLAG (peer->flags, flag) == flag)
	continue;

      if (! set && ! CHECK_FLAG (peer->flags, flag))
	continue;

      if (set)
	SET_FLAG (peer->flags, flag);
      else
	UNSET_FLAG (peer->flags, flag);

      if (action.type == peer_change_reset)
	peer_flag_modify_action (peer, flag);
    }
  return 0;
}

int
peer_flag_set (struct peer *peer, u_int32_t flag)
{
  return peer_flag_modify (peer, flag, 1);
}

int
peer_flag_unset (struct peer *peer, u_int32_t flag)
{
  return peer_flag_modify (peer, flag, 0);
}

static int
peer_is_group_member (struct peer *peer, afi_t afi, safi_t safi)
{
  if (peer->af_group[afi][safi])
    return 1;
  return 0;
}

static int
peer_af_flag_modify (struct peer *peer, afi_t afi, safi_t safi, u_int32_t flag,
		     int set)
{
  int found;
  int size;
  struct listnode *node, *nnode;
  struct peer_group *group;
  struct peer_flag_action action;

  memset (&action, 0, sizeof (struct peer_flag_action));
  size = sizeof peer_af_flag_action_list / sizeof (struct peer_flag_action);
  
  found = peer_flag_action_set (peer_af_flag_action_list, size, &action, flag);
  
  /* No flag action is found.  */
  if (! found)
    return BGP_ERR_INVALID_FLAG;    

  /* Adress family must be activated.  */
  if (! peer->afc[afi][safi])
    return BGP_ERR_PEER_INACTIVE;

  /* Not for peer-group member.  */
  if (action.not_for_member && peer_is_group_member (peer, afi, safi))
    return BGP_ERR_INVALID_FOR_PEER_GROUP_MEMBER;

 /* Spcecial check for reflector client.  */
  if (flag & PEER_FLAG_REFLECTOR_CLIENT
      && peer_sort (peer) != BGP_PEER_IBGP)
    return BGP_ERR_NOT_INTERNAL_PEER;

  /* Spcecial check for remove-private-AS.  */
  if (flag & PEER_FLAG_REMOVE_PRIVATE_AS
      && peer_sort (peer) == BGP_PEER_IBGP)
    return BGP_ERR_REMOVE_PRIVATE_AS;

  /* When unset the peer-group member's flag we have to check
     peer-group configuration.  */
  if (! set && peer->af_group[afi][safi])
    if (CHECK_FLAG (peer->group->conf->af_flags[afi][safi], flag))
      return BGP_ERR_PEER_GROUP_HAS_THE_FLAG;

  /* When current flag configuration is same as requested one.  */
  if (! CHECK_FLAG (peer->sflags, PEER_STATUS_GROUP))
    {
      if (set && CHECK_FLAG (peer->af_flags[afi][safi], flag) == flag)
	return 0;
      if (! set && ! CHECK_FLAG (peer->af_flags[afi][safi], flag))
	return 0;
    }

  if (set)
    SET_FLAG (peer->af_flags[afi][safi], flag);
  else
    UNSET_FLAG (peer->af_flags[afi][safi], flag);

  /* Execute action when peer is established.  */
  if (! CHECK_FLAG (peer->sflags, PEER_STATUS_GROUP)
      && peer->status == Established)
    {
      if (! set && flag == PEER_FLAG_SOFT_RECONFIG)
	bgp_clear_adj_in (peer, afi, safi);
      else
       {
         if (flag == PEER_FLAG_REFLECTOR_CLIENT)
           peer->last_reset = PEER_DOWN_RR_CLIENT_CHANGE;
         else if (flag == PEER_FLAG_RSERVER_CLIENT)
           peer->last_reset = PEER_DOWN_RS_CLIENT_CHANGE;
         else if (flag == PEER_FLAG_ORF_PREFIX_SM)
           peer->last_reset = PEER_DOWN_CAPABILITY_CHANGE;
         else if (flag == PEER_FLAG_ORF_PREFIX_RM)
           peer->last_reset = PEER_DOWN_CAPABILITY_CHANGE;

         peer_change_action (peer, afi, safi, action.type);
       }

    }

  /* Peer group member updates.  */
  if (CHECK_FLAG (peer->sflags, PEER_STATUS_GROUP))
    {
      group = peer->group;
      
      for (ALL_LIST_ELEMENTS (group->peer, node, nnode, peer))
	{
	  if (! peer->af_group[afi][safi])
	    continue;

	  if (set && CHECK_FLAG (peer->af_flags[afi][safi], flag) == flag)
	    continue;

	  if (! set && ! CHECK_FLAG (peer->af_flags[afi][safi], flag))
	    continue;

	  if (set)
	    SET_FLAG (peer->af_flags[afi][safi], flag);
	  else
	    UNSET_FLAG (peer->af_flags[afi][safi], flag);

	  if (peer->status == Established)
	    {
	      if (! set && flag == PEER_FLAG_SOFT_RECONFIG)
		bgp_clear_adj_in (peer, afi, safi);
	      else
               {
                 if (flag == PEER_FLAG_REFLECTOR_CLIENT)
                   peer->last_reset = PEER_DOWN_RR_CLIENT_CHANGE;
                 else if (flag == PEER_FLAG_RSERVER_CLIENT)
                   peer->last_reset = PEER_DOWN_RS_CLIENT_CHANGE;
                 else if (flag == PEER_FLAG_ORF_PREFIX_SM)
                   peer->last_reset = PEER_DOWN_CAPABILITY_CHANGE;
                 else if (flag == PEER_FLAG_ORF_PREFIX_RM)
                   peer->last_reset = PEER_DOWN_CAPABILITY_CHANGE;

                 peer_change_action (peer, afi, safi, action.type);
               }
	    }
	}
    }
  return 0;
}

int
peer_af_flag_set (struct peer *peer, afi_t afi, safi_t safi, u_int32_t flag)
{
  return peer_af_flag_modify (peer, afi, safi, flag, 1);
}

int
peer_af_flag_unset (struct peer *peer, afi_t afi, safi_t safi, u_int32_t flag)
{
  return peer_af_flag_modify (peer, afi, safi, flag, 0);
}

/* EBGP multihop configuration. */
int
peer_ebgp_multihop_set (struct peer *peer, int ttl)
{
  struct peer_group *group;
  struct listnode *node, *nnode;

  if (peer_sort (peer) == BGP_PEER_IBGP)
    return 0;

  peer->ttl = ttl;

  if (! CHECK_FLAG (peer->sflags, PEER_STATUS_GROUP))
    {
      if (peer->fd >= 0 && peer_sort (peer) != BGP_PEER_IBGP)
	sockopt_ttl (peer->su.sa.sa_family, peer->fd, peer->ttl);
    }
  else
    {
      group = peer->group;
      for (ALL_LIST_ELEMENTS (group->peer, node, nnode, peer))
	{
	  if (peer_sort (peer) == BGP_PEER_IBGP)
	    continue;

	  peer->ttl = group->conf->ttl;

	  if (peer->fd >= 0)
	    sockopt_ttl (peer->su.sa.sa_family, peer->fd, peer->ttl);
	}
    }
  return 0;
}

int
peer_ebgp_multihop_unset (struct peer *peer)
{
  struct peer_group *group;
  struct listnode *node, *nnode;

  if (peer_sort (peer) == BGP_PEER_IBGP)
    return 0;

  if (peer_group_active (peer))
    peer->ttl = peer->group->conf->ttl;
  else
    peer->ttl = 1;

  if (! CHECK_FLAG (peer->sflags, PEER_STATUS_GROUP))
    {
      if (peer->fd >= 0 && peer_sort (peer) != BGP_PEER_IBGP)
	sockopt_ttl (peer->su.sa.sa_family, peer->fd, peer->ttl);
    }
  else
    {
      group = peer->group;
      for (ALL_LIST_ELEMENTS (group->peer, node, nnode, peer))
	{
	  if (peer_sort (peer) == BGP_PEER_IBGP)
	    continue;

	  peer->ttl = 1;
	  
	  if (peer->fd >= 0)
	    sockopt_ttl (peer->su.sa.sa_family, peer->fd, peer->ttl);
	}
    }
  return 0;
}

/* Neighbor description. */
int
peer_description_set (struct peer *peer, char *desc)
{
  if (peer->desc)
    XFREE (MTYPE_PEER_DESC, peer->desc);

  peer->desc = XSTRDUP (MTYPE_PEER_DESC, desc);

  return 0;
}

int
peer_description_unset (struct peer *peer)
{
  if (peer->desc)
    XFREE (MTYPE_PEER_DESC, peer->desc);

  peer->desc = NULL;

  return 0;
}

/* Neighbor update-source. */
int
peer_update_source_if_set (struct peer *peer, const char *ifname)
{
  struct peer_group *group;
  struct listnode *node, *nnode;

  if (peer->update_if)
    {
      if (! CHECK_FLAG (peer->sflags, PEER_STATUS_GROUP)
	  && strcmp (peer->update_if, ifname) == 0)
	return 0;

      XFREE (MTYPE_PEER_UPDATE_SOURCE, peer->update_if);
      peer->update_if = NULL;
    }

  if (peer->update_source)
    {
      sockunion_free (peer->update_source);
      peer->update_source = NULL;
    }

  peer->update_if = XSTRDUP (MTYPE_PEER_UPDATE_SOURCE, ifname);

  if (! CHECK_FLAG (peer->sflags, PEER_STATUS_GROUP))
    {
      if (peer->status == Established)
       {
         peer->last_reset = PEER_DOWN_UPDATE_SOURCE_CHANGE;
         bgp_notify_send (peer, BGP_NOTIFY_CEASE,
                          BGP_NOTIFY_CEASE_CONFIG_CHANGE);
       }
      else
	BGP_EVENT_ADD (peer, BGP_Stop);
      return 0;
    }

  /* peer-group member updates. */
  group = peer->group;
  for (ALL_LIST_ELEMENTS (group->peer, node, nnode, peer))
    {
      if (peer->update_if)
	{
	  if (strcmp (peer->update_if, ifname) == 0)
	    continue;

	  XFREE (MTYPE_PEER_UPDATE_SOURCE, peer->update_if);
	  peer->update_if = NULL;
	}

      if (peer->update_source)
	{
	  sockunion_free (peer->update_source);
	  peer->update_source = NULL;
	}

      peer->update_if = XSTRDUP (MTYPE_PEER_UPDATE_SOURCE, ifname);

      if (peer->status == Established)
       {
         peer->last_reset = PEER_DOWN_UPDATE_SOURCE_CHANGE;
         bgp_notify_send (peer, BGP_NOTIFY_CEASE,
                          BGP_NOTIFY_CEASE_CONFIG_CHANGE);
       }
      else
	BGP_EVENT_ADD (peer, BGP_Stop);
    }
  return 0;
}

int
peer_update_source_addr_set (struct peer *peer, union sockunion *su)
{
  struct peer_group *group;
  struct listnode *node, *nnode;

  if (peer->update_source)
    {
      if (! CHECK_FLAG (peer->sflags, PEER_STATUS_GROUP)
	  && sockunion_cmp (peer->update_source, su) == 0)
	return 0;
      sockunion_free (peer->update_source);
      peer->update_source = NULL;
    }

  if (peer->update_if)
    {
      XFREE (MTYPE_PEER_UPDATE_SOURCE, peer->update_if);
      peer->update_if = NULL;
    }

  peer->update_source = sockunion_dup (su);

  if (! CHECK_FLAG (peer->sflags, PEER_STATUS_GROUP))
    {
      if (peer->status == Established)
       {
         peer->last_reset = PEER_DOWN_UPDATE_SOURCE_CHANGE;
         bgp_notify_send (peer, BGP_NOTIFY_CEASE,
                          BGP_NOTIFY_CEASE_CONFIG_CHANGE);
       }
      else
	BGP_EVENT_ADD (peer, BGP_Stop);
      return 0;
    }

  /* peer-group member updates. */
  group = peer->group;
  for (ALL_LIST_ELEMENTS (group->peer, node, nnode, peer))
    {
      if (peer->update_source)
	{
	  if (sockunion_cmp (peer->update_source, su) == 0)
	    continue;
	  sockunion_free (peer->update_source);
	  peer->update_source = NULL;
	}

      if (peer->update_if)
	{
	  XFREE (MTYPE_PEER_UPDATE_SOURCE, peer->update_if);
	  peer->update_if = NULL;
	}

      peer->update_source = sockunion_dup (su);

      if (peer->status == Established)
       {
         peer->last_reset = PEER_DOWN_UPDATE_SOURCE_CHANGE;
         bgp_notify_send (peer, BGP_NOTIFY_CEASE,
                          BGP_NOTIFY_CEASE_CONFIG_CHANGE);
       }
      else
	BGP_EVENT_ADD (peer, BGP_Stop);
    }
  return 0;
}

int
peer_update_source_unset (struct peer *peer)
{
  union sockunion *su;
  struct peer_group *group;
  struct listnode *node, *nnode;

  if (! CHECK_FLAG (peer->sflags, PEER_STATUS_GROUP)
      && ! peer->update_source
      && ! peer->update_if)
    return 0;

  if (peer->update_source)
    {
      sockunion_free (peer->update_source);
      peer->update_source = NULL;
    }
  if (peer->update_if)
    {
      XFREE (MTYPE_PEER_UPDATE_SOURCE, peer->update_if);
      peer->update_if = NULL;
    }

  if (peer_group_active (peer))
    {
      group = peer->group;

      if (group->conf->update_source)
	{
	  su = sockunion_dup (group->conf->update_source);
	  peer->update_source = su;
	}
      else if (group->conf->update_if)
	peer->update_if = 
	  XSTRDUP (MTYPE_PEER_UPDATE_SOURCE, group->conf->update_if);
    }

  if (! CHECK_FLAG (peer->sflags, PEER_STATUS_GROUP))
    {
      if (peer->status == Established)
       {
         peer->last_reset = PEER_DOWN_UPDATE_SOURCE_CHANGE;
         bgp_notify_send (peer, BGP_NOTIFY_CEASE,
                          BGP_NOTIFY_CEASE_CONFIG_CHANGE);
       }
      else
	BGP_EVENT_ADD (peer, BGP_Stop);
      return 0;
    }

  /* peer-group member updates. */
  group = peer->group;
  for (ALL_LIST_ELEMENTS (group->peer, node, nnode, peer))
    {
      if (! peer->update_source && ! peer->update_if)
	continue;

      if (peer->update_source)
	{
	  sockunion_free (peer->update_source);
	  peer->update_source = NULL;
	}

      if (peer->update_if)
	{
	  XFREE (MTYPE_PEER_UPDATE_SOURCE, peer->update_if);
	  peer->update_if = NULL;
	}

      if (peer->status == Established)
       {
         peer->last_reset = PEER_DOWN_UPDATE_SOURCE_CHANGE;
         bgp_notify_send (peer, BGP_NOTIFY_CEASE,
                          BGP_NOTIFY_CEASE_CONFIG_CHANGE);
       }
      else
	BGP_EVENT_ADD (peer, BGP_Stop);
    }
  return 0;
}

int
peer_default_originate_set (struct peer *peer, afi_t afi, safi_t safi,
			    const char *rmap)
{
  struct peer_group *group;
  struct listnode *node, *nnode;

  /* Adress family must be activated.  */
  if (! peer->afc[afi][safi])
    return BGP_ERR_PEER_INACTIVE;

  /* Default originate can't be used for peer group memeber.  */
  if (peer_is_group_member (peer, afi, safi))
    return BGP_ERR_INVALID_FOR_PEER_GROUP_MEMBER;

  if (! CHECK_FLAG (peer->af_flags[afi][safi], PEER_FLAG_DEFAULT_ORIGINATE)
      || (rmap && ! peer->default_rmap[afi][safi].name)
      || (rmap && strcmp (rmap, peer->default_rmap[afi][safi].name) != 0))
    { 
      SET_FLAG (peer->af_flags[afi][safi], PEER_FLAG_DEFAULT_ORIGINATE);

      if (rmap)
	{
	  if (peer->default_rmap[afi][safi].name)
	    free (peer->default_rmap[afi][safi].name);
	  peer->default_rmap[afi][safi].name = strdup (rmap);
	  peer->default_rmap[afi][safi].map = route_map_lookup_by_name (rmap);
	}
    }

  if (! CHECK_FLAG (peer->sflags, PEER_STATUS_GROUP))
    {
      if (peer->status == Established && peer->afc_nego[afi][safi])
	bgp_default_originate (peer, afi, safi, 0);
      return 0;
    }

  /* peer-group member updates. */
  group = peer->group;
  for (ALL_LIST_ELEMENTS (group->peer, node, nnode, peer))
    {
      SET_FLAG (peer->af_flags[afi][safi], PEER_FLAG_DEFAULT_ORIGINATE);

      if (rmap)
	{
	  if (peer->default_rmap[afi][safi].name)
	    free (peer->default_rmap[afi][safi].name);
	  peer->default_rmap[afi][safi].name = strdup (rmap);
	  peer->default_rmap[afi][safi].map = route_map_lookup_by_name (rmap);
	}

      if (peer->status == Established && peer->afc_nego[afi][safi])
	bgp_default_originate (peer, afi, safi, 0);
    }
  return 0;
}

int
peer_default_originate_unset (struct peer *peer, afi_t afi, safi_t safi)
{
  struct peer_group *group;
  struct listnode *node, *nnode;

  /* Adress family must be activated.  */
  if (! peer->afc[afi][safi])
    return BGP_ERR_PEER_INACTIVE;

  /* Default originate can't be used for peer group memeber.  */
  if (peer_is_group_member (peer, afi, safi))
    return BGP_ERR_INVALID_FOR_PEER_GROUP_MEMBER;

  if (CHECK_FLAG (peer->af_flags[afi][safi], PEER_FLAG_DEFAULT_ORIGINATE))
    { 
      UNSET_FLAG (peer->af_flags[afi][safi], PEER_FLAG_DEFAULT_ORIGINATE);

      if (peer->default_rmap[afi][safi].name)
	free (peer->default_rmap[afi][safi].name);
      peer->default_rmap[afi][safi].name = NULL;
      peer->default_rmap[afi][safi].map = NULL;
    }

  if (! CHECK_FLAG (peer->sflags, PEER_STATUS_GROUP))
    {
      if (peer->status == Established && peer->afc_nego[afi][safi])
	bgp_default_originate (peer, afi, safi, 1);
      return 0;
    }

  /* peer-group member updates. */
  group = peer->group;
  for (ALL_LIST_ELEMENTS (group->peer, node, nnode, peer))
    {
      UNSET_FLAG (peer->af_flags[afi][safi], PEER_FLAG_DEFAULT_ORIGINATE);

      if (peer->default_rmap[afi][safi].name)
	free (peer->default_rmap[afi][safi].name);
      peer->default_rmap[afi][safi].name = NULL;
      peer->default_rmap[afi][safi].map = NULL;

      if (peer->status == Established && peer->afc_nego[afi][safi])
	bgp_default_originate (peer, afi, safi, 1);
    }
  return 0;
}

int
peer_port_set (struct peer *peer, u_int16_t port)
{
  peer->port = port;
  return 0;
}

#ifdef unused
int
peer_port_unset (struct peer *peer)
{
  peer->port = BGP_PORT_DEFAULT;
  return 0;
}
#endif

/* neighbor weight. */
int
peer_weight_set (struct peer *peer, u_int16_t weight)
{
  struct peer_group *group;
  struct listnode *node, *nnode;

  SET_FLAG (peer->config, PEER_CONFIG_WEIGHT);
  peer->weight = weight;

  if (! CHECK_FLAG (peer->sflags, PEER_STATUS_GROUP))
    return 0;

  /* peer-group member updates. */
  group = peer->group;
  for (ALL_LIST_ELEMENTS (group->peer, node, nnode, peer))
    {
      peer->weight = group->conf->weight;
    }
  return 0;
}

int
peer_weight_unset (struct peer *peer)
{
  struct peer_group *group;
  struct listnode *node, *nnode;

  /* Set default weight. */
  if (peer_group_active (peer))
    peer->weight = peer->group->conf->weight;
  else
    peer->weight = 0;

  UNSET_FLAG (peer->config, PEER_CONFIG_WEIGHT);

  if (! CHECK_FLAG (peer->sflags, PEER_STATUS_GROUP))
    return 0;

  /* peer-group member updates. */
  group = peer->group;
  for (ALL_LIST_ELEMENTS (group->peer, node, nnode, peer))
    {
      peer->weight = 0;
    }
  return 0;
}

int
peer_timers_set (struct peer *peer, u_int32_t keepalive, u_int32_t holdtime)
{
  struct peer_group *group;
  struct listnode *node, *nnode;

  /* Not for peer group memeber.  */
  if (peer_group_active (peer))
    return BGP_ERR_INVALID_FOR_PEER_GROUP_MEMBER;

  /* keepalive value check.  */
  if (keepalive > 65535)
    return BGP_ERR_INVALID_VALUE;

  /* Holdtime value check.  */
  if (holdtime > 65535)
    return BGP_ERR_INVALID_VALUE;

  /* Holdtime value must be either 0 or greater than 3.  */
  if (holdtime < 3 && holdtime != 0)
    return BGP_ERR_INVALID_VALUE;

  /* Set value to the configuration. */
  SET_FLAG (peer->config, PEER_CONFIG_TIMER);
  peer->holdtime = holdtime;
  peer->keepalive = (keepalive < holdtime / 3 ? keepalive : holdtime / 3);

  if (! CHECK_FLAG (peer->sflags, PEER_STATUS_GROUP))
    return 0;

  /* peer-group member updates. */
  group = peer->group;
  for (ALL_LIST_ELEMENTS (group->peer, node, nnode, peer))
    {
      SET_FLAG (peer->config, PEER_CONFIG_TIMER);
      peer->holdtime = group->conf->holdtime;
      peer->keepalive = group->conf->keepalive;
    }
  return 0;
}

int
peer_timers_unset (struct peer *peer)
{
  struct peer_group *group;
  struct listnode *node, *nnode;

  if (peer_group_active (peer))
    return BGP_ERR_INVALID_FOR_PEER_GROUP_MEMBER;

  /* Clear configuration. */
  UNSET_FLAG (peer->config, PEER_CONFIG_TIMER);
  peer->keepalive = 0;
  peer->holdtime = 0;

  if (! CHECK_FLAG (peer->sflags, PEER_STATUS_GROUP))
    return 0;

  /* peer-group member updates. */
  group = peer->group;
  for (ALL_LIST_ELEMENTS (group->peer, node, nnode, peer))
    {
      UNSET_FLAG (peer->config, PEER_CONFIG_TIMER);
      peer->holdtime = 0;
      peer->keepalive = 0;
    }

  return 0;
}

int
peer_timers_connect_set (struct peer *peer, u_int32_t connect)
{
  if (peer_group_active (peer))
    return BGP_ERR_INVALID_FOR_PEER_GROUP_MEMBER;

  if (connect > 65535)
    return BGP_ERR_INVALID_VALUE;

  /* Set value to the configuration. */
  SET_FLAG (peer->config, PEER_CONFIG_CONNECT);
  peer->connect = connect;

  /* Set value to timer setting. */
  peer->v_connect = connect;

  return 0;
}

int
peer_timers_connect_unset (struct peer *peer)
{
  if (peer_group_active (peer))
    return BGP_ERR_INVALID_FOR_PEER_GROUP_MEMBER;

  /* Clear configuration. */
  UNSET_FLAG (peer->config, PEER_CONFIG_CONNECT);
  peer->connect = 0;

  /* Set timer setting to default value. */
  peer->v_connect = BGP_DEFAULT_CONNECT_RETRY;

  return 0;
}

int
peer_advertise_interval_set (struct peer *peer, u_int32_t routeadv)
{
  if (peer_group_active (peer))
    return BGP_ERR_INVALID_FOR_PEER_GROUP_MEMBER;

  if (routeadv > 600)
    return BGP_ERR_INVALID_VALUE;

  SET_FLAG (peer->config, PEER_CONFIG_ROUTEADV);
  peer->routeadv = routeadv;
  peer->v_routeadv = routeadv;

  return 0;
}

int
peer_advertise_interval_unset (struct peer *peer)
{
  if (peer_group_active (peer))
    return BGP_ERR_INVALID_FOR_PEER_GROUP_MEMBER;

  UNSET_FLAG (peer->config, PEER_CONFIG_ROUTEADV);
  peer->routeadv = 0;

  if (peer_sort (peer) == BGP_PEER_IBGP)
    peer->v_routeadv = BGP_DEFAULT_IBGP_ROUTEADV;
  else
    peer->v_routeadv = BGP_DEFAULT_EBGP_ROUTEADV;
  
  return 0;
}

/* neighbor interface */
int
peer_interface_set (struct peer *peer, const char *str)
{
  if (peer->ifname)
    free (peer->ifname);
  peer->ifname = strdup (str);

  return 0;
}

int
peer_interface_unset (struct peer *peer)
{
  if (peer->ifname)
    free (peer->ifname);
  peer->ifname = NULL;

  return 0;
}

/* Allow-as in.  */
int
peer_allowas_in_set (struct peer *peer, afi_t afi, safi_t safi, int allow_num)
{
  struct peer_group *group;
  struct listnode *node, *nnode;

  if (allow_num < 1 || allow_num > 10)
    return BGP_ERR_INVALID_VALUE;

  if (peer->allowas_in[afi][safi] != allow_num)
    {
      peer->allowas_in[afi][safi] = allow_num;
      SET_FLAG (peer->af_flags[afi][safi], PEER_FLAG_ALLOWAS_IN);
      peer_change_action (peer, afi, safi, peer_change_reset_in);
    }

  if (! CHECK_FLAG (peer->sflags, PEER_STATUS_GROUP))
    return 0;

  group = peer->group;
  for (ALL_LIST_ELEMENTS (group->peer, node, nnode, peer))
    {
      if (peer->allowas_in[afi][safi] != allow_num)
	{
	  peer->allowas_in[afi][safi] = allow_num;
	  SET_FLAG (peer->af_flags[afi][safi], PEER_FLAG_ALLOWAS_IN);
	  peer_change_action (peer, afi, safi, peer_change_reset_in);
	}
	  
    }
  return 0;
}

int
peer_allowas_in_unset (struct peer *peer, afi_t afi, safi_t safi)
{
  struct peer_group *group;
  struct listnode *node, *nnode;

  if (CHECK_FLAG (peer->af_flags[afi][safi], PEER_FLAG_ALLOWAS_IN))
    {
      peer->allowas_in[afi][safi] = 0;
      peer_af_flag_unset (peer, afi, safi, PEER_FLAG_ALLOWAS_IN);
    }

  if (! CHECK_FLAG (peer->sflags, PEER_STATUS_GROUP))
    return 0;

  group = peer->group;
  for (ALL_LIST_ELEMENTS (group->peer, node, nnode, peer))
    {
      if (CHECK_FLAG (peer->af_flags[afi][safi], PEER_FLAG_ALLOWAS_IN))
	{
	  peer->allowas_in[afi][safi] = 0;
	  peer_af_flag_unset (peer, afi, safi, PEER_FLAG_ALLOWAS_IN);
	}
    }
  return 0;
}

int
peer_local_as_set (struct peer *peer, as_t as, int no_prepend)
{
  struct bgp *bgp = peer->bgp;
  struct peer_group *group;
  struct listnode *node, *nnode;

  if (peer_sort (peer) != BGP_PEER_EBGP
      && peer_sort (peer) != BGP_PEER_INTERNAL)
    return BGP_ERR_LOCAL_AS_ALLOWED_ONLY_FOR_EBGP;

  if (bgp->as == as)
    return BGP_ERR_CANNOT_HAVE_LOCAL_AS_SAME_AS;

  if (peer_group_active (peer))
    return BGP_ERR_INVALID_FOR_PEER_GROUP_MEMBER;

  if (peer->change_local_as == as &&
      ((CHECK_FLAG (peer->flags, PEER_FLAG_LOCAL_AS_NO_PREPEND) && no_prepend)
       || (! CHECK_FLAG (peer->flags, PEER_FLAG_LOCAL_AS_NO_PREPEND) && ! no_prepend)))
    return 0;

  peer->change_local_as = as;
  if (no_prepend)
    SET_FLAG (peer->flags, PEER_FLAG_LOCAL_AS_NO_PREPEND);
  else
    UNSET_FLAG (peer->flags, PEER_FLAG_LOCAL_AS_NO_PREPEND);

  if (! CHECK_FLAG (peer->sflags, PEER_STATUS_GROUP))
    {
      if (peer->status == Established)
       {
         peer->last_reset = PEER_DOWN_LOCAL_AS_CHANGE;
         bgp_notify_send (peer, BGP_NOTIFY_CEASE,
                          BGP_NOTIFY_CEASE_CONFIG_CHANGE);
       }
      else
        BGP_EVENT_ADD (peer, BGP_Stop);

      return 0;
    }

  group = peer->group;
  for (ALL_LIST_ELEMENTS (group->peer, node, nnode, peer))
    {
      peer->change_local_as = as;
      if (no_prepend)
	SET_FLAG (peer->flags, PEER_FLAG_LOCAL_AS_NO_PREPEND);
      else
	UNSET_FLAG (peer->flags, PEER_FLAG_LOCAL_AS_NO_PREPEND);

      if (peer->status == Established)
       {
         peer->last_reset = PEER_DOWN_LOCAL_AS_CHANGE;
         bgp_notify_send (peer, BGP_NOTIFY_CEASE,
                          BGP_NOTIFY_CEASE_CONFIG_CHANGE);
       }
      else
        BGP_EVENT_ADD (peer, BGP_Stop);
    }

  return 0;
}

int
peer_local_as_unset (struct peer *peer)
{
  struct peer_group *group;
  struct listnode *node, *nnode;

  if (peer_group_active (peer))
    return BGP_ERR_INVALID_FOR_PEER_GROUP_MEMBER;

  if (! peer->change_local_as)
    return 0;

  peer->change_local_as = 0;
  UNSET_FLAG (peer->flags, PEER_FLAG_LOCAL_AS_NO_PREPEND);

  if (! CHECK_FLAG (peer->sflags, PEER_STATUS_GROUP))
    {
      if (peer->status == Established)
       {
         peer->last_reset = PEER_DOWN_LOCAL_AS_CHANGE;
         bgp_notify_send (peer, BGP_NOTIFY_CEASE,
                          BGP_NOTIFY_CEASE_CONFIG_CHANGE);
       }
      else
        BGP_EVENT_ADD (peer, BGP_Stop);

      return 0;
    }

  group = peer->group;
  for (ALL_LIST_ELEMENTS (group->peer, node, nnode, peer))
    {
      peer->change_local_as = 0;
      UNSET_FLAG (peer->flags, PEER_FLAG_LOCAL_AS_NO_PREPEND);

      if (peer->status == Established)
       {
         peer->last_reset = PEER_DOWN_LOCAL_AS_CHANGE;
         bgp_notify_send (peer, BGP_NOTIFY_CEASE,
                          BGP_NOTIFY_CEASE_CONFIG_CHANGE);
       }
      else
        BGP_EVENT_ADD (peer, BGP_Stop);
    }
  return 0;
}

/* Set password for authenticating with the peer. */
int
peer_password_set (struct peer *peer, const char *password)
{
  struct listnode *nn, *nnode;
  int len = password ? strlen(password) : 0;
  int ret = BGP_SUCCESS;

  if ((len < PEER_PASSWORD_MINLEN) || (len > PEER_PASSWORD_MAXLEN))
    return BGP_ERR_INVALID_VALUE;

  if (peer->password && strcmp (peer->password, password) == 0
      && ! CHECK_FLAG (peer->sflags, PEER_STATUS_GROUP))
    return 0;

  if (peer->password)
    XFREE (MTYPE_PEER_PASSWORD, peer->password);
  
  peer->password = XSTRDUP (MTYPE_PEER_PASSWORD, password);

  if (! CHECK_FLAG (peer->sflags, PEER_STATUS_GROUP))
    {
      if (peer->status == Established)
          bgp_notify_send (peer, BGP_NOTIFY_CEASE, BGP_NOTIFY_CEASE_CONFIG_CHANGE);
      else
        BGP_EVENT_ADD (peer, BGP_Stop);
        
      return (bgp_md5_set (peer) >= 0) ? BGP_SUCCESS : BGP_ERR_TCPSIG_FAILED;
    }

  for (ALL_LIST_ELEMENTS (peer->group->peer, nn, nnode, peer))
    {
      if (peer->password && strcmp (peer->password, password) == 0)
	continue;
      
      if (peer->password)
        XFREE (MTYPE_PEER_PASSWORD, peer->password);
      
      peer->password = XSTRDUP(MTYPE_PEER_PASSWORD, password);

      if (peer->status == Established)
        bgp_notify_send (peer, BGP_NOTIFY_CEASE, BGP_NOTIFY_CEASE_CONFIG_CHANGE);
      else
        BGP_EVENT_ADD (peer, BGP_Stop);
      
      if (bgp_md5_set (peer) < 0)
        ret = BGP_ERR_TCPSIG_FAILED;
    }

  return ret;
}

int
peer_password_unset (struct peer *peer)
{
  struct listnode *nn, *nnode;

  if (!peer->password
      && !CHECK_FLAG (peer->sflags, PEER_STATUS_GROUP))
    return 0;

  if (!CHECK_FLAG (peer->sflags, PEER_STATUS_GROUP))
    {
      if (peer_group_active (peer)
	  && peer->group->conf->password
	  && strcmp (peer->group->conf->password, peer->password) == 0)
	return BGP_ERR_PEER_GROUP_HAS_THE_FLAG;

      if (peer->status == Established)
        bgp_notify_send (peer, BGP_NOTIFY_CEASE, BGP_NOTIFY_CEASE_CONFIG_CHANGE);
      else
        BGP_EVENT_ADD (peer, BGP_Stop);

      if (peer->password)
        XFREE (MTYPE_PEER_PASSWORD, peer->password);
      
      peer->password = NULL;
      
      bgp_md5_set (peer);

      return 0;
    }

  XFREE (MTYPE_PEER_PASSWORD, peer->password);
  peer->password = NULL;

  for (ALL_LIST_ELEMENTS (peer->group->peer, nn, nnode, peer))
    {
      if (!peer->password)
	continue;

      if (peer->status == Established)
        bgp_notify_send (peer, BGP_NOTIFY_CEASE, BGP_NOTIFY_CEASE_CONFIG_CHANGE);
      else
        BGP_EVENT_ADD (peer, BGP_Stop);
      
      XFREE (MTYPE_PEER_PASSWORD, peer->password);
      peer->password = NULL;

      bgp_md5_set (peer);
    }

  return 0;
}

/* Set distribute list to the peer. */
int
peer_distribute_set (struct peer *peer, afi_t afi, safi_t safi, int direct, 
		     const char *name)
{
  struct bgp_filter *filter;
  struct peer_group *group;
  struct listnode *node, *nnode;

  if (! peer->afc[afi][safi])
    return BGP_ERR_PEER_INACTIVE;

  if (direct != FILTER_IN && direct != FILTER_OUT)
    return BGP_ERR_INVALID_VALUE;

  if (direct == FILTER_OUT && peer_is_group_member (peer, afi, safi))
    return BGP_ERR_INVALID_FOR_PEER_GROUP_MEMBER;

  filter = &peer->filter[afi][safi];

  if (filter->plist[direct].name)
    return BGP_ERR_PEER_FILTER_CONFLICT;

  if (filter->dlist[direct].name)
    free (filter->dlist[direct].name);
  filter->dlist[direct].name = strdup (name);
  filter->dlist[direct].alist = access_list_lookup (afi, name);

  if (! CHECK_FLAG (peer->sflags, PEER_STATUS_GROUP))
    return 0;

  group = peer->group;
  for (ALL_LIST_ELEMENTS (group->peer, node, nnode, peer))
    {
      filter = &peer->filter[afi][safi];

      if (! peer->af_group[afi][safi])
	continue;

      if (filter->dlist[direct].name)
	free (filter->dlist[direct].name);
      filter->dlist[direct].name = strdup (name);
      filter->dlist[direct].alist = access_list_lookup (afi, name);
    }

  return 0;
}

int
peer_distribute_unset (struct peer *peer, afi_t afi, safi_t safi, int direct)
{
  struct bgp_filter *filter;
  struct bgp_filter *gfilter;
  struct peer_group *group;
  struct listnode *node, *nnode;

  if (! peer->afc[afi][safi])
    return BGP_ERR_PEER_INACTIVE;

  if (direct != FILTER_IN && direct != FILTER_OUT)
    return BGP_ERR_INVALID_VALUE;

  if (direct == FILTER_OUT && peer_is_group_member (peer, afi, safi))
    return BGP_ERR_INVALID_FOR_PEER_GROUP_MEMBER;

  filter = &peer->filter[afi][safi];

  /* apply peer-group filter */
  if (peer->af_group[afi][safi])
    {
      gfilter = &peer->group->conf->filter[afi][safi];

      if (gfilter->dlist[direct].name)
	{
	  if (filter->dlist[direct].name)
	    free (filter->dlist[direct].name);
	  filter->dlist[direct].name = strdup (gfilter->dlist[direct].name);
	  filter->dlist[direct].alist = gfilter->dlist[direct].alist;
	  return 0;
	}
    }

  if (filter->dlist[direct].name)
    free (filter->dlist[direct].name);
  filter->dlist[direct].name = NULL;
  filter->dlist[direct].alist = NULL;

  if (! CHECK_FLAG (peer->sflags, PEER_STATUS_GROUP))
    return 0;

    group = peer->group;
    for (ALL_LIST_ELEMENTS (group->peer, node, nnode, peer))
      {
	filter = &peer->filter[afi][safi];

	if (! peer->af_group[afi][safi])
	  continue;

	if (filter->dlist[direct].name)
	  free (filter->dlist[direct].name);
	filter->dlist[direct].name = NULL;
	filter->dlist[direct].alist = NULL;
      }

  return 0;
}

/* Update distribute list. */
static void
peer_distribute_update (struct access_list *access)
{
  afi_t afi;
  safi_t safi;
  int direct;
  struct listnode *mnode, *mnnode;
  struct listnode *node, *nnode;
  struct bgp *bgp;
  struct peer *peer;
  struct peer_group *group;
  struct bgp_filter *filter;

  for (ALL_LIST_ELEMENTS (bm->bgp, mnode, mnnode, bgp))
    {
      for (ALL_LIST_ELEMENTS (bgp->peer, node, nnode, peer))
	{
	  for (afi = AFI_IP; afi < AFI_MAX; afi++)
	    for (safi = SAFI_UNICAST; safi < SAFI_MAX; safi++)
	      {
		filter = &peer->filter[afi][safi];

		for (direct = FILTER_IN; direct < FILTER_MAX; direct++)
		  {
		    if (filter->dlist[direct].name)
		      filter->dlist[direct].alist = 
			access_list_lookup (afi, filter->dlist[direct].name);
		    else
		      filter->dlist[direct].alist = NULL;
		  }
	      }
	}
      for (ALL_LIST_ELEMENTS (bgp->group, node, nnode, group))
	{
	  for (afi = AFI_IP; afi < AFI_MAX; afi++)
	    for (safi = SAFI_UNICAST; safi < SAFI_MAX; safi++)
	      {
		filter = &group->conf->filter[afi][safi];

		for (direct = FILTER_IN; direct < FILTER_MAX; direct++)
		  {
		    if (filter->dlist[direct].name)
		      filter->dlist[direct].alist = 
			access_list_lookup (afi, filter->dlist[direct].name);
		    else
		      filter->dlist[direct].alist = NULL;
		  }
	      }
	}
    }
}

/* Set prefix list to the peer. */
int
peer_prefix_list_set (struct peer *peer, afi_t afi, safi_t safi, int direct, 
		      const char *name)
{
  struct bgp_filter *filter;
  struct peer_group *group;
  struct listnode *node, *nnode;

  if (! peer->afc[afi][safi])
    return BGP_ERR_PEER_INACTIVE;

  if (direct != FILTER_IN && direct != FILTER_OUT)
    return BGP_ERR_INVALID_VALUE;

  if (direct == FILTER_OUT && peer_is_group_member (peer, afi, safi))
    return BGP_ERR_INVALID_FOR_PEER_GROUP_MEMBER;

  filter = &peer->filter[afi][safi];

  if (filter->dlist[direct].name)
    return BGP_ERR_PEER_FILTER_CONFLICT;

  if (filter->plist[direct].name)
    free (filter->plist[direct].name);
  filter->plist[direct].name = strdup (name);
  filter->plist[direct].plist = prefix_list_lookup (afi, name);

  if (! CHECK_FLAG (peer->sflags, PEER_STATUS_GROUP))
    return 0;

  group = peer->group;
  for (ALL_LIST_ELEMENTS (group->peer, node, nnode, peer))
    {
      filter = &peer->filter[afi][safi];

      if (! peer->af_group[afi][safi])
	continue;

      if (filter->plist[direct].name)
	free (filter->plist[direct].name);
      filter->plist[direct].name = strdup (name);
      filter->plist[direct].plist = prefix_list_lookup (afi, name);
    }
  return 0;
}

int
peer_prefix_list_unset (struct peer *peer, afi_t afi, safi_t safi, int direct)
{
  struct bgp_filter *filter;
  struct bgp_filter *gfilter;
  struct peer_group *group;
  struct listnode *node, *nnode;

  if (! peer->afc[afi][safi])
    return BGP_ERR_PEER_INACTIVE;

  if (direct != FILTER_IN && direct != FILTER_OUT)
    return BGP_ERR_INVALID_VALUE;

  if (direct == FILTER_OUT && peer_is_group_member (peer, afi, safi))
    return BGP_ERR_INVALID_FOR_PEER_GROUP_MEMBER;

  filter = &peer->filter[afi][safi];

  /* apply peer-group filter */
  if (peer->af_group[afi][safi])
    {
      gfilter = &peer->group->conf->filter[afi][safi];

      if (gfilter->plist[direct].name)
	{
	  if (filter->plist[direct].name)
	    free (filter->plist[direct].name);
	  filter->plist[direct].name = strdup (gfilter->plist[direct].name);
	  filter->plist[direct].plist = gfilter->plist[direct].plist;
	  return 0;
	}
    }

  if (filter->plist[direct].name)
    free (filter->plist[direct].name);
  filter->plist[direct].name = NULL;
  filter->plist[direct].plist = NULL;

  if (! CHECK_FLAG (peer->sflags, PEER_STATUS_GROUP))
    return 0;

  group = peer->group;
  for (ALL_LIST_ELEMENTS (group->peer, node, nnode, peer))
    {
      filter = &peer->filter[afi][safi];

      if (! peer->af_group[afi][safi])
	continue;

      if (filter->plist[direct].name)
	free (filter->plist[direct].name);
      filter->plist[direct].name = NULL;
      filter->plist[direct].plist = NULL;
    }

  return 0;
}

/* Update prefix-list list. */
static void
peer_prefix_list_update (struct prefix_list *plist)
{
  struct listnode *mnode, *mnnode;
  struct listnode *node, *nnode;
  struct bgp *bgp;
  struct peer *peer;
  struct peer_group *group;
  struct bgp_filter *filter;
  afi_t afi;
  safi_t safi;
  int direct;

  for (ALL_LIST_ELEMENTS (bm->bgp, mnode, mnnode, bgp))
    {
      for (ALL_LIST_ELEMENTS (bgp->peer, node, nnode, peer))
	{
	  for (afi = AFI_IP; afi < AFI_MAX; afi++)
	    for (safi = SAFI_UNICAST; safi < SAFI_MAX; safi++)
	      {
		filter = &peer->filter[afi][safi];

		for (direct = FILTER_IN; direct < FILTER_MAX; direct++)
		  {
		    if (filter->plist[direct].name)
		      filter->plist[direct].plist = 
			prefix_list_lookup (afi, filter->plist[direct].name);
		    else
		      filter->plist[direct].plist = NULL;
		  }
	      }
	}
      for (ALL_LIST_ELEMENTS (bgp->group, node, nnode, group))
	{
	  for (afi = AFI_IP; afi < AFI_MAX; afi++)
	    for (safi = SAFI_UNICAST; safi < SAFI_MAX; safi++)
	      {
		filter = &group->conf->filter[afi][safi];

		for (direct = FILTER_IN; direct < FILTER_MAX; direct++)
		  {
		    if (filter->plist[direct].name)
		      filter->plist[direct].plist = 
			prefix_list_lookup (afi, filter->plist[direct].name);
		    else
		      filter->plist[direct].plist = NULL;
		  }
	      }
	}
    }
}

int
peer_aslist_set (struct peer *peer, afi_t afi, safi_t safi, int direct,
		 const char *name)
{
  struct bgp_filter *filter;
  struct peer_group *group;
  struct listnode *node, *nnode;

  if (! peer->afc[afi][safi])
    return BGP_ERR_PEER_INACTIVE;

  if (direct != FILTER_IN && direct != FILTER_OUT)
    return BGP_ERR_INVALID_VALUE;

  if (direct == FILTER_OUT && peer_is_group_member (peer, afi, safi))
    return BGP_ERR_INVALID_FOR_PEER_GROUP_MEMBER;

  filter = &peer->filter[afi][safi];

  if (filter->aslist[direct].name)
    free (filter->aslist[direct].name);
  filter->aslist[direct].name = strdup (name);
  filter->aslist[direct].aslist = as_list_lookup (name);

  if (! CHECK_FLAG (peer->sflags, PEER_STATUS_GROUP))
    return 0;

  group = peer->group;
  for (ALL_LIST_ELEMENTS (group->peer, node, nnode, peer))
    {
      filter = &peer->filter[afi][safi];

      if (! peer->af_group[afi][safi])
	continue;

      if (filter->aslist[direct].name)
	free (filter->aslist[direct].name);
      filter->aslist[direct].name = strdup (name);
      filter->aslist[direct].aslist = as_list_lookup (name);
    }
  return 0;
}

int
peer_aslist_unset (struct peer *peer,afi_t afi, safi_t safi, int direct)
{
  struct bgp_filter *filter;
  struct bgp_filter *gfilter;
  struct peer_group *group;
  struct listnode *node, *nnode;

  if (! peer->afc[afi][safi])
    return BGP_ERR_PEER_INACTIVE;

  if (direct != FILTER_IN && direct != FILTER_OUT)
    return BGP_ERR_INVALID_VALUE;

  if (direct == FILTER_OUT && peer_is_group_member (peer, afi, safi))
    return BGP_ERR_INVALID_FOR_PEER_GROUP_MEMBER;

  filter = &peer->filter[afi][safi];

  /* apply peer-group filter */
  if (peer->af_group[afi][safi])
    {
      gfilter = &peer->group->conf->filter[afi][safi];

      if (gfilter->aslist[direct].name)
	{
	  if (filter->aslist[direct].name)
	    free (filter->aslist[direct].name);
	  filter->aslist[direct].name = strdup (gfilter->aslist[direct].name);
	  filter->aslist[direct].aslist = gfilter->aslist[direct].aslist;
	  return 0;
	}
    }

  if (filter->aslist[direct].name)
    free (filter->aslist[direct].name);
  filter->aslist[direct].name = NULL;
  filter->aslist[direct].aslist = NULL;

  if (! CHECK_FLAG (peer->sflags, PEER_STATUS_GROUP))
    return 0;

  group = peer->group;
  for (ALL_LIST_ELEMENTS (group->peer, node, nnode, peer))
    {
      filter = &peer->filter[afi][safi];

      if (! peer->af_group[afi][safi])
	continue;

      if (filter->aslist[direct].name)
	free (filter->aslist[direct].name);
      filter->aslist[direct].name = NULL;
      filter->aslist[direct].aslist = NULL;
    }

  return 0;
}

static void
peer_aslist_update (void)
{
  afi_t afi;
  safi_t safi;
  int direct;
  struct listnode *mnode, *mnnode;
  struct listnode *node, *nnode;
  struct bgp *bgp;
  struct peer *peer;
  struct peer_group *group;
  struct bgp_filter *filter;

  for (ALL_LIST_ELEMENTS (bm->bgp, mnode, mnnode, bgp))
    {
      for (ALL_LIST_ELEMENTS (bgp->peer, node, nnode, peer))
	{
	  for (afi = AFI_IP; afi < AFI_MAX; afi++)
	    for (safi = SAFI_UNICAST; safi < SAFI_MAX; safi++)
	      {
		filter = &peer->filter[afi][safi];

		for (direct = FILTER_IN; direct < FILTER_MAX; direct++)
		  {
		    if (filter->aslist[direct].name)
		      filter->aslist[direct].aslist = 
			as_list_lookup (filter->aslist[direct].name);
		    else
		      filter->aslist[direct].aslist = NULL;
		  }
	      }
	}
      for (ALL_LIST_ELEMENTS (bgp->group, node, nnode, group))
	{
	  for (afi = AFI_IP; afi < AFI_MAX; afi++)
	    for (safi = SAFI_UNICAST; safi < SAFI_MAX; safi++)
	      {
		filter = &group->conf->filter[afi][safi];

		for (direct = FILTER_IN; direct < FILTER_MAX; direct++)
		  {
		    if (filter->aslist[direct].name)
		      filter->aslist[direct].aslist = 
			as_list_lookup (filter->aslist[direct].name);
		    else
		      filter->aslist[direct].aslist = NULL;
		  }
	      }
	}
    }
}

/* Set route-map to the peer. */
int
peer_route_map_set (struct peer *peer, afi_t afi, safi_t safi, int direct, 
		    const char *name)
{
  struct bgp_filter *filter;
  struct peer_group *group;
  struct listnode *node, *nnode;

  if (! peer->afc[afi][safi])
    return BGP_ERR_PEER_INACTIVE;

  if (direct != RMAP_IN && direct != RMAP_OUT &&
      direct != RMAP_IMPORT && direct != RMAP_EXPORT)
    return BGP_ERR_INVALID_VALUE;

  if ( (direct == RMAP_OUT || direct == RMAP_IMPORT)
      && peer_is_group_member (peer, afi, safi))
    return BGP_ERR_INVALID_FOR_PEER_GROUP_MEMBER;

  filter = &peer->filter[afi][safi];

  if (filter->map[direct].name)
    free (filter->map[direct].name);
  
  filter->map[direct].name = strdup (name);
  filter->map[direct].map = route_map_lookup_by_name (name);

  if (! CHECK_FLAG (peer->sflags, PEER_STATUS_GROUP))
    return 0;

  group = peer->group;
  for (ALL_LIST_ELEMENTS (group->peer, node, nnode, peer))
    {
      filter = &peer->filter[afi][safi];

      if (! peer->af_group[afi][safi])
	continue;

      if (filter->map[direct].name)
	free (filter->map[direct].name);
      filter->map[direct].name = strdup (name);
      filter->map[direct].map = route_map_lookup_by_name (name);
    }
  return 0;
}

/* Unset route-map from the peer. */
int
peer_route_map_unset (struct peer *peer, afi_t afi, safi_t safi, int direct)
{
  struct bgp_filter *filter;
  struct bgp_filter *gfilter;
  struct peer_group *group;
  struct listnode *node, *nnode;

  if (! peer->afc[afi][safi])
    return BGP_ERR_PEER_INACTIVE;

  if (direct != RMAP_IN && direct != RMAP_OUT &&
      direct != RMAP_IMPORT && direct != RMAP_EXPORT)
    return BGP_ERR_INVALID_VALUE;

  if ( (direct == RMAP_OUT || direct == RMAP_IMPORT)
      && peer_is_group_member (peer, afi, safi))
    return BGP_ERR_INVALID_FOR_PEER_GROUP_MEMBER;

  filter = &peer->filter[afi][safi];

  /* apply peer-group filter */
  if (peer->af_group[afi][safi])
    {
      gfilter = &peer->group->conf->filter[afi][safi];

      if (gfilter->map[direct].name)
	{
	  if (filter->map[direct].name)
	    free (filter->map[direct].name);
	  filter->map[direct].name = strdup (gfilter->map[direct].name);
	  filter->map[direct].map = gfilter->map[direct].map;
	  return 0;
	}
    }

  if (filter->map[direct].name)
    free (filter->map[direct].name);
  filter->map[direct].name = NULL;
  filter->map[direct].map = NULL;

  if (! CHECK_FLAG (peer->sflags, PEER_STATUS_GROUP))
    return 0;

  group = peer->group;
  for (ALL_LIST_ELEMENTS (group->peer, node, nnode, peer))
    {
      filter = &peer->filter[afi][safi];

      if (! peer->af_group[afi][safi])
	continue;

      if (filter->map[direct].name)
	free (filter->map[direct].name);
      filter->map[direct].name = NULL;
      filter->map[direct].map = NULL;
    }
  return 0;
}

/* Set unsuppress-map to the peer. */
int
peer_unsuppress_map_set (struct peer *peer, afi_t afi, safi_t safi, 
                         const char *name)
{
  struct bgp_filter *filter;
  struct peer_group *group;
  struct listnode *node, *nnode;

  if (! peer->afc[afi][safi])
    return BGP_ERR_PEER_INACTIVE;

  if (peer_is_group_member (peer, afi, safi))
    return BGP_ERR_INVALID_FOR_PEER_GROUP_MEMBER;
      
  filter = &peer->filter[afi][safi];

  if (filter->usmap.name)
    free (filter->usmap.name);
  
  filter->usmap.name = strdup (name);
  filter->usmap.map = route_map_lookup_by_name (name);

  if (! CHECK_FLAG (peer->sflags, PEER_STATUS_GROUP))
    return 0;

  group = peer->group;
  for (ALL_LIST_ELEMENTS (group->peer, node, nnode, peer))
    {
      filter = &peer->filter[afi][safi];

      if (! peer->af_group[afi][safi])
	continue;

      if (filter->usmap.name)
	free (filter->usmap.name);
      filter->usmap.name = strdup (name);
      filter->usmap.map = route_map_lookup_by_name (name);
    }
  return 0;
}

/* Unset route-map from the peer. */
int
peer_unsuppress_map_unset (struct peer *peer, afi_t afi, safi_t safi)
{
  struct bgp_filter *filter;
  struct peer_group *group;
  struct listnode *node, *nnode;

  if (! peer->afc[afi][safi])
    return BGP_ERR_PEER_INACTIVE;
  
  if (peer_is_group_member (peer, afi, safi))
    return BGP_ERR_INVALID_FOR_PEER_GROUP_MEMBER;

  filter = &peer->filter[afi][safi];

  if (filter->usmap.name)
    free (filter->usmap.name);
  filter->usmap.name = NULL;
  filter->usmap.map = NULL;

  if (! CHECK_FLAG (peer->sflags, PEER_STATUS_GROUP))
    return 0;

  group = peer->group;
  for (ALL_LIST_ELEMENTS (group->peer, node, nnode, peer))
    {
      filter = &peer->filter[afi][safi];

      if (! peer->af_group[afi][safi])
	continue;

      if (filter->usmap.name)
	free (filter->usmap.name);
      filter->usmap.name = NULL;
      filter->usmap.map = NULL;
    }
  return 0;
}

int
peer_maximum_prefix_set (struct peer *peer, afi_t afi, safi_t safi,
			 u_int32_t max, u_char threshold,
			 int warning, u_int16_t restart)
{
  struct peer_group *group;
  struct listnode *node, *nnode;

  if (! peer->afc[afi][safi])
    return BGP_ERR_PEER_INACTIVE;

  SET_FLAG (peer->af_flags[afi][safi], PEER_FLAG_MAX_PREFIX);
  peer->pmax[afi][safi] = max;
  peer->pmax_threshold[afi][safi] = threshold;
  peer->pmax_restart[afi][safi] = restart;
  if (warning)
    SET_FLAG (peer->af_flags[afi][safi], PEER_FLAG_MAX_PREFIX_WARNING);
  else
    UNSET_FLAG (peer->af_flags[afi][safi], PEER_FLAG_MAX_PREFIX_WARNING);

  if (! CHECK_FLAG (peer->sflags, PEER_STATUS_GROUP))
    return 0;

  group = peer->group;
  for (ALL_LIST_ELEMENTS (group->peer, node, nnode, peer))
    {
      if (! peer->af_group[afi][safi])
	continue;

      SET_FLAG (peer->af_flags[afi][safi], PEER_FLAG_MAX_PREFIX);
      peer->pmax[afi][safi] = max;
      peer->pmax_threshold[afi][safi] = threshold;
      peer->pmax_restart[afi][safi] = restart;
      if (warning)
	SET_FLAG (peer->af_flags[afi][safi], PEER_FLAG_MAX_PREFIX_WARNING);
      else
	UNSET_FLAG (peer->af_flags[afi][safi], PEER_FLAG_MAX_PREFIX_WARNING);
    }
  return 0;
}

int
peer_maximum_prefix_unset (struct peer *peer, afi_t afi, safi_t safi)
{
  struct peer_group *group;
  struct listnode *node, *nnode;

  if (! peer->afc[afi][safi])
    return BGP_ERR_PEER_INACTIVE;

  /* apply peer-group config */
  if (peer->af_group[afi][safi])
    {
      if (CHECK_FLAG (peer->group->conf->af_flags[afi][safi],
	  PEER_FLAG_MAX_PREFIX))
	SET_FLAG (peer->af_flags[afi][safi], PEER_FLAG_MAX_PREFIX);
      else
	UNSET_FLAG (peer->af_flags[afi][safi], PEER_FLAG_MAX_PREFIX);

      if (CHECK_FLAG (peer->group->conf->af_flags[afi][safi],
	  PEER_FLAG_MAX_PREFIX_WARNING))
	SET_FLAG (peer->af_flags[afi][safi], PEER_FLAG_MAX_PREFIX_WARNING);
      else
	UNSET_FLAG (peer->af_flags[afi][safi], PEER_FLAG_MAX_PREFIX_WARNING);

      peer->pmax[afi][safi] = peer->group->conf->pmax[afi][safi];
      peer->pmax_threshold[afi][safi] = peer->group->conf->pmax_threshold[afi][safi];
      peer->pmax_restart[afi][safi] = peer->group->conf->pmax_restart[afi][safi];
      return 0;
    }

  UNSET_FLAG (peer->af_flags[afi][safi], PEER_FLAG_MAX_PREFIX);
  UNSET_FLAG (peer->af_flags[afi][safi], PEER_FLAG_MAX_PREFIX_WARNING);
  peer->pmax[afi][safi] = 0;
  peer->pmax_threshold[afi][safi] = 0;
  peer->pmax_restart[afi][safi] = 0;

  if (! CHECK_FLAG (peer->sflags, PEER_STATUS_GROUP))
    return 0;

  group = peer->group;
  for (ALL_LIST_ELEMENTS (group->peer, node, nnode, peer))
    {
      if (! peer->af_group[afi][safi])
	continue;

      UNSET_FLAG (peer->af_flags[afi][safi], PEER_FLAG_MAX_PREFIX);
      UNSET_FLAG (peer->af_flags[afi][safi], PEER_FLAG_MAX_PREFIX_WARNING);
      peer->pmax[afi][safi] = 0;
      peer->pmax_threshold[afi][safi] = 0;
      peer->pmax_restart[afi][safi] = 0;
    }
  return 0;
}

int
peer_clear (struct peer *peer)
{
  if (! CHECK_FLAG (peer->flags, PEER_FLAG_SHUTDOWN))
    {
      if (CHECK_FLAG (peer->sflags, PEER_STATUS_PREFIX_OVERFLOW))
	{
	  UNSET_FLAG (peer->sflags, PEER_STATUS_PREFIX_OVERFLOW);
	  if (peer->t_pmax_restart)
	    {
	      BGP_TIMER_OFF (peer->t_pmax_restart);
	      if (BGP_DEBUG (events, EVENTS))
		zlog_debug ("%s Maximum-prefix restart timer canceled",
			    peer->host);
	    }
	  BGP_EVENT_ADD (peer, BGP_Start);
	  return 0;
	}

      peer->v_start = BGP_INIT_START_TIMER;
      if (peer->status == Established)
	bgp_notify_send (peer, BGP_NOTIFY_CEASE,
			 BGP_NOTIFY_CEASE_ADMIN_RESET);
      else
        BGP_EVENT_ADD (peer, BGP_Stop);
    }
  return 0;
}

int
peer_clear_soft (struct peer *peer, afi_t afi, safi_t safi,
		 enum bgp_clear_type stype)
{
  if (peer->status != Established)
    return 0;

  if (! peer->afc[afi][safi])
    return BGP_ERR_AF_UNCONFIGURED;

  if (stype == BGP_CLEAR_SOFT_RSCLIENT)
    {
      if (! CHECK_FLAG (peer->af_flags[afi][safi], PEER_FLAG_RSERVER_CLIENT))
        return 0;
      bgp_check_local_routes_rsclient (peer, afi, safi);
      bgp_soft_reconfig_rsclient (peer, afi, safi);
    }

  if (stype == BGP_CLEAR_SOFT_OUT || stype == BGP_CLEAR_SOFT_BOTH)
    bgp_announce_route (peer, afi, safi);

  if (stype == BGP_CLEAR_SOFT_IN_ORF_PREFIX)
    {
      if (CHECK_FLAG (peer->af_cap[afi][safi], PEER_CAP_ORF_PREFIX_SM_ADV)
	  && (CHECK_FLAG (peer->af_cap[afi][safi], PEER_CAP_ORF_PREFIX_RM_RCV)
	      || CHECK_FLAG (peer->af_cap[afi][safi], PEER_CAP_ORF_PREFIX_RM_OLD_RCV)))
	{
	  struct bgp_filter *filter = &peer->filter[afi][safi];
	  u_char prefix_type;

	  if (CHECK_FLAG (peer->af_cap[afi][safi], PEER_CAP_ORF_PREFIX_RM_RCV))
	    prefix_type = ORF_TYPE_PREFIX;
	  else
	    prefix_type = ORF_TYPE_PREFIX_OLD;

	  if (filter->plist[FILTER_IN].plist)
	    {
	      if (CHECK_FLAG (peer->af_sflags[afi][safi], PEER_STATUS_ORF_PREFIX_SEND))
		bgp_route_refresh_send (peer, afi, safi,
					prefix_type, REFRESH_DEFER, 1);
	      bgp_route_refresh_send (peer, afi, safi, prefix_type,
				      REFRESH_IMMEDIATE, 0);
	    }
	  else
	    {
	      if (CHECK_FLAG (peer->af_sflags[afi][safi], PEER_STATUS_ORF_PREFIX_SEND))
		bgp_route_refresh_send (peer, afi, safi,
					prefix_type, REFRESH_IMMEDIATE, 1);
	      else
		bgp_route_refresh_send (peer, afi, safi, 0, 0, 0);
	    }
	  return 0;
	}
    }

  if (stype == BGP_CLEAR_SOFT_IN || stype == BGP_CLEAR_SOFT_BOTH
      || stype == BGP_CLEAR_SOFT_IN_ORF_PREFIX)
    {
      /* If neighbor has soft reconfiguration inbound flag.
	 Use Adj-RIB-In database. */
      if (CHECK_FLAG (peer->af_flags[afi][safi], PEER_FLAG_SOFT_RECONFIG))
	bgp_soft_reconfig_in (peer, afi, safi);
      else
	{
	  /* If neighbor has route refresh capability, send route refresh
	     message to the peer. */
	  if (CHECK_FLAG (peer->cap, PEER_CAP_REFRESH_OLD_RCV)
	      || CHECK_FLAG (peer->cap, PEER_CAP_REFRESH_NEW_RCV))
	    bgp_route_refresh_send (peer, afi, safi, 0, 0, 0);
	  else
	    return BGP_ERR_SOFT_RECONFIG_UNCONFIGURED;
	}
    }
  return 0;
}

/* Display peer uptime.*/
/* XXX: why does this function return char * when it takes buffer? */
char *
peer_uptime (time_t uptime2, char *buf, size_t len)
{
  time_t uptime1;
  struct tm *tm;

  /* Check buffer length. */
  if (len < BGP_UPTIME_LEN)
    {
      zlog_warn ("peer_uptime (): buffer shortage %lu", (u_long)len);
      /* XXX: should return status instead of buf... */
      snprintf (buf, len, "<error> "); 
      return buf;
    }

  /* If there is no connection has been done before print `never'. */
  if (uptime2 == 0)
    {
      snprintf (buf, len, "never   ");
      return buf;
    }

  /* Get current time. */
  uptime1 = time (NULL);
  uptime1 -= uptime2;
  tm = gmtime (&uptime1);

  /* Making formatted timer strings. */
#define ONE_DAY_SECOND 60*60*24
#define ONE_WEEK_SECOND 60*60*24*7

  if (uptime1 < ONE_DAY_SECOND)
    snprintf (buf, len, "%02d:%02d:%02d", 
	      tm->tm_hour, tm->tm_min, tm->tm_sec);
  else if (uptime1 < ONE_WEEK_SECOND)
    snprintf (buf, len, "%dd%02dh%02dm", 
	      tm->tm_yday, tm->tm_hour, tm->tm_min);
  else
    snprintf (buf, len, "%02dw%dd%02dh", 
	      tm->tm_yday/7, tm->tm_yday - ((tm->tm_yday/7) * 7), tm->tm_hour);
  return buf;
}

static void
bgp_config_write_filter (struct vty *vty, struct peer *peer,
			 afi_t afi, safi_t safi)
{
  struct bgp_filter *filter;
  struct bgp_filter *gfilter = NULL;
  char *addr;
  int in = FILTER_IN;
  int out = FILTER_OUT;

  addr = peer->host;
  filter = &peer->filter[afi][safi];
  if (peer->af_group[afi][safi])
    gfilter = &peer->group->conf->filter[afi][safi];

  /* distribute-list. */
  if (filter->dlist[in].name)
    if (! gfilter || ! gfilter->dlist[in].name
	|| strcmp (filter->dlist[in].name, gfilter->dlist[in].name) != 0)
    vty_out (vty, " neighbor %s distribute-list %s in%s", addr, 
	     filter->dlist[in].name, VTY_NEWLINE);
  if (filter->dlist[out].name && ! gfilter)
    vty_out (vty, " neighbor %s distribute-list %s out%s", addr, 
	     filter->dlist[out].name, VTY_NEWLINE);

  /* prefix-list. */
  if (filter->plist[in].name)
    if (! gfilter || ! gfilter->plist[in].name
	|| strcmp (filter->plist[in].name, gfilter->plist[in].name) != 0)
    vty_out (vty, " neighbor %s prefix-list %s in%s", addr, 
	     filter->plist[in].name, VTY_NEWLINE);
  if (filter->plist[out].name && ! gfilter)
    vty_out (vty, " neighbor %s prefix-list %s out%s", addr, 
	     filter->plist[out].name, VTY_NEWLINE);

  /* route-map. */
  if (filter->map[RMAP_IN].name)
    if (! gfilter || ! gfilter->map[RMAP_IN].name
       || strcmp (filter->map[RMAP_IN].name, gfilter->map[RMAP_IN].name) != 0)
      vty_out (vty, " neighbor %s route-map %s in%s", addr, 
              filter->map[RMAP_IN].name, VTY_NEWLINE);
  if (filter->map[RMAP_OUT].name && ! gfilter)
    vty_out (vty, " neighbor %s route-map %s out%s", addr, 
            filter->map[RMAP_OUT].name, VTY_NEWLINE);
  if (filter->map[RMAP_IMPORT].name && ! gfilter)
    vty_out (vty, " neighbor %s route-map %s import%s", addr,
        filter->map[RMAP_IMPORT].name, VTY_NEWLINE);
  if (filter->map[RMAP_EXPORT].name)
    if (! gfilter || ! gfilter->map[RMAP_EXPORT].name
    || strcmp (filter->map[RMAP_EXPORT].name,
                    gfilter->map[RMAP_EXPORT].name) != 0)
    vty_out (vty, " neighbor %s route-map %s export%s", addr,
        filter->map[RMAP_EXPORT].name, VTY_NEWLINE);

  /* unsuppress-map */
  if (filter->usmap.name && ! gfilter)
    vty_out (vty, " neighbor %s unsuppress-map %s%s", addr,
	     filter->usmap.name, VTY_NEWLINE);

  /* filter-list. */
  if (filter->aslist[in].name)
    if (! gfilter || ! gfilter->aslist[in].name
	|| strcmp (filter->aslist[in].name, gfilter->aslist[in].name) != 0)
      vty_out (vty, " neighbor %s filter-list %s in%s", addr, 
	       filter->aslist[in].name, VTY_NEWLINE);
  if (filter->aslist[out].name && ! gfilter)
    vty_out (vty, " neighbor %s filter-list %s out%s", addr, 
	     filter->aslist[out].name, VTY_NEWLINE);
}

/* BGP peer configuration display function. */
static void
bgp_config_write_peer (struct vty *vty, struct bgp *bgp,
		       struct peer *peer, afi_t afi, safi_t safi)
{
  struct bgp_filter *filter;
  struct peer *g_peer = NULL;
  char buf[SU_ADDRSTRLEN];
  char *addr;

  filter = &peer->filter[afi][safi];
  addr = peer->host;
  if (peer_group_active (peer))
    g_peer = peer->group->conf;

  /************************************
   ****** Global to the neighbor ******
   ************************************/
  if (afi == AFI_IP && safi == SAFI_UNICAST)
    {
      /* remote-as. */
      if (! peer_group_active (peer))
	{
	  if (CHECK_FLAG (peer->sflags, PEER_STATUS_GROUP))
	    vty_out (vty, " neighbor %s peer-group%s", addr,
		     VTY_NEWLINE);
	  if (peer->as)
	    vty_out (vty, " neighbor %s remote-as %u%s", addr, peer->as,
		     VTY_NEWLINE);
	}
      else
	{
	  if (! g_peer->as)
	    vty_out (vty, " neighbor %s remote-as %u%s", addr, peer->as,
		     VTY_NEWLINE);
	  if (peer->af_group[AFI_IP][SAFI_UNICAST])
	    vty_out (vty, " neighbor %s peer-group %s%s", addr,
		     peer->group->name, VTY_NEWLINE);
	}

      /* local-as. */
      if (peer->change_local_as)
	if (! peer_group_active (peer))
	  vty_out (vty, " neighbor %s local-as %u%s%s", addr,
		   peer->change_local_as,
		   CHECK_FLAG (peer->flags, PEER_FLAG_LOCAL_AS_NO_PREPEND) ?
		   " no-prepend" : "", VTY_NEWLINE);

      /* Description. */
      if (peer->desc)
	vty_out (vty, " neighbor %s description %s%s", addr, peer->desc,
		 VTY_NEWLINE);

      /* Shutdown. */
      if (CHECK_FLAG (peer->flags, PEER_FLAG_SHUTDOWN))
        if (! peer_group_active (peer) ||
	    ! CHECK_FLAG (g_peer->flags, PEER_FLAG_SHUTDOWN))
	  vty_out (vty, " neighbor %s shutdown%s", addr, VTY_NEWLINE);

      /* Password. */
      if (peer->password)
	if (!peer_group_active (peer)
	    || ! g_peer->password
	    || strcmp (peer->password, g_peer->password) != 0)
	  vty_out (vty, " neighbor %s password %s%s", addr, peer->password,
		   VTY_NEWLINE);

      /* BGP port. */
      if (peer->port != BGP_PORT_DEFAULT)
	vty_out (vty, " neighbor %s port %d%s", addr, peer->port,
		 VTY_NEWLINE);

      /* Local interface name. */
      if (peer->ifname)
	vty_out (vty, " neighbor %s interface %s%s", addr, peer->ifname,
		 VTY_NEWLINE);
  
      /* Passive. */
      if (CHECK_FLAG (peer->flags, PEER_FLAG_PASSIVE))
        if (! peer_group_active (peer) ||
	    ! CHECK_FLAG (g_peer->flags, PEER_FLAG_PASSIVE))
	  vty_out (vty, " neighbor %s passive%s", addr, VTY_NEWLINE);

      /* EBGP multihop.  */
      if (peer_sort (peer) != BGP_PEER_IBGP && peer->ttl != 1)
        if (! peer_group_active (peer) ||
	    g_peer->ttl != peer->ttl)
	  vty_out (vty, " neighbor %s ebgp-multihop %d%s", addr, peer->ttl,
		   VTY_NEWLINE);

      /* disable-connected-check.  */
      if (CHECK_FLAG (peer->flags, PEER_FLAG_DISABLE_CONNECTED_CHECK))
	if (! peer_group_active (peer) ||
	    ! CHECK_FLAG (g_peer->flags, PEER_FLAG_DISABLE_CONNECTED_CHECK))
	  vty_out (vty, " neighbor %s disable-connected-check%s", addr, VTY_NEWLINE);

      /* Update-source. */
      if (peer->update_if)
	if (! peer_group_active (peer) || ! g_peer->update_if
	    || strcmp (g_peer->update_if, peer->update_if) != 0)
	  vty_out (vty, " neighbor %s update-source %s%s", addr,
		   peer->update_if, VTY_NEWLINE);
      if (peer->update_source)
	if (! peer_group_active (peer) || ! g_peer->update_source
	    || sockunion_cmp (g_peer->update_source,
			      peer->update_source) != 0)
	  vty_out (vty, " neighbor %s update-source %s%s", addr,
		   sockunion2str (peer->update_source, buf, SU_ADDRSTRLEN),
		   VTY_NEWLINE);

      /* advertisement-interval */
      if (CHECK_FLAG (peer->config, PEER_CONFIG_ROUTEADV))
	vty_out (vty, " neighbor %s advertisement-interval %d%s",
		 addr, peer->v_routeadv, VTY_NEWLINE); 

      /* timers. */
      if (CHECK_FLAG (peer->config, PEER_CONFIG_TIMER)
	  && ! peer_group_active (peer))
	  vty_out (vty, " neighbor %s timers %d %d%s", addr, 
	  peer->keepalive, peer->holdtime, VTY_NEWLINE);

      if (CHECK_FLAG (peer->config, PEER_CONFIG_CONNECT))
	  vty_out (vty, " neighbor %s timers connect %d%s", addr, 
	  peer->connect, VTY_NEWLINE);

      /* Default weight. */
      if (CHECK_FLAG (peer->config, PEER_CONFIG_WEIGHT))
        if (! peer_group_active (peer) ||
	    g_peer->weight != peer->weight)
	  vty_out (vty, " neighbor %s weight %d%s", addr, peer->weight,
		   VTY_NEWLINE);

      /* Dynamic capability.  */
      if (CHECK_FLAG (peer->flags, PEER_FLAG_DYNAMIC_CAPABILITY))
        if (! peer_group_active (peer) ||
	    ! CHECK_FLAG (g_peer->flags, PEER_FLAG_DYNAMIC_CAPABILITY))
	vty_out (vty, " neighbor %s capability dynamic%s", addr,
	     VTY_NEWLINE);

      /* dont capability negotiation. */
      if (CHECK_FLAG (peer->flags, PEER_FLAG_DONT_CAPABILITY))
        if (! peer_group_active (peer) ||
	    ! CHECK_FLAG (g_peer->flags, PEER_FLAG_DONT_CAPABILITY))
	vty_out (vty, " neighbor %s dont-capability-negotiate%s", addr,
		 VTY_NEWLINE);

      /* override capability negotiation. */
      if (CHECK_FLAG (peer->flags, PEER_FLAG_OVERRIDE_CAPABILITY))
        if (! peer_group_active (peer) ||
	    ! CHECK_FLAG (g_peer->flags, PEER_FLAG_OVERRIDE_CAPABILITY))
	vty_out (vty, " neighbor %s override-capability%s", addr,
		 VTY_NEWLINE);

      /* strict capability negotiation. */
      if (CHECK_FLAG (peer->flags, PEER_FLAG_STRICT_CAP_MATCH))
        if (! peer_group_active (peer) ||
	    ! CHECK_FLAG (g_peer->flags, PEER_FLAG_STRICT_CAP_MATCH))
	vty_out (vty, " neighbor %s strict-capability-match%s", addr,
	     VTY_NEWLINE);

      if (! peer_group_active (peer))
	{
	  if (bgp_flag_check (bgp, BGP_FLAG_NO_DEFAULT_IPV4))
	    {
	      if (peer->afc[AFI_IP][SAFI_UNICAST])
		vty_out (vty, " neighbor %s activate%s", addr, VTY_NEWLINE);
	    }
          else
	    {
	      if (! peer->afc[AFI_IP][SAFI_UNICAST])
		vty_out (vty, " no neighbor %s activate%s", addr, VTY_NEWLINE);
	    }
	}
    }


  /************************************
   ****** Per AF to the neighbor ******
   ************************************/

  if (! (afi == AFI_IP && safi == SAFI_UNICAST))
    {
      if (peer->af_group[afi][safi])
	vty_out (vty, " neighbor %s peer-group %s%s", addr,
		 peer->group->name, VTY_NEWLINE);
      else
	vty_out (vty, " neighbor %s activate%s", addr, VTY_NEWLINE);
    }

  /* ORF capability.  */
  if (CHECK_FLAG (peer->af_flags[afi][safi], PEER_FLAG_ORF_PREFIX_SM)
      || CHECK_FLAG (peer->af_flags[afi][safi], PEER_FLAG_ORF_PREFIX_RM))
    if (! peer->af_group[afi][safi])
    {
      vty_out (vty, " neighbor %s capability orf prefix-list", addr);

      if (CHECK_FLAG (peer->af_flags[afi][safi], PEER_FLAG_ORF_PREFIX_SM)
	  && CHECK_FLAG (peer->af_flags[afi][safi], PEER_FLAG_ORF_PREFIX_RM))
	vty_out (vty, " both");
      else if (CHECK_FLAG (peer->af_flags[afi][safi], PEER_FLAG_ORF_PREFIX_SM))
	vty_out (vty, " send");
      else
	vty_out (vty, " receive");
      vty_out (vty, "%s", VTY_NEWLINE);
    }

  /* Route reflector client. */
  if (peer_af_flag_check (peer, afi, safi, PEER_FLAG_REFLECTOR_CLIENT)
      && ! peer->af_group[afi][safi])
    vty_out (vty, " neighbor %s route-reflector-client%s", addr, 
	     VTY_NEWLINE);

  /* Nexthop self. */
  if (peer_af_flag_check (peer, afi, safi, PEER_FLAG_NEXTHOP_SELF)
      && ! peer->af_group[afi][safi])
    vty_out (vty, " neighbor %s next-hop-self%s", addr, VTY_NEWLINE);

  /* Remove private AS. */
  if (peer_af_flag_check (peer, afi, safi, PEER_FLAG_REMOVE_PRIVATE_AS)
      && ! peer->af_group[afi][safi])
    vty_out (vty, " neighbor %s remove-private-AS%s",
	     addr, VTY_NEWLINE);

  /* send-community print. */
  if (! peer->af_group[afi][safi])
    {
      if (bgp_option_check (BGP_OPT_CONFIG_CISCO))
	{
	  if (peer_af_flag_check (peer, afi, safi, PEER_FLAG_SEND_COMMUNITY)
	      && peer_af_flag_check (peer, afi, safi, PEER_FLAG_SEND_EXT_COMMUNITY))
	    vty_out (vty, " neighbor %s send-community both%s", addr, VTY_NEWLINE);
	  else if (peer_af_flag_check (peer, afi, safi, PEER_FLAG_SEND_EXT_COMMUNITY))	
	    vty_out (vty, " neighbor %s send-community extended%s",
		     addr, VTY_NEWLINE);
	  else if (peer_af_flag_check (peer, afi, safi, PEER_FLAG_SEND_COMMUNITY))
	    vty_out (vty, " neighbor %s send-community%s", addr, VTY_NEWLINE);
	}
      else
	{
	  if (! peer_af_flag_check (peer, afi, safi, PEER_FLAG_SEND_COMMUNITY)
	      && ! peer_af_flag_check (peer, afi, safi, PEER_FLAG_SEND_EXT_COMMUNITY))
	    vty_out (vty, " no neighbor %s send-community both%s",
		     addr, VTY_NEWLINE);
	  else if (! peer_af_flag_check (peer, afi, safi, PEER_FLAG_SEND_EXT_COMMUNITY))
	    vty_out (vty, " no neighbor %s send-community extended%s",
		     addr, VTY_NEWLINE);
	  else if (! peer_af_flag_check (peer, afi, safi, PEER_FLAG_SEND_COMMUNITY))
	    vty_out (vty, " no neighbor %s send-community%s",
		     addr, VTY_NEWLINE);
	}
    }

  /* Default information */
  if (peer_af_flag_check (peer, afi, safi, PEER_FLAG_DEFAULT_ORIGINATE)
      && ! peer->af_group[afi][safi])
    {
      vty_out (vty, " neighbor %s default-originate", addr);
      if (peer->default_rmap[afi][safi].name)
	vty_out (vty, " route-map %s", peer->default_rmap[afi][safi].name);
      vty_out (vty, "%s", VTY_NEWLINE);
    }

  /* Soft reconfiguration inbound. */
  if (CHECK_FLAG (peer->af_flags[afi][safi], PEER_FLAG_SOFT_RECONFIG))
    if (! peer->af_group[afi][safi] ||
	! CHECK_FLAG (g_peer->af_flags[afi][safi], PEER_FLAG_SOFT_RECONFIG))
    vty_out (vty, " neighbor %s soft-reconfiguration inbound%s", addr,
	     VTY_NEWLINE);

  /* maximum-prefix. */
  if (CHECK_FLAG (peer->af_flags[afi][safi], PEER_FLAG_MAX_PREFIX))
    if (! peer->af_group[afi][safi]
	|| g_peer->pmax[afi][safi] != peer->pmax[afi][safi]
        || g_peer->pmax_threshold[afi][safi] != peer->pmax_threshold[afi][safi]
	|| CHECK_FLAG (g_peer->af_flags[afi][safi], PEER_FLAG_MAX_PREFIX_WARNING)
	   != CHECK_FLAG (peer->af_flags[afi][safi], PEER_FLAG_MAX_PREFIX_WARNING))
      {
	vty_out (vty, " neighbor %s maximum-prefix %ld", addr, peer->pmax[afi][safi]);
	if (peer->pmax_threshold[afi][safi] != MAXIMUM_PREFIX_THRESHOLD_DEFAULT)
	  vty_out (vty, " %d", peer->pmax_threshold[afi][safi]);
	if (CHECK_FLAG (peer->af_flags[afi][safi], PEER_FLAG_MAX_PREFIX_WARNING))
	  vty_out (vty, " warning-only");
	if (peer->pmax_restart[afi][safi])
	  vty_out (vty, " restart %d", peer->pmax_restart[afi][safi]);
	vty_out (vty, "%s", VTY_NEWLINE);
      }

  /* Route server client. */
  if (CHECK_FLAG (peer->af_flags[afi][safi], PEER_FLAG_RSERVER_CLIENT)
      && ! peer->af_group[afi][safi])
    vty_out (vty, " neighbor %s route-server-client%s", addr, VTY_NEWLINE);

  /* Allow AS in.  */
  if (peer_af_flag_check (peer, afi, safi, PEER_FLAG_ALLOWAS_IN))
    if (! peer_group_active (peer)
	|| ! peer_af_flag_check (g_peer, afi, safi, PEER_FLAG_ALLOWAS_IN)
	|| peer->allowas_in[afi][safi] != g_peer->allowas_in[afi][safi])
      {
	if (peer->allowas_in[afi][safi] == 3)
	  vty_out (vty, " neighbor %s allowas-in%s", addr, VTY_NEWLINE);
	else
	  vty_out (vty, " neighbor %s allowas-in %d%s", addr,
		   peer->allowas_in[afi][safi], VTY_NEWLINE);
      }

  /* Filter. */
  bgp_config_write_filter (vty, peer, afi, safi);

  /* atribute-unchanged. */
  if ((CHECK_FLAG (peer->af_flags[afi][safi], PEER_FLAG_AS_PATH_UNCHANGED)
      || CHECK_FLAG (peer->af_flags[afi][safi], PEER_FLAG_NEXTHOP_UNCHANGED)
      || CHECK_FLAG (peer->af_flags[afi][safi], PEER_FLAG_MED_UNCHANGED))
      && ! peer->af_group[afi][safi])
    {
      if (CHECK_FLAG (peer->af_flags[afi][safi], PEER_FLAG_AS_PATH_UNCHANGED)
          && CHECK_FLAG (peer->af_flags[afi][safi], PEER_FLAG_NEXTHOP_UNCHANGED)
          && CHECK_FLAG (peer->af_flags[afi][safi], PEER_FLAG_MED_UNCHANGED))
	vty_out (vty, " neighbor %s attribute-unchanged%s", addr, VTY_NEWLINE);
      else
	vty_out (vty, " neighbor %s attribute-unchanged%s%s%s%s", addr, 
	     (CHECK_FLAG (peer->af_flags[afi][safi], PEER_FLAG_AS_PATH_UNCHANGED)) ?
	     " as-path" : "",
	     (CHECK_FLAG (peer->af_flags[afi][safi], PEER_FLAG_NEXTHOP_UNCHANGED)) ?
	     " next-hop" : "",
	     (CHECK_FLAG (peer->af_flags[afi][safi], PEER_FLAG_MED_UNCHANGED)) ?
	     " med" : "", VTY_NEWLINE);
    }
}

/* Display "address-family" configuration header. */
void
bgp_config_write_family_header (struct vty *vty, afi_t afi, safi_t safi,
				int *write)
{
  if (*write)
    return;

  if (afi == AFI_IP && safi == SAFI_UNICAST)
    return;

  vty_out (vty, "!%s address-family ", VTY_NEWLINE);

  if (afi == AFI_IP)
    {
      if (safi == SAFI_MULTICAST)
	vty_out (vty, "ipv4 multicast");
      else if (safi == SAFI_MPLS_VPN)
	vty_out (vty, "vpnv4 unicast");
    }
  else if (afi == AFI_IP6)
    {
      vty_out (vty, "ipv6");
      
      if (safi == SAFI_MULTICAST)
        vty_out (vty, " multicast");
    }

  vty_out (vty, "%s", VTY_NEWLINE);

  *write = 1;
}

/* Address family based peer configuration display.  */
static int
bgp_config_write_family (struct vty *vty, struct bgp *bgp, afi_t afi,
			 safi_t safi)
{
  int write = 0;
  struct peer *peer;
  struct peer_group *group;
  struct listnode *node, *nnode;

  bgp_config_write_network (vty, bgp, afi, safi, &write);

  bgp_config_write_redistribute (vty, bgp, afi, safi, &write);

  for (ALL_LIST_ELEMENTS (bgp->group, node, nnode, group))
    {
      if (group->conf->afc[afi][safi])
	{
	  bgp_config_write_family_header (vty, afi, safi, &write);
	  bgp_config_write_peer (vty, bgp, group->conf, afi, safi);
	}
    }
  for (ALL_LIST_ELEMENTS (bgp->peer, node, nnode, peer))
    {
      if (peer->afc[afi][safi])
	{
	  if (! CHECK_FLAG (peer->sflags, PEER_STATUS_ACCEPT_PEER))
	    {
	      bgp_config_write_family_header (vty, afi, safi, &write);
	      bgp_config_write_peer (vty, bgp, peer, afi, safi);
	    }
	}
    }
  if (write)
    vty_out (vty, " exit-address-family%s", VTY_NEWLINE);

  return write;
}

int
bgp_config_write (struct vty *vty)
{
  int write = 0;
  struct bgp *bgp;
  struct peer_group *group;
  struct peer *peer;
  struct listnode *node, *nnode;
  struct listnode *mnode, *mnnode;

  /* BGP Multiple instance. */
  if (bgp_option_check (BGP_OPT_MULTIPLE_INSTANCE))
    {    
      vty_out (vty, "bgp multiple-instance%s", VTY_NEWLINE);
      write++;
    }

  /* BGP Config type. */
  if (bgp_option_check (BGP_OPT_CONFIG_CISCO))
    {    
      vty_out (vty, "bgp config-type cisco%s", VTY_NEWLINE);
      write++;
    }

  /* BGP configuration. */
  for (ALL_LIST_ELEMENTS (bm->bgp, mnode, mnnode, bgp))
    {
      if (write)
	vty_out (vty, "!%s", VTY_NEWLINE);

      /* Router bgp ASN */
      vty_out (vty, "router bgp %u", bgp->as);

      if (bgp_option_check (BGP_OPT_MULTIPLE_INSTANCE))
	{
	  if (bgp->name)
	    vty_out (vty, " view %s", bgp->name);
	}
      vty_out (vty, "%s", VTY_NEWLINE);

      /* No Synchronization */
      if (bgp_option_check (BGP_OPT_CONFIG_CISCO))
	vty_out (vty, " no synchronization%s", VTY_NEWLINE);

      /* BGP fast-external-failover. */
      if (CHECK_FLAG (bgp->flags, BGP_FLAG_NO_FAST_EXT_FAILOVER))
	vty_out (vty, " no bgp fast-external-failover%s", VTY_NEWLINE); 

      /* BGP router ID. */
      if (CHECK_FLAG (bgp->config, BGP_CONFIG_ROUTER_ID))
	vty_out (vty, " bgp router-id %s%s", inet_ntoa (bgp->router_id), 
		 VTY_NEWLINE);

      /* BGP log-neighbor-changes. */
      if (bgp_flag_check (bgp, BGP_FLAG_LOG_NEIGHBOR_CHANGES))
	vty_out (vty, " bgp log-neighbor-changes%s", VTY_NEWLINE);

      /* BGP configuration. */
      if (bgp_flag_check (bgp, BGP_FLAG_ALWAYS_COMPARE_MED))
	vty_out (vty, " bgp always-compare-med%s", VTY_NEWLINE);

      /* BGP default ipv4-unicast. */
      if (bgp_flag_check (bgp, BGP_FLAG_NO_DEFAULT_IPV4))
	vty_out (vty, " no bgp default ipv4-unicast%s", VTY_NEWLINE);

      /* BGP default local-preference. */
      if (bgp->default_local_pref != BGP_DEFAULT_LOCAL_PREF)
	vty_out (vty, " bgp default local-preference %d%s",
		 bgp->default_local_pref, VTY_NEWLINE);

      /* BGP client-to-client reflection. */
      if (bgp_flag_check (bgp, BGP_FLAG_NO_CLIENT_TO_CLIENT))
	vty_out (vty, " no bgp client-to-client reflection%s", VTY_NEWLINE);
      
      /* BGP cluster ID. */
      if (CHECK_FLAG (bgp->config, BGP_CONFIG_CLUSTER_ID))
	vty_out (vty, " bgp cluster-id %s%s", inet_ntoa (bgp->cluster_id),
		 VTY_NEWLINE);

      /* Confederation identifier*/
      if (CHECK_FLAG (bgp->config, BGP_CONFIG_CONFEDERATION))
       vty_out (vty, " bgp confederation identifier %i%s", bgp->confed_id,
                VTY_NEWLINE);

      /* Confederation peer */
      if (bgp->confed_peers_cnt > 0)
	{
	  int i;

	  vty_out (vty, " bgp confederation peers");

         for (i = 0; i < bgp->confed_peers_cnt; i++)
           vty_out(vty, " %u", bgp->confed_peers[i]);

          vty_out (vty, "%s", VTY_NEWLINE);
	}

      /* BGP enforce-first-as. */
      if (bgp_flag_check (bgp, BGP_FLAG_ENFORCE_FIRST_AS))
	vty_out (vty, " bgp enforce-first-as%s", VTY_NEWLINE);

      /* BGP deterministic-med. */
      if (bgp_flag_check (bgp, BGP_FLAG_DETERMINISTIC_MED))
	vty_out (vty, " bgp deterministic-med%s", VTY_NEWLINE);

      /* BGP graceful-restart. */
      if (bgp->stalepath_time != BGP_DEFAULT_STALEPATH_TIME)
	vty_out (vty, " bgp graceful-restart stalepath-time %d%s",
		 bgp->stalepath_time, VTY_NEWLINE);
      if (bgp_flag_check (bgp, BGP_FLAG_GRACEFUL_RESTART))
       vty_out (vty, " bgp graceful-restart%s", VTY_NEWLINE);

      /* BGP bestpath method. */
      if (bgp_flag_check (bgp, BGP_FLAG_ASPATH_IGNORE))
	vty_out (vty, " bgp bestpath as-path ignore%s", VTY_NEWLINE);
      if (bgp_flag_check (bgp, BGP_FLAG_ASPATH_CONFED))
	vty_out (vty, " bgp bestpath as-path confed%s", VTY_NEWLINE);
      if (bgp_flag_check (bgp, BGP_FLAG_COMPARE_ROUTER_ID))
	vty_out (vty, " bgp bestpath compare-routerid%s", VTY_NEWLINE);
      if (bgp_flag_check (bgp, BGP_FLAG_MED_CONFED)
	  || bgp_flag_check (bgp, BGP_FLAG_MED_MISSING_AS_WORST))
	{
	  vty_out (vty, " bgp bestpath med");
	  if (bgp_flag_check (bgp, BGP_FLAG_MED_CONFED))
	    vty_out (vty, " confed");
	  if (bgp_flag_check (bgp, BGP_FLAG_MED_MISSING_AS_WORST))
	    vty_out (vty, " missing-as-worst");
	  vty_out (vty, "%s", VTY_NEWLINE);
	}

      /* BGP network import check. */
      if (bgp_flag_check (bgp, BGP_FLAG_IMPORT_CHECK))
	vty_out (vty, " bgp network import-check%s", VTY_NEWLINE);

      /* BGP scan interval. */
      bgp_config_write_scan_time (vty);

      /* BGP flag dampening. */
      if (CHECK_FLAG (bgp->af_flags[AFI_IP][SAFI_UNICAST],
	  BGP_CONFIG_DAMPENING))
	bgp_config_write_damp (vty);

      /* BGP static route configuration. */
      bgp_config_write_network (vty, bgp, AFI_IP, SAFI_UNICAST, &write);

      /* BGP redistribute configuration. */
      bgp_config_write_redistribute (vty, bgp, AFI_IP, SAFI_UNICAST, &write);

      /* BGP timers configuration. */
      if (bgp->default_keepalive != BGP_DEFAULT_KEEPALIVE
	  && bgp->default_holdtime != BGP_DEFAULT_HOLDTIME)
	vty_out (vty, " timers bgp %d %d%s", bgp->default_keepalive, 
		 bgp->default_holdtime, VTY_NEWLINE);

      /* peer-group */
      for (ALL_LIST_ELEMENTS (bgp->group, node, nnode, group))
	{
	  bgp_config_write_peer (vty, bgp, group->conf, AFI_IP, SAFI_UNICAST);
	}

      /* Normal neighbor configuration. */
      for (ALL_LIST_ELEMENTS (bgp->peer, node, nnode, peer))
	{
	  if (! CHECK_FLAG (peer->sflags, PEER_STATUS_ACCEPT_PEER))
	    bgp_config_write_peer (vty, bgp, peer, AFI_IP, SAFI_UNICAST);
	}

      /* Distance configuration. */
      bgp_config_write_distance (vty, bgp);
      
      /* No auto-summary */
      if (bgp_option_check (BGP_OPT_CONFIG_CISCO))
	vty_out (vty, " no auto-summary%s", VTY_NEWLINE);

      /* IPv4 multicast configuration.  */
      write += bgp_config_write_family (vty, bgp, AFI_IP, SAFI_MULTICAST);

      /* IPv4 VPN configuration.  */
      write += bgp_config_write_family (vty, bgp, AFI_IP, SAFI_MPLS_VPN);

      /* IPv6 unicast configuration.  */
      write += bgp_config_write_family (vty, bgp, AFI_IP6, SAFI_UNICAST);

      /* IPv6 multicast configuration.  */
      write += bgp_config_write_family (vty, bgp, AFI_IP6, SAFI_MULTICAST);

      write++;
    }
  return write;
}

void
bgp_master_init (void)
{
  memset (&bgp_master, 0, sizeof (struct bgp_master));

  bm = &bgp_master;
  bm->bgp = list_new ();
  bm->listen_sockets = list_new ();
  bm->port = BGP_PORT_DEFAULT;
  bm->master = thread_master_create ();
  bm->start_time = time (NULL);
}


void
bgp_init (void)
{
  /* BGP VTY commands installation.  */
  bgp_vty_init ();

  /* Create BGP server socket.  */
  bgp_socket (NULL, bm->port, bm->address);

  /* Init zebra. */
  bgp_zebra_init ();

  /* BGP inits. */
  bgp_attr_init ();
  bgp_debug_init ();
  bgp_dump_init ();
  bgp_route_init ();
  bgp_route_map_init ();
  bgp_scan_init ();
  bgp_mplsvpn_init ();

  /* Access list initialize. */
  access_list_init ();
  access_list_add_hook (peer_distribute_update);
  access_list_delete_hook (peer_distribute_update);

  /* Filter list initialize. */
  bgp_filter_init ();
  as_list_add_hook (peer_aslist_update);
  as_list_delete_hook (peer_aslist_update);

  /* Prefix list initialize.*/
  prefix_list_init ();
  prefix_list_add_hook (peer_prefix_list_update);
  prefix_list_delete_hook (peer_prefix_list_update);

  /* Community list initialize. */
  bgp_clist = community_list_init ();

#ifdef HAVE_SNMP
  bgp_snmp_init ();
#endif /* HAVE_SNMP */
}

void
bgp_terminate (void)
{
  struct bgp *bgp;
  struct peer *peer;
  struct listnode *node, *nnode;
  struct listnode *mnode, *mnnode;

  for (ALL_LIST_ELEMENTS (bm->bgp, mnode, mnnode, bgp))
    for (ALL_LIST_ELEMENTS (bgp->peer, node, nnode, peer))
      if (peer->status == Established)
          bgp_notify_send (peer, BGP_NOTIFY_CEASE,
                           BGP_NOTIFY_CEASE_PEER_UNCONFIG);
  
  bgp_cleanup_routes ();
<<<<<<< HEAD
  if (bm->process_main_queue) {
    work_queue_free (bm->process_main_queue);
    bm->process_main_queue = NULL;
  }
  if (bm->process_rsclient_queue) {
    work_queue_free (bm->process_rsclient_queue);
    bm->process_rsclient_queue = NULL;
  }
}
=======
  
  if (bm->process_main_queue)
    {
      work_queue_free (bm->process_main_queue);
      bm->process_main_queue = NULL;
    }
  if (bm->process_rsclient_queue)
    {
      work_queue_free (bm->process_rsclient_queue);
      bm->process_rsclient_queue = NULL;
    }
}
>>>>>>> 6e0989e1
<|MERGE_RESOLUTION|>--- conflicted
+++ resolved
@@ -5125,17 +5125,6 @@
                            BGP_NOTIFY_CEASE_PEER_UNCONFIG);
   
   bgp_cleanup_routes ();
-<<<<<<< HEAD
-  if (bm->process_main_queue) {
-    work_queue_free (bm->process_main_queue);
-    bm->process_main_queue = NULL;
-  }
-  if (bm->process_rsclient_queue) {
-    work_queue_free (bm->process_rsclient_queue);
-    bm->process_rsclient_queue = NULL;
-  }
-}
-=======
   
   if (bm->process_main_queue)
     {
@@ -5147,5 +5136,4 @@
       work_queue_free (bm->process_rsclient_queue);
       bm->process_rsclient_queue = NULL;
     }
-}
->>>>>>> 6e0989e1
+}