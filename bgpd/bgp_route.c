--- conflicted
+++ resolved
@@ -9160,11 +9160,7 @@
             vty_out (vty, "%12llu%s", ts.counts[i], VTY_NEWLINE);
             if (ts.counts[BGP_STATS_MAXBITLEN] < 9)
               break;
-<<<<<<< HEAD:bgpd/bgp_route.c
-            vty_out (vty, "%30s: ", "\% announced ");
-=======
             vty_out (vty, "%30s: ", "%% announced ");
->>>>>>> 41dc3488cf127a1e23333459a0c316ded67f7ff3:bgpd/bgp_route.c
             vty_out (vty, "%12.2f%s", 
                      100 * (float)ts.counts[BGP_STATS_SPACE] / 
                        (float)((uint64_t)1UL << ts.counts[BGP_STATS_MAXBITLEN]),
