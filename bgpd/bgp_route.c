--- conflicted
+++ resolved
@@ -2790,11 +2790,7 @@
   /* Tickle FSM to start moving again */
   BGP_EVENT_ADD (peer, Clearing_Completed);
 
-<<<<<<< HEAD
-  peer_unlock (peer); /* bgp_clear_node_complete */
-=======
   peer_unlock (peer); /* bgp_clear_route */
->>>>>>> 065de903
 }
 
 static void
