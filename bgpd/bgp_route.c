--- conflicted
+++ resolved
@@ -4998,7 +4998,6 @@
        "IP prefix <network>/<length>, e.g., 35.0.0.0/8\n"
        "AS-Path hopcount limit attribute\n"
        "AS-Pathlimit TTL, in number of AS-Path hops\n")
-<<<<<<< HEAD
 
 ALIAS_DEPRECATED (bgp_network_backdoor,
        bgp_network_backdoor_ttl_cmd,
@@ -5012,36 +5011,10 @@
 ALIAS_DEPRECATED (bgp_network_mask,
        bgp_network_mask_ttl_cmd,
        "network A.B.C.D mask A.B.C.D pathlimit <0-255>",
-=======
-
-ALIAS_DEPRECATED (bgp_network_backdoor,
-       bgp_network_backdoor_ttl_cmd,
-       "network A.B.C.D/M backdoor pathlimit <0-255>",
-       "Specify a network to announce via BGP\n"
-       "IP prefix <network>/<length>, e.g., 35.0.0.0/8\n"
-       "Specify a BGP backdoor route\n"
-       "AS-Path hopcount limit attribute\n"
-       "AS-Pathlimit TTL, in number of AS-Path hops\n")
-
-ALIAS_DEPRECATED (bgp_network_mask,
-       bgp_network_mask_ttl_cmd,
-       "network A.B.C.D mask A.B.C.D pathlimit <0-255>",
        "Specify a network to announce via BGP\n"
        "Network number\n"
        "Network mask\n"
        "Network mask\n"
-       "AS-Path hopcount limit attribute\n"
-       "AS-Pathlimit TTL, in number of AS-Path hops\n")
-
-ALIAS_DEPRECATED (bgp_network_mask_backdoor,
-       bgp_network_mask_backdoor_ttl_cmd,
-       "network A.B.C.D mask A.B.C.D backdoor pathlimit <0-255>",
->>>>>>> e20f7ccd
-       "Specify a network to announce via BGP\n"
-       "Network number\n"
-       "Network mask\n"
-       "Network mask\n"
-<<<<<<< HEAD
        "AS-Path hopcount limit attribute\n"
        "AS-Pathlimit TTL, in number of AS-Path hops\n")
 
@@ -5073,29 +5046,6 @@
        "AS-Path hopcount limit attribute\n"
        "AS-Pathlimit TTL, in number of AS-Path hops\n")
 
-=======
-       "Specify a BGP backdoor route\n"
-       "AS-Path hopcount limit attribute\n"
-       "AS-Pathlimit TTL, in number of AS-Path hops\n")
-
-ALIAS_DEPRECATED (bgp_network_mask_natural,
-       bgp_network_mask_natural_ttl_cmd,
-       "network A.B.C.D pathlimit <0-255>",
-       "Specify a network to announce via BGP\n"
-       "Network number\n"
-       "AS-Path hopcount limit attribute\n"
-       "AS-Pathlimit TTL, in number of AS-Path hops\n")
-
-ALIAS_DEPRECATED (bgp_network_mask_natural_backdoor,
-       bgp_network_mask_natural_backdoor_ttl_cmd,
-       "network A.B.C.D backdoor pathlimit (1-255>",
-       "Specify a network to announce via BGP\n"
-       "Network number\n"
-       "Specify a BGP backdoor route\n"
-       "AS-Path hopcount limit attribute\n"
-       "AS-Pathlimit TTL, in number of AS-Path hops\n")
-
->>>>>>> e20f7ccd
 ALIAS_DEPRECATED (no_bgp_network,
        no_bgp_network_ttl_cmd,
        "no network A.B.C.D/M pathlimit <0-255>",
@@ -8371,29 +8321,6 @@
 
   /* BGP structure lookup */
   if (view_name)
-<<<<<<< HEAD
-=======
-    {
-      bgp = bgp_lookup_by_name (view_name);
-      if (bgp == NULL)
-       {
-         vty_out (vty, "Can't find BGP view %s%s", view_name, VTY_NEWLINE);
-         return CMD_WARNING;
-       }
-    }
-  else
-    {
-      bgp = bgp_get_default ();
-      if (bgp == NULL)
-       {
-         vty_out (vty, "No BGP process is configured%s", VTY_NEWLINE);
-         return CMD_WARNING;
-       }
-    }
-
-  b = buffer_new (1024);
-  for (i = 0; i < argc; i++)
->>>>>>> e20f7ccd
     {
       bgp = bgp_lookup_by_name (view_name);
       if (bgp == NULL)
@@ -11584,7 +11511,6 @@
        "Information about Route Server Client\n"
        NEIGHBOR_ADDR_STR
        "Network in the BGP routing table to display\n")
-<<<<<<< HEAD
 
 DEFUN (show_ip_bgp_view_rsclient_prefix,
        show_ip_bgp_view_rsclient_prefix_cmd,
@@ -11624,7 +11550,7 @@
   if (argc == 3)
     peer = peer_lookup_in_view (vty, argv[0], argv[1]);
   else
-  peer = peer_lookup_in_view (vty, NULL, argv[0]);
+    peer = peer_lookup_in_view (vty, NULL, argv[0]);
 
   if (! peer)
     return CMD_WARNING;
@@ -11713,167 +11639,11 @@
       vty_out (vty, "%% Activate the neighbor for the address family first%s",
             VTY_NEWLINE);
       return CMD_WARNING;
-}
+    }
 
   if ( ! CHECK_FLAG (peer->af_flags[AFI_IP][safi],
               PEER_FLAG_RSERVER_CLIENT))
-{
-      vty_out (vty, "%% Neighbor is not a Route-Server client%s",
-            VTY_NEWLINE);
-    return CMD_WARNING;
-    }
-
-  return bgp_show_route_in_table (vty, bgp, peer->rib[AFI_IP][safi],
-                                  (argc == 4) ? argv[3] : argv[2],
-                                  AFI_IP, safi, NULL, 1);
-}
-
-ALIAS (show_bgp_view_ipv4_safi_rsclient_prefix,
-       show_bgp_ipv4_safi_rsclient_prefix_cmd,
-       "show bgp ipv4 (unicast|multicast) rsclient (A.B.C.D|X:X::X:X) A.B.C.D/M",
-       SHOW_STR
-       BGP_STR
-       "Address family\n"
-       "Address Family modifier\n"
-       "Address Family modifier\n"
-       "Information about Route Server Client\n"
-       NEIGHBOR_ADDR_STR
-       "IP prefix <network>/<length>, e.g., 35.0.0.0/8\n")
-=======
->>>>>>> e20f7ccd
-
-DEFUN (show_ip_bgp_view_rsclient_prefix,
-       show_ip_bgp_view_rsclient_prefix_cmd,
-       "show ip bgp view WORD rsclient (A.B.C.D|X:X::X:X) A.B.C.D/M",
-       SHOW_STR
-       IP_STR
-       BGP_STR
-       "BGP view\n"
-       "BGP view name\n"
-       "Information about Route Server Client\n"
-       NEIGHBOR_ADDR_STR
-       "IP prefix <network>/<length>, e.g., 35.0.0.0/8\n")
-{
-  struct bgp *bgp;
-  struct peer *peer;
-
-  /* BGP structure lookup. */
-  if (argc == 3)
-    {
-      bgp = bgp_lookup_by_name (argv[0]);
-      if (bgp == NULL)
-	{
-	  vty_out (vty, "Can't find BGP view %s%s", argv[0], VTY_NEWLINE);
-	  return CMD_WARNING;
-	}
-    }
-  else
-    {
-      bgp = bgp_get_default ();
-      if (bgp == NULL)
-	{
-	  vty_out (vty, "No BGP process is configured%s", VTY_NEWLINE);
-	  return CMD_WARNING;
-	}
-    }
-
-  if (argc == 3)
-    peer = peer_lookup_in_view (vty, argv[0], argv[1]);
-  else
-  peer = peer_lookup_in_view (vty, NULL, argv[0]);
-
-  if (! peer)
-    return CMD_WARNING;
-
-  if (! peer->afc[AFI_IP][SAFI_UNICAST])
-    {
-      vty_out (vty, "%% Activate the neighbor for the address family first%s",
-            VTY_NEWLINE);
-      return CMD_WARNING;
-}
-
-  if ( ! CHECK_FLAG (peer->af_flags[AFI_IP][SAFI_UNICAST],
-              PEER_FLAG_RSERVER_CLIENT))
-{
-      vty_out (vty, "%% Neighbor is not a Route-Server client%s",
-            VTY_NEWLINE);
-    return CMD_WARNING;
-    }
-
-  return bgp_show_route_in_table (vty, bgp, peer->rib[AFI_IP][SAFI_UNICAST],
-                                  (argc == 3) ? argv[2] : argv[1],
-                                  AFI_IP, SAFI_UNICAST, NULL, 1);
-}
-
-ALIAS (show_ip_bgp_view_rsclient_prefix,
-       show_ip_bgp_rsclient_prefix_cmd,
-       "show ip bgp rsclient (A.B.C.D|X:X::X:X) A.B.C.D/M",
-       SHOW_STR
-       IP_STR
-       BGP_STR
-       "Information about Route Server Client\n"
-       NEIGHBOR_ADDR_STR
-       "IP prefix <network>/<length>, e.g., 35.0.0.0/8\n")
-
-DEFUN (show_bgp_view_ipv4_safi_rsclient_prefix,
-       show_bgp_view_ipv4_safi_rsclient_prefix_cmd,
-       "show bgp view WORD ipv4 (unicast|multicast) rsclient (A.B.C.D|X:X::X:X) A.B.C.D/M",
-       SHOW_STR
-       BGP_STR
-       "BGP view\n"
-       "BGP view name\n"
-       "Address family\n"
-       "Address Family modifier\n"
-       "Address Family modifier\n"
-       "Information about Route Server Client\n"
-       NEIGHBOR_ADDR_STR
-       "IP prefix <network>/<length>, e.g., 35.0.0.0/8\n")
-{
-  struct bgp *bgp;
-  struct peer *peer;
-  safi_t safi;
-
-  /* BGP structure lookup. */
-  if (argc == 4)
-    {
-      bgp = bgp_lookup_by_name (argv[0]);
-      if (bgp == NULL)
-	{
-	  vty_out (vty, "Can't find BGP view %s%s", argv[0], VTY_NEWLINE);
-	  return CMD_WARNING;
-	}
-    }
-  else
-    {
-      bgp = bgp_get_default ();
-      if (bgp == NULL)
-	{
-	  vty_out (vty, "No BGP process is configured%s", VTY_NEWLINE);
-	  return CMD_WARNING;
-	}
-    }
-
-  if (argc == 4) {
-    peer = peer_lookup_in_view (vty, argv[0], argv[2]);
-    safi = (strncmp (argv[1], "m", 1) == 0) ? SAFI_MULTICAST : SAFI_UNICAST;
-  } else {
-    peer = peer_lookup_in_view (vty, NULL, argv[1]);
-    safi = (strncmp (argv[0], "m", 1) == 0) ? SAFI_MULTICAST : SAFI_UNICAST;
-  }
-
-  if (! peer)
-    return CMD_WARNING;
-
-  if (! peer->afc[AFI_IP][safi])
-    {
-      vty_out (vty, "%% Activate the neighbor for the address family first%s",
-            VTY_NEWLINE);
-      return CMD_WARNING;
-}
-
-  if ( ! CHECK_FLAG (peer->af_flags[AFI_IP][safi],
-              PEER_FLAG_RSERVER_CLIENT))
-{
+    {
       vty_out (vty, "%% Neighbor is not a Route-Server client%s",
             VTY_NEWLINE);
     return CMD_WARNING;
@@ -13693,8 +13463,10 @@
    */
   install_element (RESTRICTED_NODE, &show_bgp_route_cmd);
   install_element (RESTRICTED_NODE, &show_bgp_ipv6_route_cmd);
+  install_element (RESTRICTED_NODE, &show_bgp_ipv6_safi_route_cmd);
   install_element (RESTRICTED_NODE, &show_bgp_prefix_cmd);
   install_element (RESTRICTED_NODE, &show_bgp_ipv6_prefix_cmd);
+  install_element (RESTRICTED_NODE, &show_bgp_ipv6_safi_prefix_cmd);
   install_element (RESTRICTED_NODE, &show_bgp_community_cmd);
   install_element (RESTRICTED_NODE, &show_bgp_ipv6_community_cmd);
   install_element (RESTRICTED_NODE, &show_bgp_community2_cmd);
@@ -13973,15 +13745,10 @@
   install_element (BGP_IPV4M_NODE, &no_bgp_network_mask_backdoor_ttl_cmd);
   install_element (BGP_IPV4M_NODE, &no_bgp_network_mask_natural_backdoor_ttl_cmd);
 
-<<<<<<< HEAD
-  install_element (BGP_IPV6_NODE, &ipv6_bgp_network_ttl_cmd);
-  install_element (BGP_IPV6_NODE, &no_ipv6_bgp_network_ttl_cmd);
-=======
 #ifdef HAVE_IPV6
   install_element (BGP_IPV6_NODE, &ipv6_bgp_network_ttl_cmd);
   install_element (BGP_IPV6_NODE, &no_ipv6_bgp_network_ttl_cmd);
 #endif
->>>>>>> e20f7ccd
 }
 
 void
