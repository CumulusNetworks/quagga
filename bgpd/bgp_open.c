--- conflicted
+++ resolved
@@ -194,38 +194,6 @@
   mpc->safi = stream_getc (s);
 }
 
-<<<<<<< HEAD
-=======
-int
-bgp_afi_safi_valid_indices (afi_t afi, safi_t *safi)
-{
-  switch (afi)
-    {
-    case AFI_IP:
-    case AFI_IP6:
-      switch (*safi)
-	{
-	  /* BGP MPLS-labeled VPN SAFI isn't contigious with others, remap */
-	case SAFI_MPLS_LABELED_VPN:
-	  *safi = SAFI_MPLS_VPN;
-	case SAFI_UNICAST:
-	case SAFI_MULTICAST:
-	case SAFI_MPLS_VPN:
-	case SAFI_ENCAP:
-	  return 1;
-	}
-      break;
-    case AFI_ETHER:
-    default:
-      break;
-    }
-
-  zlog_debug ("unknown afi/safi (%u/%u)", afi, *safi);
-
-  return 0;
-}
-
->>>>>>> 1ba2a97a
 /* Set negotiated capability value. */
 static int
 bgp_capability_mp (struct peer *peer, struct capability_header *hdr)
