--- conflicted
+++ resolved
@@ -93,15 +93,6 @@
   struct listnode *node;
   int fret = 0, ret;
   int *socket;
-<<<<<<< HEAD
-
-  if ( bgpd_privs.change (ZPRIVS_RAISE) )
-    {
-      zlog_err ("%s: could not raise privs", __func__);
-      return -1;
-    }
-=======
->>>>>>> fa3e86a1
   
   /* Just set the password on the listen socket(s). Outbound connections
    * are taken care of in bgp_connect() below.
@@ -112,12 +103,6 @@
       if (ret < 0)
         fret = ret;
     }
-<<<<<<< HEAD
-  if (bgpd_privs.change (ZPRIVS_LOWER) )
-    zlog_err ("%s: could not lower privs", __func__);
-  
-=======
->>>>>>> fa3e86a1
   return fret;
 }
 @@ -322,14 +307,11 @@
   sockopt_reuseaddr (peer->fd);
   sockopt_reuseport (peer->fd);
   
-<<<<<<< HEAD
-=======
 #ifdef IPTOS_PREC_INTERNETCONTROL
   if (sockunion_family (&peer->su) == AF_INET)
     setsockopt_ipv4_tos (peer->fd, IPTOS_PREC_INTERNETCONTROL);
 #endif
 
->>>>>>> fa3e86a1
   if (peer->password)
     bgp_md5_set_connect (peer->fd, &peer->su, peer->password);
 
@@ -418,8 +400,6 @@
       sockopt_reuseaddr (sock);
       sockopt_reuseport (sock);
       
-<<<<<<< HEAD
-=======
 #ifdef IPTOS_PREC_INTERNETCONTROL
       if (ainfo->ai_family == AF_INET)
 	setsockopt_ipv4_tos (sock, IPTOS_PREC_INTERNETCONTROL);
@@ -434,7 +414,6 @@
       }
 #endif
 
->>>>>>> fa3e86a1
       if (bgpd_privs.change (ZPRIVS_RAISE) )
         zlog_err ("bgp_socket: could not raise privs");
 
@@ -487,6 +466,10 @@
   sockopt_reuseaddr (sock);
   sockopt_reuseport (sock);
 
+#ifdef IPTOS_PREC_INTERNETCONTROL
+  setsockopt_ipv4_tos (sock, IPTOS_PREC_INTERNETCONTROL);
+#endif
+
   memset (&sin, 0, sizeof (struct sockaddr_in));
 
   sin.sin_family = AF_INET;
