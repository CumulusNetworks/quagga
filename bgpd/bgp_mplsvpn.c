--- conflicted
+++ resolved
@@ -36,38 +36,10 @@
 #include "bgpd/bgp_rd.h"
 #include "bgpd/bgp_mplsvpn.h"
 
-<<<<<<< HEAD
-=======
 #if ENABLE_BGP_VNC
 #include "bgpd/rfapi/rfapi_backend.h"
 #endif
 
-u_int16_t
-decode_rd_type (u_char *pnt)
-{
-  u_int16_t v;
-  
-  v = ((u_int16_t) *pnt++ << 8);
-#if ENABLE_BGP_VNC
-  /*
-   * VNC L2 stores LHI in lower byte, so omit it
-   */
-  if (v != RD_TYPE_VNC_ETH)
-    v |= (u_int16_t) *pnt;
-#else                           /* duplicate code for clarity */
-  v |= (u_int16_t) *pnt;
-#endif
-
-  return v;
-}
-
-void
-encode_rd_type (u_int16_t v, u_char *pnt)
-{
-  *((u_int16_t *)pnt) = htons(v);
-}
-
->>>>>>> 1ba2a97a
 u_int32_t
 decode_label (u_char *pnt)
 {
@@ -79,8 +51,6 @@
   return l;
 }
 
-<<<<<<< HEAD
-=======
 void
 encode_label(u_int32_t label,
              u_char *pnt)
@@ -92,42 +62,6 @@
     *pnt++ = ((label<<4)+1) & 0xff; /* S=1 */
 }
 
-/* type == RD_TYPE_AS */
-void
-decode_rd_as (u_char *pnt, struct rd_as *rd_as)
-{
-  rd_as->as = (u_int16_t) *pnt++ << 8;
-  rd_as->as |= (u_int16_t) *pnt++;
-  
-  rd_as->val = ((u_int32_t) *pnt++ << 24);
-  rd_as->val |= ((u_int32_t) *pnt++ << 16);
-  rd_as->val |= ((u_int32_t) *pnt++ << 8);
-  rd_as->val |= (u_int32_t) *pnt;
-}
-
-/* type == RD_TYPE_AS4 */
-void
-decode_rd_as4 (u_char *pnt, struct rd_as *rd_as)
-{
-  rd_as->as  = (u_int32_t) *pnt++ << 24;
-  rd_as->as |= (u_int32_t) *pnt++ << 16;
-  rd_as->as |= (u_int32_t) *pnt++ << 8;
-  rd_as->as |= (u_int32_t) *pnt++;
-
-  rd_as->val  = ((u_int16_t) *pnt++ << 8);
-  rd_as->val |= (u_int16_t) *pnt;
-}
-
-/* type == RD_TYPE_IP */
-void
-decode_rd_ip (u_char *pnt, struct rd_ip *rd_ip)
-{
-  memcpy (&rd_ip->ip, pnt, 4);
-  pnt += 4;
-  
-  rd_ip->val = ((u_int16_t) *pnt++ << 8);
-  rd_ip->val |= (u_int16_t) *pnt;
-}
 
 #if ENABLE_BGP_VNC
 /* type == RD_TYPE_VNC_ETH */
@@ -140,7 +74,6 @@
 }
 #endif
 
->>>>>>> 1ba2a97a
 int
 bgp_nlri_parse_vpn (struct peer *peer, struct attr *attr,
                     struct bgp_nlri *packet)
@@ -329,60 +262,6 @@
   return 1;
 }
 
-<<<<<<< HEAD
-=======
-char *
-prefix_rd2str (struct prefix_rd *prd, char *buf, size_t size)
-{
-  u_char *pnt;
-  u_int16_t type;
-  struct rd_as rd_as;
-  struct rd_ip rd_ip;
-
-  if (size < RD_ADDRSTRLEN)
-    return NULL;
-
-  pnt = prd->val;
-
-  type = decode_rd_type (pnt);
-
-  if (type == RD_TYPE_AS)
-    {
-      decode_rd_as (pnt + 2, &rd_as);
-      snprintf (buf, size, "%u:%d", rd_as.as, rd_as.val);
-      return buf;
-    }
-  else if (type == RD_TYPE_AS4)
-    {
-      decode_rd_as4 (pnt + 2, &rd_as);
-      snprintf (buf, size, "%u:%d", rd_as.as, rd_as.val);
-      return buf;
-    }
-  else if (type == RD_TYPE_IP)
-    {
-      decode_rd_ip (pnt + 2, &rd_ip);
-      snprintf (buf, size, "%s:%d", inet_ntoa (rd_ip.ip), rd_ip.val);
-      return buf;
-    }
-#if ENABLE_BGP_VNC
-  else if (type == RD_TYPE_VNC_ETH)
-    {
-      snprintf(buf, size, "LHI:%d, %02x:%02x:%02x:%02x:%02x:%02x",
-	    *(pnt+1),	/* LHI */
-	    *(pnt+2),	/* MAC[0] */
-	    *(pnt+3),
-	    *(pnt+4),
-	    *(pnt+5),
-	    *(pnt+6),
-	    *(pnt+7));
-
-      return buf;
-    }
-#endif
-  return NULL;
-}
-
->>>>>>> 1ba2a97a
 /* For testing purpose, static route of MPLS-VPN. */
 DEFUN (vpnv4_network,
        vpnv4_network_cmd,
@@ -517,12 +396,9 @@
                       u_int16_t type;
                       struct rd_as rd_as;
                       struct rd_ip rd_ip = {0};
-<<<<<<< HEAD
-=======
 #if ENABLE_BGP_VNC
                       struct rd_vnc_eth rd_vnc_eth;
 #endif
->>>>>>> 1ba2a97a
                       u_char *pnt;
 
                       pnt = rn->p.u.val;
@@ -730,12 +606,9 @@
 		      u_int16_t type;
 		      struct rd_as rd_as;
 		      struct rd_ip rd_ip = {0};
-<<<<<<< HEAD
-=======
 #if ENABLE_BGP_VNC
                       struct rd_vnc_eth rd_vnc_eth;
 #endif
->>>>>>> 1ba2a97a
 		      u_char *pnt;
 
 		      pnt = rn->p.u.val;
