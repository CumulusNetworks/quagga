/* BGP message debug header.
   Copyright (C) 1996, 97, 98 Kunihiro Ishiguro

This file is part of GNU Zebra.

GNU Zebra is free software; you can redistribute it and/or modify it
under the terms of the GNU General Public License as published by the
Free Software Foundation; either version 2, or (at your option) any
later version.

GNU Zebra is distributed in the hope that it will be useful, but
WITHOUT ANY WARRANTY; without even the implied warranty of
MERCHANTABILITY or FITNESS FOR A PARTICULAR PURPOSE.  See the GNU
General Public License for more details.

You should have received a copy of the GNU General Public License
along with GNU Zebra; see the file COPYING.  If not, write to the Free
Software Foundation, Inc., 59 Temple Place - Suite 330, Boston, MA
02111-1307, USA.  */

#ifndef _QUAGGA_BGP_DEBUG_H
#define _QUAGGA_BGP_DEBUG_H

#include "bgp_attr.h"
#include "bgp_updgrp.h"

/* sort of packet direction */
#define DUMP_ON        1
#define DUMP_SEND      2
#define DUMP_RECV      4

/* for dump_update */
#define DUMP_WITHDRAW  8
#define DUMP_NLRI     16

/* dump detail */
#define DUMP_DETAIL   32

/* RD + Prefix + Path-Id */
#define BGP_PRD_PATH_STRLEN (PREFIX_STRLEN + RD_ADDRSTRLEN + 20)

extern int dump_open;
extern int dump_update;
extern int dump_keepalive;
extern int dump_notify;

extern int Debug_Event;
extern int Debug_Keepalive;
extern int Debug_Update;
extern int Debug_Radix;

#define	NLRI	 1
#define	WITHDRAW 2
#define	NO_OPT	 3
#define	SEND	 4
#define	RECV	 5
#define	DETAIL	 6

/* Prototypes. */
extern void bgp_debug_init (void);
extern void bgp_packet_dump (struct stream *);

extern int debug (unsigned int option);

extern unsigned long conf_bgp_debug_as4;
extern unsigned long conf_bgp_debug_neighbor_events;
extern unsigned long conf_bgp_debug_packet;
extern unsigned long conf_bgp_debug_keepalive;
extern unsigned long conf_bgp_debug_update;
extern unsigned long conf_bgp_debug_bestpath;
extern unsigned long conf_bgp_debug_zebra;
extern unsigned long conf_bgp_debug_allow_martians;
extern unsigned long conf_bgp_debug_nht;
extern unsigned long conf_bgp_debug_update_groups;

extern unsigned long term_bgp_debug_as4;
extern unsigned long term_bgp_debug_neighbor_events;
extern unsigned long term_bgp_debug_packet;
extern unsigned long term_bgp_debug_keepalive;
extern unsigned long term_bgp_debug_update;
extern unsigned long term_bgp_debug_bestpath;
extern unsigned long term_bgp_debug_zebra;
extern unsigned long term_bgp_debug_allow_martians;
extern unsigned long term_bgp_debug_nht;
extern unsigned long term_bgp_debug_update_groups;

extern struct list *bgp_debug_neighbor_events_peers;
extern struct list *bgp_debug_keepalive_peers;
extern struct list *bgp_debug_update_in_peers;
extern struct list *bgp_debug_update_out_peers;
extern struct list *bgp_debug_update_prefixes;
extern struct list *bgp_debug_bestpath_prefixes;
extern struct list *bgp_debug_zebra_prefixes;

struct bgp_debug_filter
{
  char *host;
  struct prefix *p;
};

#define BGP_DEBUG_AS4                 0x01
#define BGP_DEBUG_AS4_SEGMENT         0x02

#define BGP_DEBUG_BESTPATH            0x01
#define BGP_DEBUG_NEIGHBOR_EVENTS     0x01
#define BGP_DEBUG_PACKET              0x01
#define BGP_DEBUG_KEEPALIVE           0x01
#define BGP_DEBUG_UPDATE_IN           0x01
#define BGP_DEBUG_UPDATE_OUT          0x02
#define BGP_DEBUG_UPDATE_PREFIX       0x04
#define BGP_DEBUG_ZEBRA               0x01
#define BGP_DEBUG_ALLOW_MARTIANS      0x01
#define BGP_DEBUG_NHT                 0x01
#define BGP_DEBUG_UPDATE_GROUPS       0x01

#define BGP_DEBUG_PACKET_SEND         0x01
#define BGP_DEBUG_PACKET_SEND_DETAIL  0x02

#define CONF_DEBUG_ON(a, b)	(conf_bgp_debug_ ## a |= (BGP_DEBUG_ ## b))
#define CONF_DEBUG_OFF(a, b)	(conf_bgp_debug_ ## a &= ~(BGP_DEBUG_ ## b))

#define TERM_DEBUG_ON(a, b)	(term_bgp_debug_ ## a |= (BGP_DEBUG_ ## b))
#define TERM_DEBUG_OFF(a, b)	(term_bgp_debug_ ## a &= ~(BGP_DEBUG_ ## b))

#define DEBUG_ON(a, b) \
    do { \
	CONF_DEBUG_ON(a, b); \
	TERM_DEBUG_ON(a, b); \
    } while (0)
#define DEBUG_OFF(a, b) \
    do { \
	CONF_DEBUG_OFF(a, b); \
	TERM_DEBUG_OFF(a, b); \
    } while (0)

#define BGP_DEBUG(a, b)		(term_bgp_debug_ ## a & BGP_DEBUG_ ## b)
#define CONF_BGP_DEBUG(a, b)    (conf_bgp_debug_ ## a & BGP_DEBUG_ ## b)

extern const char *bgp_type_str[];

extern int bgp_dump_attr (struct peer *, struct attr *, char *, size_t);
extern int bgp_debug_peer_updout_enabled(char *host);
extern const char *bgp_notify_code_str(char);
extern const char *bgp_notify_subcode_str(char, char);
extern void bgp_notify_print (struct peer *, struct bgp_notify *, const char *);

extern const struct message bgp_status_msg[];
extern const int bgp_status_msg_max;
extern int bgp_debug_neighbor_events(struct peer *peer);
extern int bgp_debug_keepalive(struct peer *peer);
extern int bgp_debug_update(struct peer *peer, struct prefix *p,
                            struct update_group *updgrp, unsigned int inbound);
extern int bgp_debug_bestpath(struct prefix *p);
extern int bgp_debug_zebra(struct prefix *p);

<<<<<<< HEAD
extern const char *bgp_debug_rdpfxpath2str (struct prefix_rd *, union prefixconstptr,
                                            int, u_int32_t, char *, int);
=======
extern int bgp_debug_count(void);
>>>>>>> 1ba2a97a
#endif /* _QUAGGA_BGP_DEBUG_H */<|MERGE_RESOLUTION|>--- conflicted
+++ resolved
@@ -153,10 +153,7 @@
 extern int bgp_debug_bestpath(struct prefix *p);
 extern int bgp_debug_zebra(struct prefix *p);
 
-<<<<<<< HEAD
 extern const char *bgp_debug_rdpfxpath2str (struct prefix_rd *, union prefixconstptr,
                                             int, u_int32_t, char *, int);
-=======
 extern int bgp_debug_count(void);
->>>>>>> 1ba2a97a
 #endif /* _QUAGGA_BGP_DEBUG_H */