--- conflicted
+++ resolved
@@ -353,18 +353,16 @@
   u_int32_t addpath_tx_id;
   int addpath_tx_used[AFI_MAX][SAFI_MAX];
 
-<<<<<<< HEAD
   /* EVPN: vnihash for vni's */
   struct hash *vnihash;
   int advertise_vni; /* Redistribute VNIs into BGP? */
   /* EVPN: import_rt_hash for auto/configured import route target */
   struct hash *import_rt_hash;
-=======
+
 #if ENABLE_BGP_VNC
   struct rfapi_cfg *rfapi_cfg;
   struct rfapi *rfapi;
 #endif
->>>>>>> 1ba2a97a
 };
 
 #define BGP_ROUTE_ADV_HOLD(bgp) (bgp->main_peers_update_hold)
@@ -798,8 +796,7 @@
   /* Syncronization list and time.  */
   struct bgp_synchronize *sync[AFI_MAX][SAFI_MAX];
   time_t synctime;
-  time_t last_write;  /* timestamp when the last msg was written */
-  time_t last_update;  /* timestamp when the last UPDATE msg was written */
+  time_t last_write;  /* timestamp when the last UPDATE msg was written */
 
   /* Send prefix count. */
   unsigned long scount[AFI_MAX][SAFI_MAX];
@@ -1075,13 +1072,10 @@
 #define BGP_DEFAULT_RESTART_TIME               120
 #define BGP_DEFAULT_STALEPATH_TIME             360
 
-<<<<<<< HEAD
-=======
 /* RFC4364 */
 #define SAFI_MPLS_LABELED_VPN                  128
 #define BGP_SAFI_VPN                           128
 
->>>>>>> 1ba2a97a
 /* BGP uptime string length.  */
 #define BGP_UPTIME_LEN 25
 
