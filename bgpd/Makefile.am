--- conflicted
+++ resolved
@@ -76,11 +76,7 @@
 	bgp_dump.c bgp_snmp.c bgp_ecommunity.c bgp_mplsvpn.c bgp_nexthop.c \
 	bgp_damp.c bgp_table.c bgp_advertise.c bgp_vty.c bgp_mpath.c \
         bgp_nht.c bgp_updgrp.c bgp_updgrp_packet.c bgp_updgrp_adv.c bgp_bfd.c \
-<<<<<<< HEAD
-	bgp_encap.c bgp_encap_tlv.c bgp_evpn.c bgp_rd.c
-=======
-	bgp_encap.c bgp_encap_tlv.c $(BGP_VNC_RFAPI_SRC)
->>>>>>> 1ba2a97a
+	bgp_encap.c bgp_encap_tlv.c bgp_evpn.c bgp_rd.c $(BGP_VNC_RFAPI_SRC)
 
 noinst_HEADERS = \
 	bgp_memory.h \
@@ -90,11 +86,7 @@
 	bgp_ecommunity.h bgp_mplsvpn.h bgp_nexthop.h bgp_damp.h bgp_table.h \
 	bgp_advertise.h bgp_snmp.h bgp_vty.h bgp_mpath.h bgp_nht.h \
         bgp_updgrp.h bgp_bfd.h bgp_encap.h bgp_encap_tlv.h bgp_encap_types.h \
-<<<<<<< HEAD
-        bgp_evpn.h bgp_rd.h
-=======
-	$(BGP_VNC_RFAPI_HD) 
->>>>>>> 1ba2a97a
+        bgp_evpn.h bgp_rd.h $(BGP_VNC_RFAPI_HD)
 
 bgpd_SOURCES = bgp_main.c
 bgpd_LDADD = libbgp.a  $(BGP_VNC_RFP_LIB) ../lib/libzebra.la @LIBCAP@ @LIBM@
