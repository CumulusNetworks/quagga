/* BGP attributes management routines.
   Copyright (C) 1996, 97, 98, 1999 Kunihiro Ishiguro

This file is part of GNU Zebra.

GNU Zebra is free software; you can redistribute it and/or modify it
under the terms of the GNU General Public License as published by the
Free Software Foundation; either version 2, or (at your option) any
later version.

GNU Zebra is distributed in the hope that it will be useful, but
WITHOUT ANY WARRANTY; without even the implied warranty of
MERCHANTABILITY or FITNESS FOR A PARTICULAR PURPOSE.  See the GNU
General Public License for more details.

You should have received a copy of the GNU General Public License
along with GNU Zebra; see the file COPYING.  If not, write to the Free
Software Foundation, Inc., 59 Temple Place - Suite 330, Boston, MA
02111-1307, USA.  */

#include <zebra.h>

#include "linklist.h"
#include "prefix.h"
#include "memory.h"
#include "vector.h"
#include "vty.h"
#include "stream.h"
#include "log.h"
#include "hash.h"

#include "bgpd/bgpd.h"
#include "bgpd/bgp_attr.h"
#include "bgpd/bgp_route.h"
#include "bgpd/bgp_aspath.h"
#include "bgpd/bgp_community.h"
#include "bgpd/bgp_debug.h"
#include "bgpd/bgp_packet.h"
#include "bgpd/bgp_ecommunity.h"

/* Attribute strings for logging. */
static struct message attr_str [] = 
{
  { BGP_ATTR_ORIGIN,           "ORIGIN" }, 
  { BGP_ATTR_AS_PATH,          "AS_PATH" }, 
  { BGP_ATTR_NEXT_HOP,         "NEXT_HOP" }, 
  { BGP_ATTR_MULTI_EXIT_DISC,  "MULTI_EXIT_DISC" }, 
  { BGP_ATTR_LOCAL_PREF,       "LOCAL_PREF" }, 
  { BGP_ATTR_ATOMIC_AGGREGATE, "ATOMIC_AGGREGATE" }, 
  { BGP_ATTR_AGGREGATOR,       "AGGREGATOR" }, 
  { BGP_ATTR_COMMUNITIES,      "COMMUNITY" }, 
  { BGP_ATTR_ORIGINATOR_ID,    "ORIGINATOR_ID" },
  { BGP_ATTR_CLUSTER_LIST,     "CLUSTERLIST" }, 
  { BGP_ATTR_DPA,              "DPA" },
  { BGP_ATTR_ADVERTISER,       "ADVERTISER"} ,
  { BGP_ATTR_RCID_PATH,        "RCID_PATH" },
  { BGP_ATTR_MP_REACH_NLRI,    "MP_REACH_NLRI" },
  { BGP_ATTR_MP_UNREACH_NLRI,  "MP_UNREACH_NLRI" },
  { BGP_ATTR_EXT_COMMUNITIES,  "EXT_COMMUNITIES" },
  { BGP_ATTR_AS4_PATH,         "AS4_PATH" }, 
  { BGP_ATTR_AS4_AGGREGATOR,   "AS4_AGGREGATOR" }, 
  { BGP_ATTR_AS_PATHLIMIT,     "AS_PATHLIMIT" },
};
int attr_str_max = sizeof(attr_str)/sizeof(attr_str[0]);

struct hash *cluster_hash;

static void *
cluster_hash_alloc (void *p)
{
  struct cluster_list * val = (struct cluster_list *) p;
  struct cluster_list *cluster;

  cluster = XMALLOC (MTYPE_CLUSTER, sizeof (struct cluster_list));
  cluster->length = val->length;

  if (cluster->length)
    {
      cluster->list = XMALLOC (MTYPE_CLUSTER_VAL, val->length);
      memcpy (cluster->list, val->list, val->length);
    }
  else
    cluster->list = NULL;

  cluster->refcnt = 0;

  return cluster;
}

/* Cluster list related functions. */
static struct cluster_list *
cluster_parse (struct in_addr * pnt, int length)
{
  struct cluster_list tmp;
  struct cluster_list *cluster;

  tmp.length = length;
  tmp.list = pnt;

  cluster = hash_get (cluster_hash, &tmp, cluster_hash_alloc);
  cluster->refcnt++;
  return cluster;
}

int
cluster_loop_check (struct cluster_list *cluster, struct in_addr originator)
{
  int i;
    
  for (i = 0; i < cluster->length / 4; i++)
    if (cluster->list[i].s_addr == originator.s_addr)
      return 1;
  return 0;
}

static unsigned int
cluster_hash_key_make (void *p)
{
  struct cluster_list * cluster = (struct cluster_list *) p;
  unsigned int key = 0;
  int length;
  caddr_t pnt;

  length = cluster->length;
  pnt = (caddr_t) cluster->list;
  
  while (length)
    key += pnt[--length];

  return key;
}

static int
<<<<<<< HEAD
cluster_hash_cmp (const void *p1, const void *p2)
{
  const struct cluster_list * cluster1 = p1;
  const struct cluster_list * cluster2 = p2;

  return (cluster1->length == cluster2->length &&
	  memcmp (cluster1->list, cluster2->list, cluster1->length) == 0);
=======
<<<<<<< HEAD:bgpd/bgp_attr.c
cluster_hash_cmp (void *p1, void *p2)
=======
cluster_hash_cmp (const void *p1, const void *p2)
>>>>>>> 41dc3488cf127a1e23333459a0c316ded67f7ff3:bgpd/bgp_attr.c
{
<<<<<<< HEAD:bgpd/bgp_attr.c
  struct cluster_list * cluster1 = (struct cluster_list *) p1;
  struct cluster_list * cluster2 = (struct cluster_list *) p2;
=======
  const struct cluster_list * cluster1 = p1;
  const struct cluster_list * cluster2 = p2;
>>>>>>> 41dc3488cf127a1e23333459a0c316ded67f7ff3:bgpd/bgp_attr.c

<<<<<<< HEAD:bgpd/bgp_attr.c
  if (cluster1->length == cluster2->length &&
      memcmp (cluster1->list, cluster2->list, cluster1->length) == 0)
    return 1;
  return 0;
=======
  return (cluster1->length == cluster2->length &&
	  memcmp (cluster1->list, cluster2->list, cluster1->length) == 0);
>>>>>>> 41dc3488cf127a1e23333459a0c316ded67f7ff3:bgpd/bgp_attr.c
>>>>>>> d3e384e4
}

static void
cluster_free (struct cluster_list *cluster)
{
  if (cluster->list)
    XFREE (MTYPE_CLUSTER_VAL, cluster->list);
  XFREE (MTYPE_CLUSTER, cluster);
}

#if 0
static struct cluster_list *
cluster_dup (struct cluster_list *cluster)
{
  struct cluster_list *new;

  new = XCALLOC (MTYPE_CLUSTER, sizeof (struct cluster_list));
  new->length = cluster->length;

  if (cluster->length)
    {
      new->list = XMALLOC (MTYPE_CLUSTER_VAL, cluster->length);
      memcpy (new->list, cluster->list, cluster->length);
    }
  else
    new->list = NULL;
  
  return new;
}
#endif

static struct cluster_list *
cluster_intern (struct cluster_list *cluster)
{
  struct cluster_list *find;

  find = hash_get (cluster_hash, cluster, cluster_hash_alloc);
  find->refcnt++;

  return find;
}

void
cluster_unintern (struct cluster_list *cluster)
{
  struct cluster_list *ret;

  if (cluster->refcnt)
    cluster->refcnt--;

  if (cluster->refcnt == 0)
    {
      ret = hash_release (cluster_hash, cluster);
      cluster_free (cluster);
    }
}

static void
cluster_init (void)
{
  cluster_hash = hash_create (cluster_hash_key_make, cluster_hash_cmp);
}

/* Unknown transit attribute. */
struct hash *transit_hash;

static void
transit_free (struct transit *transit)
{
  if (transit->val)
    XFREE (MTYPE_TRANSIT_VAL, transit->val);
  XFREE (MTYPE_TRANSIT, transit);
}


static void *
transit_hash_alloc (void *p)
{
  /* Transit structure is already allocated.  */
  return p;
}

static struct transit *
transit_intern (struct transit *transit)
{
  struct transit *find;

  find = hash_get (transit_hash, transit, transit_hash_alloc);
  if (find != transit)
    transit_free (transit);
  find->refcnt++;

  return find;
}

void
transit_unintern (struct transit *transit)
{
  struct transit *ret;

  if (transit->refcnt)
    transit->refcnt--;

  if (transit->refcnt == 0)
    {
      ret = hash_release (transit_hash, transit);
      transit_free (transit);
    }
}

static unsigned int
transit_hash_key_make (void *p)
{
  struct transit * transit = (struct transit *) p;
  unsigned int key = 0;
  int length;
  caddr_t pnt;

  length = transit->length;
  pnt = (caddr_t) transit->val;
  
  while (length)
    key += pnt[--length];

  return key;
}

static int
<<<<<<< HEAD
transit_hash_cmp (const void *p1, const void *p2)
{
  const struct transit * transit1 = p1;
  const struct transit * transit2 = p2;

  return (transit1->length == transit2->length &&
	  memcmp (transit1->val, transit2->val, transit1->length) == 0);
=======
<<<<<<< HEAD:bgpd/bgp_attr.c
transit_hash_cmp (void *p1, void *p2)
=======
transit_hash_cmp (const void *p1, const void *p2)
>>>>>>> 41dc3488cf127a1e23333459a0c316ded67f7ff3:bgpd/bgp_attr.c
{
<<<<<<< HEAD:bgpd/bgp_attr.c
  struct transit * transit1 = (struct transit *) p1;
  struct transit * transit2 = (struct transit *) p2;
=======
  const struct transit * transit1 = p1;
  const struct transit * transit2 = p2;
>>>>>>> 41dc3488cf127a1e23333459a0c316ded67f7ff3:bgpd/bgp_attr.c

<<<<<<< HEAD:bgpd/bgp_attr.c
  if (transit1->length == transit2->length &&
      memcmp (transit1->val, transit2->val, transit1->length) == 0)
    return 1;
  return 0;
=======
  return (transit1->length == transit2->length &&
	  memcmp (transit1->val, transit2->val, transit1->length) == 0);
>>>>>>> 41dc3488cf127a1e23333459a0c316ded67f7ff3:bgpd/bgp_attr.c
>>>>>>> d3e384e4
}

static void
transit_init ()
{
  transit_hash = hash_create (transit_hash_key_make, transit_hash_cmp);
}

/* Attribute hash routines. */
struct hash *attrhash;

static struct attr_extra *
bgp_attr_extra_new (void)
{
  return XCALLOC (MTYPE_ATTR_EXTRA, sizeof (struct attr_extra));
}

void
bgp_attr_extra_free (struct attr *attr)
{
  if (attr->extra)
    {
      XFREE (MTYPE_ATTR_EXTRA, attr->extra);
      attr->extra = NULL;
    }
}

struct attr_extra *
bgp_attr_extra_get (struct attr *attr)
{
  if (!attr->extra)
    attr->extra = bgp_attr_extra_new();
  return attr->extra;
}

/* Shallow copy of an attribute
 * Though, not so shallow that it doesn't copy the contents
 * of the attr_extra pointed to by 'extra'
 */
void
bgp_attr_dup (struct attr *new, struct attr *orig)
{
  *new = *orig;
  if (orig->extra)
    {
      new->extra = bgp_attr_extra_new();
      *new->extra = *orig->extra;
    }
}

unsigned long int
attr_count (void)
{
  return attrhash->count;
}

unsigned long int
attr_unknown_count (void)
{
  return transit_hash->count;
}

unsigned int
attrhash_key_make (void *p)
{
  struct attr * attr = (struct attr *) p;
  unsigned int key = 0;

  key += attr->origin;
  key += attr->nexthop.s_addr;
  key += attr->med;
  key += attr->local_pref;
  if (attr->pathlimit.as)
    {
      key += attr->pathlimit.ttl;
      key += attr->pathlimit.as;
    }
  
  if (attr->extra)
    {
      key += attr->extra->aggregator_as;
      key += attr->extra->aggregator_addr.s_addr;
      key += attr->extra->weight;
      key += attr->extra->mp_nexthop_global_in.s_addr;
    }
  
  if (attr->aspath)
    key += aspath_key_make (attr->aspath);
  if (attr->community)
    key += community_hash_make (attr->community);
  
  if (attr->extra)
    {
      if (attr->extra->ecommunity)
        key += ecommunity_hash_make (attr->extra->ecommunity);
      if (attr->extra->cluster)
        key += cluster_hash_key_make (attr->extra->cluster);
      if (attr->extra->transit)
        key += transit_hash_key_make (attr->extra->transit);

#ifdef HAVE_IPV6
      {
        int i;
        
        key += attr->extra->mp_nexthop_len;
        for (i = 0; i < 16; i++)
          key += attr->extra->mp_nexthop_global.s6_addr[i];
        for (i = 0; i < 16; i++)
          key += attr->extra->mp_nexthop_local.s6_addr[i];
      }
#endif /* HAVE_IPV6 */
    }

  return key;
}

int
<<<<<<< HEAD
attrhash_cmp (const void *p1, const void *p2)
{
  const struct attr * attr1 = p1;
  const struct attr * attr2 = p2;
=======
<<<<<<< HEAD:bgpd/bgp_attr.c
attrhash_cmp (void *p1, void *p2)
=======
attrhash_cmp (const void *p1, const void *p2)
>>>>>>> 41dc3488cf127a1e23333459a0c316ded67f7ff3:bgpd/bgp_attr.c
{
<<<<<<< HEAD:bgpd/bgp_attr.c
  struct attr * attr1 = (struct attr *) p1;
  struct attr * attr2 = (struct attr *) p2;
=======
  const struct attr * attr1 = p1;
  const struct attr * attr2 = p2;
>>>>>>> 41dc3488cf127a1e23333459a0c316ded67f7ff3:bgpd/bgp_attr.c
>>>>>>> d3e384e4

  if (attr1->flag == attr2->flag
      && attr1->origin == attr2->origin
      && attr1->nexthop.s_addr == attr2->nexthop.s_addr
      && attr1->aspath == attr2->aspath
      && attr1->community == attr2->community
      && attr1->med == attr2->med
      && attr1->local_pref == attr2->local_pref
      && attr1->pathlimit.ttl == attr2->pathlimit.ttl
      && attr1->pathlimit.as == attr2->pathlimit.as)
    {
<<<<<<< HEAD
      const struct attr_extra *ae1 = attr1->extra;
      const struct attr_extra *ae2 = attr2->extra;
=======
<<<<<<< HEAD:bgpd/bgp_attr.c
      struct attr_extra *ae1 = attr1->extra;
      struct attr_extra *ae2 = attr2->extra;
=======
      const struct attr_extra *ae1 = attr1->extra;
      const struct attr_extra *ae2 = attr2->extra;
>>>>>>> 41dc3488cf127a1e23333459a0c316ded67f7ff3:bgpd/bgp_attr.c
>>>>>>> d3e384e4
      
      if (ae1 && ae2
          && ae1->aggregator_as == ae2->aggregator_as
          && ae1->aggregator_addr.s_addr == ae2->aggregator_addr.s_addr
          && ae1->weight == ae2->weight
#ifdef HAVE_IPV6
          && ae1->mp_nexthop_len == ae2->mp_nexthop_len
          && IPV6_ADDR_SAME (&ae1->mp_nexthop_global, &ae2->mp_nexthop_global)
          && IPV6_ADDR_SAME (&ae1->mp_nexthop_local, &ae2->mp_nexthop_local)
#endif /* HAVE_IPV6 */
          && IPV4_ADDR_SAME (&ae1->mp_nexthop_global_in, &ae2->mp_nexthop_global_in)
          && ae1->ecommunity == ae2->ecommunity
          && ae1->cluster == ae2->cluster
          && ae1->transit == ae2->transit)
        return 1;
      else if (ae1 || ae2)
        return 0;
      /* neither attribute has extra attributes, so they're same */
      return 1;
    }
  else
    return 0;
}

static void
attrhash_init (void)
{
  attrhash = hash_create (attrhash_key_make, attrhash_cmp);
}

static void
attr_show_all_iterator (struct hash_backet *backet, struct vty *vty)
{
  struct attr *attr = backet->data;

  vty_out (vty, "attr[%ld] nexthop %s%s", attr->refcnt, 
	   inet_ntoa (attr->nexthop), VTY_NEWLINE);
}

void
attr_show_all (struct vty *vty)
{
  hash_iterate (attrhash, 
		(void (*)(struct hash_backet *, void *))
		attr_show_all_iterator,
		vty);
}

static void *
bgp_attr_hash_alloc (void *p)
{
  struct attr * val = (struct attr *) p;
  struct attr *attr;

  attr = XMALLOC (MTYPE_ATTR, sizeof (struct attr));
  *attr = *val;
  if (val->extra)
    {
      attr->extra = bgp_attr_extra_new ();
      *attr->extra = *val->extra;
    }
  attr->refcnt = 0;
  return attr;
}

/* Internet argument attribute. */
struct attr *
bgp_attr_intern (struct attr *attr)
{
  struct attr *find;

  /* Intern referenced strucutre. */
  if (attr->aspath)
    {
      if (! attr->aspath->refcnt)
	attr->aspath = aspath_intern (attr->aspath);
      else
	attr->aspath->refcnt++;
    }
  if (attr->community)
    {
      if (! attr->community->refcnt)
	attr->community = community_intern (attr->community);
      else
	attr->community->refcnt++;
    }
  if (attr->extra)
    {
      struct attr_extra *attre = attr->extra;
      
      if (attre->ecommunity)
        {
          if (! attre->ecommunity->refcnt)
            attre->ecommunity = ecommunity_intern (attre->ecommunity);
          else
            attre->ecommunity->refcnt++;
        }
      if (attre->cluster)
        {
          if (! attre->cluster->refcnt)
            attre->cluster = cluster_intern (attre->cluster);
          else
            attre->cluster->refcnt++;
        }
      if (attre->transit)
        {
          if (! attre->transit->refcnt)
            attre->transit = transit_intern (attre->transit);
          else
            attre->transit->refcnt++;
        }
    }

  find = (struct attr *) hash_get (attrhash, attr, bgp_attr_hash_alloc);
  find->refcnt++;

  return find;
}


/* Make network statement's attribute. */
struct attr *
bgp_attr_default_set (struct attr *attr, u_char origin)
{
  memset (attr, 0, sizeof (struct attr));
  bgp_attr_extra_get (attr);
  
  attr->origin = origin;
  attr->flag |= ATTR_FLAG_BIT (BGP_ATTR_ORIGIN);
  attr->aspath = aspath_empty ();
  attr->flag |= ATTR_FLAG_BIT (BGP_ATTR_AS_PATH);
  attr->extra->weight = BGP_ATTR_DEFAULT_WEIGHT;
  attr->flag |= ATTR_FLAG_BIT (BGP_ATTR_NEXT_HOP);
#ifdef HAVE_IPV6
  attr->extra->mp_nexthop_len = IPV6_MAX_BYTELEN;
#endif

  return attr;
}


/* Make network statement's attribute. */
struct attr *
bgp_attr_default_intern (u_char origin)
{
  struct attr attr;
  struct attr *new;
  struct attr_extra *attre;
  
  memset (&attr, 0, sizeof (struct attr));
  attre = bgp_attr_extra_get (&attr);
  
  bgp_attr_default_set(&attr, origin);

  new = bgp_attr_intern (&attr);
  bgp_attr_extra_free (&attr);
  
  aspath_unintern (new->aspath);
  return new;
}

struct attr *
bgp_attr_aggregate_intern (struct bgp *bgp, u_char origin,
			   struct aspath *aspath,
			   struct community *community, int as_set)
{
  struct attr attr;
  struct attr *new;
  struct attr_extra *attre;

  memset (&attr, 0, sizeof (struct attr));
  attre = bgp_attr_extra_get (&attr);
  
  /* Origin attribute. */
  attr.origin = origin;
  attr.flag |= ATTR_FLAG_BIT (BGP_ATTR_ORIGIN);

  /* AS path attribute. */
  if (aspath)
    attr.aspath = aspath_intern (aspath);
  else
    attr.aspath = aspath_empty ();
  attr.flag |= ATTR_FLAG_BIT (BGP_ATTR_AS_PATH);

  /* Next hop attribute.  */
  attr.flag |= ATTR_FLAG_BIT (BGP_ATTR_NEXT_HOP);

  if (community)
    {
      attr.community = community;
      attr.flag |= ATTR_FLAG_BIT (BGP_ATTR_COMMUNITIES);
    }

  attre->weight = BGP_ATTR_DEFAULT_WEIGHT;
#ifdef HAVE_IPV6
  attre->mp_nexthop_len = IPV6_MAX_BYTELEN;
#endif
  if (! as_set)
    attr.flag |= ATTR_FLAG_BIT (BGP_ATTR_ATOMIC_AGGREGATE);
  attr.flag |= ATTR_FLAG_BIT (BGP_ATTR_AGGREGATOR);
  if (CHECK_FLAG (bgp->config, BGP_CONFIG_CONFEDERATION))
    attre->aggregator_as = bgp->confed_id;
  else
    attre->aggregator_as = bgp->as;
  attre->aggregator_addr = bgp->router_id;

  new = bgp_attr_intern (&attr);
  bgp_attr_extra_free (&attr);
  
  aspath_unintern (new->aspath);
  return new;
}

/* Free bgp attribute and aspath. */
void
bgp_attr_unintern (struct attr *attr)
{
  struct attr *ret;
  struct aspath *aspath;
  struct community *community;
  struct ecommunity *ecommunity = NULL;
  struct cluster_list *cluster = NULL;
  struct transit *transit = NULL;

  /* Decrement attribute reference. */
  attr->refcnt--;
  aspath = attr->aspath;
  community = attr->community;
  if (attr->extra)
    {
      ecommunity = attr->extra->ecommunity;
      cluster = attr->extra->cluster;
      transit = attr->extra->transit;
    }

  /* If reference becomes zero then free attribute object. */
  if (attr->refcnt == 0)
    {    
      ret = hash_release (attrhash, attr);
      assert (ret != NULL);
      bgp_attr_extra_free (attr);
      XFREE (MTYPE_ATTR, attr);
    }

  /* aspath refcount shoud be decrement. */
  if (aspath)
    aspath_unintern (aspath);
  if (community)
    community_unintern (community);
  if (ecommunity)
    ecommunity_unintern (ecommunity);
  if (cluster)
    cluster_unintern (cluster);
  if (transit)
    transit_unintern (transit);
}

void
bgp_attr_flush (struct attr *attr)
{
  if (attr->aspath && ! attr->aspath->refcnt)
    aspath_free (attr->aspath);
  if (attr->community && ! attr->community->refcnt)
    community_free (attr->community);
  if (attr->extra)
    {
      struct attr_extra *attre = attr->extra;
      if (attre->ecommunity && ! attre->ecommunity->refcnt)
        ecommunity_free (attre->ecommunity);
      if (attre->cluster && ! attre->cluster->refcnt)
        cluster_free (attre->cluster);
      if (attre->transit && ! attre->transit->refcnt)
        transit_free (attre->transit);
    }
}

/* Parse AS_PATHLIMIT attribute in an UPDATE */
static int
bgp_attr_aspathlimit (struct peer *peer, bgp_size_t length,
                      struct attr *attr, u_char flag, u_char *startp)
{
  bgp_size_t total;
  
  total = length + (CHECK_FLAG (flag, BGP_ATTR_FLAG_EXTLEN) ? 4 : 3);
  
  if (!CHECK_FLAG(flag, BGP_ATTR_FLAG_TRANS)
       || !CHECK_FLAG(flag, BGP_ATTR_FLAG_OPTIONAL))
    {
      zlog (peer->log, LOG_ERR, 
	    "AS-Pathlimit attribute flag isn't transitive %d", flag);
      bgp_notify_send_with_data (peer, 
				 BGP_NOTIFY_UPDATE_ERR, 
				 BGP_NOTIFY_UPDATE_ATTR_FLAG_ERR,
				 startp, total);
      return -1;
    }
  
  if (length != 5)
    {
      zlog (peer->log, LOG_ERR, 
	    "AS-Pathlimit length, %u, is not 5", length);
      bgp_notify_send_with_data (peer, 
				 BGP_NOTIFY_UPDATE_ERR, 
				 BGP_NOTIFY_UPDATE_ATTR_FLAG_ERR,
				 startp, total);
      return -1;
    }
  
  attr->pathlimit.ttl = stream_getc (BGP_INPUT(peer));
  attr->pathlimit.as = stream_getl (BGP_INPUT(peer));
  attr->flag |= ATTR_FLAG_BIT (BGP_ATTR_AS_PATHLIMIT);
  return 0;
}
/* Get origin attribute of the update message. */
static int
bgp_attr_origin (struct peer *peer, bgp_size_t length, 
		 struct attr *attr, u_char flag, u_char *startp)
{
  bgp_size_t total;

  /* total is entire attribute length include Attribute Flags (1),
     Attribute Type code (1) and Attribute length (1 or 2).  */
  total = length + (CHECK_FLAG (flag, BGP_ATTR_FLAG_EXTLEN) ? 4 : 3);

  /* If any recognized attribute has Attribute Flags that conflict
     with the Attribute Type Code, then the Error Subcode is set to
     Attribute Flags Error.  The Data field contains the erroneous
     attribute (type, length and value). */
  if (flag != BGP_ATTR_FLAG_TRANS)
    {
      zlog (peer->log, LOG_ERR, 
	    "Origin attribute flag isn't transitive %d", flag);
      bgp_notify_send_with_data (peer, 
				 BGP_NOTIFY_UPDATE_ERR, 
				 BGP_NOTIFY_UPDATE_ATTR_FLAG_ERR,
				 startp, total);
      return -1;
    }

  /* If any recognized attribute has Attribute Length that conflicts
     with the expected length (based on the attribute type code), then
     the Error Subcode is set to Attribute Length Error.  The Data
     field contains the erroneous attribute (type, length and
     value). */
  if (length != 1)
    {
      zlog (peer->log, LOG_ERR, "Origin attribute length is not one %d",
	    length);
      bgp_notify_send_with_data (peer, BGP_NOTIFY_UPDATE_ERR, 
				 BGP_NOTIFY_UPDATE_ATTR_LENG_ERR,
				 startp, total);
      return -1;
    }

  /* Fetch origin attribute. */
  attr->origin = stream_getc (BGP_INPUT (peer));

  /* If the ORIGIN attribute has an undefined value, then the Error
     Subcode is set to Invalid Origin Attribute.  The Data field
     contains the unrecognized attribute (type, length and value). */
  if ((attr->origin != BGP_ORIGIN_IGP)
      && (attr->origin != BGP_ORIGIN_EGP)
      && (attr->origin != BGP_ORIGIN_INCOMPLETE))
    {
      zlog (peer->log, LOG_ERR, "Origin attribute value is invalid %d",
	      attr->origin);

      bgp_notify_send_with_data (peer, 
				 BGP_NOTIFY_UPDATE_ERR, 
				 BGP_NOTIFY_UPDATE_INVAL_ORIGIN,
				 startp, total);
      return -1;
    }

  /* Set oring attribute flag. */
  attr->flag |= ATTR_FLAG_BIT (BGP_ATTR_ORIGIN);

  return 0;
}

/* Parse AS path information.  This function is wrapper of
   aspath_parse. */
static int
bgp_attr_aspath (struct peer *peer, bgp_size_t length, 
		 struct attr *attr, u_char flag, u_char *startp)
{
  bgp_size_t total;

  total = length + (CHECK_FLAG (flag, BGP_ATTR_FLAG_EXTLEN) ? 4 : 3);

  /* Flag check. */
  if (CHECK_FLAG (flag, BGP_ATTR_FLAG_OPTIONAL)
      || ! CHECK_FLAG (flag, BGP_ATTR_FLAG_TRANS))
    {
      zlog (peer->log, LOG_ERR, 
	    "As-Path attribute flag isn't transitive %d", flag);
      bgp_notify_send_with_data (peer, 
				 BGP_NOTIFY_UPDATE_ERR, 
				 BGP_NOTIFY_UPDATE_ATTR_FLAG_ERR,
				 startp, total);
      return -1;
    }

  /*
   * peer with AS4 => will get 4Byte ASnums
   * otherwise, will get 16 Bit
   */
  attr->aspath = aspath_parse (peer->ibuf, length, 
                               CHECK_FLAG (peer->cap, PEER_CAP_AS4_RCV));

  /* In case of IBGP, length will be zero. */
  if (! attr->aspath)
    {
      zlog (peer->log, LOG_ERR, "Malformed AS path length is %d", length);
      bgp_notify_send (peer, 
		       BGP_NOTIFY_UPDATE_ERR, 
		       BGP_NOTIFY_UPDATE_MAL_AS_PATH);
      return -1;
    }

  /* Forward pointer. */
/*  stream_forward_getp (peer->ibuf, length);*/

  /* Set aspath attribute flag. */
  attr->flag |= ATTR_FLAG_BIT (BGP_ATTR_AS_PATH);

  return 0;
}

static int bgp_attr_aspath_check( struct peer *peer, 
		struct attr *attr)
{
  /* These checks were part of bgp_attr_aspath, but with
   * as4 we should to check aspath things when
   * aspath synthesizing with as4_path has already taken place.
   * Otherwise we check ASPATH and use the synthesized thing, and that is
   * not right.
   * So do the checks later, i.e. here
   */
  struct bgp *bgp = peer->bgp;
  struct aspath *aspath;

  bgp = peer->bgp;
    
  /* First AS check for EBGP. */
  if (bgp != NULL && bgp_flag_check (bgp, BGP_FLAG_ENFORCE_FIRST_AS))
    {
      if (peer_sort (peer) == BGP_PEER_EBGP 
	  && ! aspath_firstas_check (attr->aspath, peer->as))
 	{
 	  zlog (peer->log, LOG_ERR,
 		"%s incorrect first AS (must be %d)", peer->host, peer->as);
 	  bgp_notify_send (peer,
 			   BGP_NOTIFY_UPDATE_ERR,
 			   BGP_NOTIFY_UPDATE_MAL_AS_PATH);
	  return -1;
 	}
    }

  /* local-as prepend */
  if (peer->change_local_as &&
      ! CHECK_FLAG (peer->flags, PEER_FLAG_LOCAL_AS_NO_PREPEND))
    {
      aspath = aspath_dup (attr->aspath);
      aspath = aspath_add_seq (aspath, peer->change_local_as);
      aspath_unintern (attr->aspath);
      attr->aspath = aspath_intern (aspath);
    }

  return 0;

}

/* Parse AS4 path information.  This function is another wrapper of
   aspath_parse. */
static int
bgp_attr_as4_path (struct peer *peer, bgp_size_t length, 
		 struct attr *attr, struct aspath **as4_path)
{
  *as4_path = aspath_parse (peer->ibuf, length, 1);

  /* Set aspath attribute flag. */
  if (as4_path)
    attr->flag |= ATTR_FLAG_BIT (BGP_ATTR_AS4_PATH);

  return 0;
}

/* Nexthop attribute. */
static int
bgp_attr_nexthop (struct peer *peer, bgp_size_t length, 
		  struct attr *attr, u_char flag, u_char *startp)
{
  bgp_size_t total;

  total = length + (CHECK_FLAG (flag, BGP_ATTR_FLAG_EXTLEN) ? 4 : 3);

  /* Flag check. */
  if (CHECK_FLAG (flag, BGP_ATTR_FLAG_OPTIONAL)
      || ! CHECK_FLAG (flag, BGP_ATTR_FLAG_TRANS))
    {
      zlog (peer->log, LOG_ERR, 
	    "Origin attribute flag isn't transitive %d", flag);
      bgp_notify_send_with_data (peer, 
				 BGP_NOTIFY_UPDATE_ERR, 
				 BGP_NOTIFY_UPDATE_ATTR_FLAG_ERR,
				 startp, total);
      return -1;
    }

  /* Check nexthop attribute length. */
  if (length != 4)
    {
      zlog (peer->log, LOG_ERR, "Nexthop attribute length isn't four [%d]",
	      length);

      bgp_notify_send_with_data (peer, 
				 BGP_NOTIFY_UPDATE_ERR, 
				 BGP_NOTIFY_UPDATE_ATTR_LENG_ERR,
				 startp, total);
      return -1;
    }

  attr->nexthop.s_addr = stream_get_ipv4 (peer->ibuf);
  attr->flag |= ATTR_FLAG_BIT (BGP_ATTR_NEXT_HOP);

  return 0;
}

/* MED atrribute. */
static int
bgp_attr_med (struct peer *peer, bgp_size_t length, 
	      struct attr *attr, u_char flag, u_char *startp)
{
  bgp_size_t total;

  total = length + (CHECK_FLAG (flag, BGP_ATTR_FLAG_EXTLEN) ? 4 : 3);

  /* Length check. */
  if (length != 4)
    {
      zlog (peer->log, LOG_ERR, 
	    "MED attribute length isn't four [%d]", length);
      
      bgp_notify_send_with_data (peer, 
				 BGP_NOTIFY_UPDATE_ERR, 
				 BGP_NOTIFY_UPDATE_ATTR_LENG_ERR,
				 startp, total);
      return -1;
    }

  attr->med = stream_getl (peer->ibuf);

  attr->flag |= ATTR_FLAG_BIT (BGP_ATTR_MULTI_EXIT_DISC);

  return 0;
}

/* Local preference attribute. */
static int
bgp_attr_local_pref (struct peer *peer, bgp_size_t length, 
		     struct attr *attr, u_char flag)
{
  /* If it is contained in an UPDATE message that is received from an
     external peer, then this attribute MUST be ignored by the
     receiving speaker. */
  if (peer_sort (peer) == BGP_PEER_EBGP)
    {
      stream_forward_getp (peer->ibuf, length);
      return 0;
    }

  if (length == 4) 
    attr->local_pref = stream_getl (peer->ibuf);
  else 
    attr->local_pref = 0;

  /* Set atomic aggregate flag. */
  attr->flag |= ATTR_FLAG_BIT (BGP_ATTR_LOCAL_PREF);

  return 0;
}

/* Atomic aggregate. */
static int
bgp_attr_atomic (struct peer *peer, bgp_size_t length, 
		 struct attr *attr, u_char flag)
{
  if (length != 0)
    {
      zlog (peer->log, LOG_ERR, "Bad atomic aggregate length %d", length);

      bgp_notify_send (peer, 
		       BGP_NOTIFY_UPDATE_ERR, 
		       BGP_NOTIFY_UPDATE_ATTR_LENG_ERR);
      return -1;
    }

  /* Set atomic aggregate flag. */
  attr->flag |= ATTR_FLAG_BIT (BGP_ATTR_ATOMIC_AGGREGATE);

  return 0;
}

/* Aggregator attribute */
static int
bgp_attr_aggregator (struct peer *peer, bgp_size_t length,
		     struct attr *attr, u_char flag)
{
  int wantedlen = 6;
  struct attr_extra *attre = bgp_attr_extra_get (attr);
  
  /* peer with AS4 will send 4 Byte AS, peer without will send 2 Byte */
  if ( CHECK_FLAG (peer->cap, PEER_CAP_AS4_RCV ) )
    wantedlen = 8;
  
  if (length != wantedlen)
    {
      zlog (peer->log, LOG_ERR, "Aggregator length is not %d [%d]", wantedlen, length);

      bgp_notify_send (peer,
		       BGP_NOTIFY_UPDATE_ERR,
		       BGP_NOTIFY_UPDATE_ATTR_LENG_ERR);
      return -1;
    }
  
  if ( CHECK_FLAG (peer->cap, PEER_CAP_AS4_RCV ) )
    attre->aggregator_as = stream_getl (peer->ibuf);
  else
    attre->aggregator_as = stream_getw (peer->ibuf);
  attre->aggregator_addr.s_addr = stream_get_ipv4 (peer->ibuf);

  /* Set atomic aggregate flag. */
  attr->flag |= ATTR_FLAG_BIT (BGP_ATTR_AGGREGATOR);

  return 0;
}

/* New Aggregator attribute */
static int
bgp_attr_as4_aggregator (struct peer *peer, bgp_size_t length,
		     struct attr *attr, as_t *as4_aggregator_as,
		     struct in_addr *as4_aggregator_addr)
{
  if (length != 8)
    {
      zlog (peer->log, LOG_ERR, "New Aggregator length is not 8 [%d]", length);

      bgp_notify_send (peer,
		       BGP_NOTIFY_UPDATE_ERR,
		       BGP_NOTIFY_UPDATE_ATTR_LENG_ERR);
      return -1;
    }
  *as4_aggregator_as = stream_getl (peer->ibuf);
  as4_aggregator_addr->s_addr = stream_get_ipv4 (peer->ibuf);

  attr->flag |= ATTR_FLAG_BIT (BGP_ATTR_AS4_AGGREGATOR);

  return 0;
}

/* Munge Aggregator and New-Aggregator, AS_PATH and NEW_AS_PATH.
 */
static int
bgp_attr_munge_as4_attrs (struct peer *peer, struct attr *attr,
                          struct aspath *as4_path, as_t as4_aggregator,
                          struct in_addr *as4_aggregator_addr)
{
  int ignore_as4_path = 0;
  struct aspath *newpath;
  struct attr_extra *attre = attr->extra;
    
  if ( CHECK_FLAG (peer->cap, PEER_CAP_AS4_RCV) )
    {
      /* peer can do AS4, so we ignore AS4_PATH and AS4_AGGREGATOR
       * if given.
       * It is worth a warning though, because the peer really
       * should not send them
       */
      if (BGP_DEBUG(as4, AS4))
        {
          if (attr->flag & (ATTR_FLAG_BIT(BGP_ATTR_AS4_PATH)))
            zlog_debug ("[AS4] %s %s AS4_PATH",
                        peer->host, "AS4 capable peer, yet it sent");
          
          if (attr->flag & (ATTR_FLAG_BIT(BGP_ATTR_AS4_AGGREGATOR)))
            zlog_debug ("[AS4] %s %s AS4_AGGREGATOR",
                        peer->host, "AS4 capable peer, yet it sent");
        }
      
      return 0;
    }
  
  if (attr->flag & ( ATTR_FLAG_BIT( BGP_ATTR_AS4_PATH))
      && !(attr->flag & ( ATTR_FLAG_BIT( BGP_ATTR_AS_PATH))))
    {
      /* Hu? This is not supposed to happen at all!
       * got as4_path and no aspath,
       *   This should already
       *   have been handled by 'well known attributes missing'
       *   But... yeah, paranoia
       * Take this as a "malformed attribute"
       */
      zlog (peer->log, LOG_ERR, 
            "%s BGP not AS4 capable peer sent AS4_PATH but"
            " no AS_PATH, cant do anything here", peer->host);
      bgp_notify_send (peer, 
                       BGP_NOTIFY_UPDATE_ERR, 
                       BGP_NOTIFY_UPDATE_MAL_ATTR);
      return -1;
    }

  /* We have a asn16 peer.  First, look for AS4_AGGREGATOR
   * because that may override AS4_PATH
   */
  if (attr->flag & (ATTR_FLAG_BIT (BGP_ATTR_AS4_AGGREGATOR) ) )
    {
      if ( attr->flag & (ATTR_FLAG_BIT (BGP_ATTR_AGGREGATOR) ) )
        {
          assert (attre);
          
          /* received both.
           * if the as_number in aggregator is not AS_TRANS,
           *  then AS4_AGGREGATOR and AS4_PATH shall be ignored
           *        and the Aggregator shall be taken as 
           *        info on the aggregating node, and the AS_PATH
           *        shall be taken as the AS_PATH
           *  otherwise
           *        the Aggregator shall be ignored and the
           *        AS4_AGGREGATOR shall be taken as the
           *        Aggregating node and the AS_PATH is to be
           *        constructed "as in all other cases"
           */
          if ( attre->aggregator_as != BGP_AS_TRANS )
            {
              /* ignore */
              if ( BGP_DEBUG(as4, AS4))
                zlog_debug ("[AS4] %s BGP not AS4 capable peer" 
                            " send AGGREGATOR != AS_TRANS and"
                            " AS4_AGGREGATOR, so ignore"
                            " AS4_AGGREGATOR and AS4_PATH", peer->host);
              ignore_as4_path = 1;
            }
          else
            {
              /* "New_aggregator shall be taken as aggregator" */
              attre->aggregator_as = as4_aggregator;
              attre->aggregator_addr.s_addr = as4_aggregator_addr->s_addr;
            }
        }
      else
        {
          /* We received a AS4_AGGREGATOR but no AGGREGATOR.
           * That is bogus - but reading the conditions
           * we have to handle AS4_AGGREGATOR as if it were
           * AGGREGATOR in that case
           */
          if ( BGP_DEBUG(as4, AS4))
            zlog_debug ("[AS4] %s BGP not AS4 capable peer send"
                        " AS4_AGGREGATOR but no AGGREGATOR, will take"
                        " it as if AGGREGATOR with AS_TRANS had been there", peer->host);
          (attre = bgp_attr_extra_get (attr))->aggregator_as = as4_aggregator;
          /* sweep it under the carpet and simulate a "good" AGGREGATOR */
          attr->flag |= (ATTR_FLAG_BIT (BGP_ATTR_AGGREGATOR));
        }
    }

  /* need to reconcile NEW_AS_PATH and AS_PATH */
  if ( !ignore_as4_path && (attr->flag & ( ATTR_FLAG_BIT( BGP_ATTR_AS4_PATH))) )
    {
       newpath = aspath_reconcile_as4 (attr->aspath, as4_path);
       aspath_unintern (attr->aspath);
       attr->aspath = aspath_intern (newpath);
    }
  return 0;
}

/* Community attribute. */
static int
bgp_attr_community (struct peer *peer, bgp_size_t length, 
		    struct attr *attr, u_char flag)
{
  if (length == 0)
    {
      attr->community = NULL;
      return 0;
    }
  else
    {
      attr->community = 
        community_parse ((u_int32_t *)stream_pnt (peer->ibuf), length);
      stream_forward_getp (peer->ibuf, length);
    }

  attr->flag |= ATTR_FLAG_BIT (BGP_ATTR_COMMUNITIES);

  return 0;
}

/* Originator ID attribute. */
static int
bgp_attr_originator_id (struct peer *peer, bgp_size_t length, 
			struct attr *attr, u_char flag)
{
  if (length != 4)
    {
      zlog (peer->log, LOG_ERR, "Bad originator ID length %d", length);

      bgp_notify_send (peer, 
		       BGP_NOTIFY_UPDATE_ERR, 
		       BGP_NOTIFY_UPDATE_ATTR_LENG_ERR);
      return -1;
    }

  (bgp_attr_extra_get (attr))->originator_id.s_addr 
    = stream_get_ipv4 (peer->ibuf);

  attr->flag |= ATTR_FLAG_BIT (BGP_ATTR_ORIGINATOR_ID);

  return 0;
}

/* Cluster list attribute. */
static int
bgp_attr_cluster_list (struct peer *peer, bgp_size_t length, 
		       struct attr *attr, u_char flag)
{
  /* Check length. */
  if (length % 4)
    {
      zlog (peer->log, LOG_ERR, "Bad cluster list length %d", length);

      bgp_notify_send (peer, 
		       BGP_NOTIFY_UPDATE_ERR, 
		       BGP_NOTIFY_UPDATE_ATTR_LENG_ERR);
      return -1;
    }

  (bgp_attr_extra_get (attr))->cluster 
    = cluster_parse ((struct in_addr *)stream_pnt (peer->ibuf), length);

  stream_forward_getp (peer->ibuf, length);;

  attr->flag |= ATTR_FLAG_BIT (BGP_ATTR_CLUSTER_LIST);

  return 0;
}

/* Multiprotocol reachability information parse. */
int
bgp_mp_reach_parse (struct peer *peer, bgp_size_t length, struct attr *attr,
		    struct bgp_nlri *mp_update)
{
  u_int16_t afi;
  u_char safi;
  bgp_size_t nlri_len;
  size_t start;
  int ret;
  struct stream *s;
  struct attr_extra *attre = bgp_attr_extra_get(attr);
  
  /* Set end of packet. */
  s = BGP_INPUT(peer);
  start = stream_get_getp(s);
  
  /* safe to read statically sized header? */
#define BGP_MP_REACH_MIN_SIZE 5
#define LEN_LEFT	(length - (stream_get_getp(s) - start))
  if ((length > STREAM_READABLE(s)) || (length < BGP_MP_REACH_MIN_SIZE))
    {
      zlog_info ("%s: %s sent invalid length, %lu", 
		 __func__, peer->host, (unsigned long)length);
      return -1;
    }
  
  /* Load AFI, SAFI. */
  afi = stream_getw (s);
  safi = stream_getc (s);

  /* Get nexthop length. */
  attre->mp_nexthop_len = stream_getc (s);
  
  if (LEN_LEFT < attre->mp_nexthop_len)
    {
      zlog_info ("%s: %s, MP nexthop length, %u, goes past end of attribute", 
		 __func__, peer->host, attre->mp_nexthop_len);
      return -1;
    }
  
  /* Nexthop length check. */
  switch (attre->mp_nexthop_len)
    {
    case 4:
      stream_get (&attre->mp_nexthop_global_in, s, 4);
      break;
    case 12:
      {
	u_int32_t rd_high;
	u_int32_t rd_low;

	rd_high = stream_getl (s);
	rd_low = stream_getl (s);
	stream_get (&attre->mp_nexthop_global_in, s, 4);
      }
      break;
#ifdef HAVE_IPV6
    case 16:
      stream_get (&attre->mp_nexthop_global, s, 16);
      break;
    case 32:
      stream_get (&attre->mp_nexthop_global, s, 16);
      stream_get (&attre->mp_nexthop_local, s, 16);
      if (! IN6_IS_ADDR_LINKLOCAL (&attre->mp_nexthop_local))
	{
	  char buf1[INET6_ADDRSTRLEN];
	  char buf2[INET6_ADDRSTRLEN];

	  if (BGP_DEBUG (update, UPDATE_IN))
	    zlog_debug ("%s got two nexthop %s %s but second one is not a link-local nexthop", peer->host,
		       inet_ntop (AF_INET6, &attre->mp_nexthop_global,
				  buf1, INET6_ADDRSTRLEN),
		       inet_ntop (AF_INET6, &attre->mp_nexthop_local,
				  buf2, INET6_ADDRSTRLEN));

	  attre->mp_nexthop_len = 16;
	}
      break;
#endif /* HAVE_IPV6 */
    default:
      zlog_info ("%s: (%s) Wrong multiprotocol next hop length: %d", 
		 __func__, peer->host, attre->mp_nexthop_len);
      return -1;
    }

  if (!LEN_LEFT)
    {
      zlog_info ("%s: (%s) Failed to read SNPA and NLRI(s)",
                 __func__, peer->host);
      return -1;
    }
  
  {
    u_char val; 
    if ((val = stream_getc (s)))
    zlog_warn ("%s sent non-zero value, %u, for defunct SNPA-length field",
                peer->host, val);
  }
  
  /* must have nrli_len, what is left of the attribute */
  nlri_len = LEN_LEFT;
  if ((!nlri_len) || (nlri_len > STREAM_READABLE(s)))
    {
      zlog_info ("%s: (%s) Failed to read NLRI",
                 __func__, peer->host);
      return -1;
    }
 
  if (safi != BGP_SAFI_VPNV4)
    {
      ret = bgp_nlri_sanity_check (peer, afi, stream_pnt (s), nlri_len);
      if (ret < 0) 
        {
          zlog_info ("%s: (%s) NLRI doesn't pass sanity check",
                     __func__, peer->host);
	  return -1;
	}
    }

  mp_update->afi = afi;
  mp_update->safi = safi;
  mp_update->nlri = stream_pnt (s);
  mp_update->length = nlri_len;

  stream_forward_getp (s, nlri_len);

  return 0;
#undef LEN_LEFT
}

/* Multiprotocol unreachable parse */
int
bgp_mp_unreach_parse (struct peer *peer, bgp_size_t length, 
		      struct bgp_nlri *mp_withdraw)
{
  struct stream *s;
  u_int16_t afi;
  u_char safi;
  u_int16_t withdraw_len;
  int ret;

  s = peer->ibuf;
  
#define BGP_MP_UNREACH_MIN_SIZE 3
  if ((length > STREAM_READABLE(s)) || (length <  BGP_MP_UNREACH_MIN_SIZE))
    return -1;
  
  afi = stream_getw (s);
  safi = stream_getc (s);
  
  withdraw_len = length - BGP_MP_UNREACH_MIN_SIZE;

  if (safi != BGP_SAFI_VPNV4)
    {
      ret = bgp_nlri_sanity_check (peer, afi, stream_pnt (s), withdraw_len);
      if (ret < 0)
	return -1;
    }

  mp_withdraw->afi = afi;
  mp_withdraw->safi = safi;
  mp_withdraw->nlri = stream_pnt (s);
  mp_withdraw->length = withdraw_len;

  stream_forward_getp (s, withdraw_len);

  return 0;
}

/* Extended Community attribute. */
static int
bgp_attr_ext_communities (struct peer *peer, bgp_size_t length, 
			  struct attr *attr, u_char flag)
{
  if (length == 0)
    {
      if (attr->extra)
        attr->extra->ecommunity = NULL;
    }
  else
    {
      (bgp_attr_extra_get (attr))->ecommunity = 
        ecommunity_parse ((u_int8_t *)stream_pnt (peer->ibuf), length);
      stream_forward_getp (peer->ibuf, length);
    }
  attr->flag |= ATTR_FLAG_BIT (BGP_ATTR_EXT_COMMUNITIES);

  return 0;
}

/* BGP unknown attribute treatment. */
static int
bgp_attr_unknown (struct peer *peer, struct attr *attr, u_char flag,
		  u_char type, bgp_size_t length, u_char *startp)
{
  bgp_size_t total;
  struct transit *transit;
  struct attr_extra *attre;

  if (BGP_DEBUG (normal, NORMAL))
  zlog_debug ("%s Unknown attribute is received (type %d, length %d)",
	      peer->host, type, length);
  
  if (BGP_DEBUG (events, EVENTS))
    zlog (peer->log, LOG_DEBUG, 
	  "Unknown attribute type %d length %d is received", type, length);

  /* Forward read pointer of input stream. */
  stream_forward_getp (peer->ibuf, length);

  /* Adjest total length to include type and length. */
  total = length + (CHECK_FLAG (flag, BGP_ATTR_FLAG_EXTLEN) ? 4 : 3);

  /* If any of the mandatory well-known attributes are not recognized,
     then the Error Subcode is set to Unrecognized Well-known
     Attribute.  The Data field contains the unrecognized attribute
     (type, length and value). */
  if (! CHECK_FLAG (flag, BGP_ATTR_FLAG_OPTIONAL))
    {
      /* Adjust startp to do not include flag value. */
      bgp_notify_send_with_data (peer, 
				 BGP_NOTIFY_UPDATE_ERR, 
				 BGP_NOTIFY_UPDATE_UNREC_ATTR,
				 startp, total);
      return -1;
    }

  /* Unrecognized non-transitive optional attributes must be quietly
     ignored and not passed along to other BGP peers. */
  if (! CHECK_FLAG (flag, BGP_ATTR_FLAG_TRANS))
    return 0;

  /* If a path with recognized transitive optional attribute is
     accepted and passed along to other BGP peers and the Partial bit
     in the Attribute Flags octet is set to 1 by some previous AS, it
     is not set back to 0 by the current AS. */
  SET_FLAG (*startp, BGP_ATTR_FLAG_PARTIAL);

  /* Store transitive attribute to the end of attr->transit. */
  if (! ((attre = bgp_attr_extra_get(attr))->transit) )
    {
      attre->transit = XMALLOC (MTYPE_TRANSIT, sizeof (struct transit));
      memset (attre->transit, 0, sizeof (struct transit));
    }

  transit = attre->transit;

  if (transit->val)
    transit->val = XREALLOC (MTYPE_TRANSIT_VAL, transit->val, 
			     transit->length + total);
  else
    transit->val = XMALLOC (MTYPE_TRANSIT_VAL, total);

  memcpy (transit->val + transit->length, startp, total);
  transit->length += total;

  return 0;
}

/* Read attribute of update packet.  This function is called from
   bgp_update() in bgpd.c.  */
int
bgp_attr_parse (struct peer *peer, struct attr *attr, bgp_size_t size,
		struct bgp_nlri *mp_update, struct bgp_nlri *mp_withdraw)
{
  int ret;
  u_char flag;
  u_char type = 0;
  bgp_size_t length;
  u_char *startp, *endp;
  u_char *attr_endp;
  u_char seen[BGP_ATTR_BITMAP_SIZE];
  /* we need the as4_path only until we have synthesized the as_path with it */
  /* same goes for as4_aggregator */
  struct aspath *as4_path = NULL;
  as_t as4_aggregator = 0;
  struct in_addr as4_aggregator_addr = { 0 };

  /* Initialize bitmap. */
  memset (seen, 0, BGP_ATTR_BITMAP_SIZE);

  /* End pointer of BGP attribute. */
  endp = BGP_INPUT_PNT (peer) + size;

  /* Get attributes to the end of attribute length. */
  while (BGP_INPUT_PNT (peer) < endp)
    {
      /* Check remaining length check.*/
      if (endp - BGP_INPUT_PNT (peer) < BGP_ATTR_MIN_LEN)
	{
	  /* XXX warning: long int format, int arg (arg 5) */
	  zlog (peer->log, LOG_WARNING, 
		"%s error BGP attribute length %lu is smaller than min len",
		peer->host,
		(unsigned long) (endp - STREAM_PNT (BGP_INPUT (peer))));

	  bgp_notify_send (peer, 
			   BGP_NOTIFY_UPDATE_ERR, 
			   BGP_NOTIFY_UPDATE_ATTR_LENG_ERR);
	  return -1;
	}

      /* Fetch attribute flag and type. */
      startp = BGP_INPUT_PNT (peer);
      flag = stream_getc (BGP_INPUT (peer));
      type = stream_getc (BGP_INPUT (peer));

      /* Check whether Extended-Length applies and is in bounds */
      if (CHECK_FLAG (flag, BGP_ATTR_FLAG_EXTLEN)
          && ((endp - startp) < (BGP_ATTR_MIN_LEN + 1)))
	{
	  zlog (peer->log, LOG_WARNING, 
		"%s Extended length set, but just %lu bytes of attr header",
		peer->host,
		(unsigned long) (endp - STREAM_PNT (BGP_INPUT (peer))));

	  bgp_notify_send (peer, 
			   BGP_NOTIFY_UPDATE_ERR, 
			   BGP_NOTIFY_UPDATE_ATTR_LENG_ERR);
	  return -1;
	}

      /* Check extended attribue length bit. */
      if (CHECK_FLAG (flag, BGP_ATTR_FLAG_EXTLEN))
	length = stream_getw (BGP_INPUT (peer));
      else
	length = stream_getc (BGP_INPUT (peer));
      
      /* If any attribute appears more than once in the UPDATE
	 message, then the Error Subcode is set to Malformed Attribute
	 List. */

      if (CHECK_BITMAP (seen, type))
	{
	  zlog (peer->log, LOG_WARNING,
		"%s error BGP attribute type %d appears twice in a message",
		peer->host, type);

	  bgp_notify_send (peer, 
			   BGP_NOTIFY_UPDATE_ERR, 
			   BGP_NOTIFY_UPDATE_MAL_ATTR);
	  return -1;
	}

      /* Set type to bitmap to check duplicate attribute.  `type' is
	 unsigned char so it never overflow bitmap range. */

      SET_BITMAP (seen, type);

      /* Overflow check. */
      attr_endp =  BGP_INPUT_PNT (peer) + length;

      if (attr_endp > endp)
	{
	  zlog (peer->log, LOG_WARNING, 
		"%s BGP type %d length %d is too large, attribute total length is %d.  attr_endp is %p.  endp is %p", peer->host, type, length, size, attr_endp, endp);
	  bgp_notify_send (peer, 
			   BGP_NOTIFY_UPDATE_ERR, 
			   BGP_NOTIFY_UPDATE_ATTR_LENG_ERR);
	  return -1;
	}

      /* OK check attribute and store it's value. */
      switch (type)
	{
	case BGP_ATTR_ORIGIN:
	  ret = bgp_attr_origin (peer, length, attr, flag, startp);
	  break;
	case BGP_ATTR_AS_PATH:
	  ret = bgp_attr_aspath (peer, length, attr, flag, startp);
	  break;
	case BGP_ATTR_AS4_PATH:
	  ret = bgp_attr_as4_path (peer, length, attr, &as4_path );
	  break;
	case BGP_ATTR_NEXT_HOP:	
	  ret = bgp_attr_nexthop (peer, length, attr, flag, startp);
	  break;
	case BGP_ATTR_MULTI_EXIT_DISC:
	  ret = bgp_attr_med (peer, length, attr, flag, startp);
	  break;
	case BGP_ATTR_LOCAL_PREF:
	  ret = bgp_attr_local_pref (peer, length, attr, flag);
	  break;
	case BGP_ATTR_ATOMIC_AGGREGATE:
	  ret = bgp_attr_atomic (peer, length, attr, flag);
	  break;
	case BGP_ATTR_AGGREGATOR:
	  ret = bgp_attr_aggregator (peer, length, attr, flag);
	  break;
	case BGP_ATTR_AS4_AGGREGATOR:
	  ret = bgp_attr_as4_aggregator (peer, length, attr, &as4_aggregator, &as4_aggregator_addr);
	  break;
	case BGP_ATTR_COMMUNITIES:
	  ret = bgp_attr_community (peer, length, attr, flag);
	  break;
	case BGP_ATTR_ORIGINATOR_ID:
	  ret = bgp_attr_originator_id (peer, length, attr, flag);
	  break;
	case BGP_ATTR_CLUSTER_LIST:
	  ret = bgp_attr_cluster_list (peer, length, attr, flag);
	  break;
	case BGP_ATTR_MP_REACH_NLRI:
	  ret = bgp_mp_reach_parse (peer, length, attr, mp_update);
	  break;
	case BGP_ATTR_MP_UNREACH_NLRI:
	  ret = bgp_mp_unreach_parse (peer, length, mp_withdraw);
	  break;
	case BGP_ATTR_EXT_COMMUNITIES:
	  ret = bgp_attr_ext_communities (peer, length, attr, flag);
	  break;
        case BGP_ATTR_AS_PATHLIMIT:
          ret = bgp_attr_aspathlimit (peer, length, attr, flag, startp);
          break;
	default:
	  ret = bgp_attr_unknown (peer, attr, flag, type, length, startp);
	  break;
	}

      /* If error occured immediately return to the caller. */
      if (ret < 0)
        {
          zlog (peer->log, LOG_WARNING,
                "%s: Attribute %s, parse error", 
                peer->host, 
                LOOKUP (attr_str, type));
           bgp_notify_send (peer, 
                            BGP_NOTIFY_UPDATE_ERR,
                            BGP_NOTIFY_UPDATE_MAL_ATTR);
           return ret;
        }

      /* Check the fetched length. */
      if (BGP_INPUT_PNT (peer) != attr_endp)
	{
	  zlog (peer->log, LOG_WARNING, 
		"%s: BGP attribute %s, fetch error", 
                peer->host, LOOKUP (attr_str, type));
	  bgp_notify_send (peer, 
			   BGP_NOTIFY_UPDATE_ERR, 
			   BGP_NOTIFY_UPDATE_ATTR_LENG_ERR);
	  return -1;
	}
    }

  /* Check final read pointer is same as end pointer. */
  if (BGP_INPUT_PNT (peer) != endp)
    {
      zlog (peer->log, LOG_WARNING, 
	    "%s BGP attribute %s, length mismatch",
	    peer->host, LOOKUP (attr_str, type));
      bgp_notify_send (peer, 
		       BGP_NOTIFY_UPDATE_ERR, 
		       BGP_NOTIFY_UPDATE_ATTR_LENG_ERR);
      return -1;
    }

  /* 
   * At this place we can see whether we got AS4_PATH and/or
   * AS4_AGGREGATOR from a 16Bit peer and act accordingly.
   * We can not do this before we've read all attributes because
   * the as4 handling does not say whether AS4_PATH has to be sent
   * after AS_PATH or not - and when AS4_AGGREGATOR will be send
   * in relationship to AGGREGATOR.
   * So, to be defensive, we are not relying on any order and read
   * all attributes first, including these 32bit ones, and now,
   * afterwards, we look what and if something is to be done for as4.
   */
  if (bgp_attr_munge_as4_attrs (peer, attr, as4_path,
                                as4_aggregator, &as4_aggregator_addr))
    return -1;

  /* At this stage, we have done all fiddling with as4, and the
   * resulting info is in attr->aggregator resp. attr->aspath
   * so we can chuck as4_aggregator and as4_path alltogether in
   * order to save memory
   */
  if ( as4_path )
    {
      aspath_unintern( as4_path ); /* unintern - it is in the hash */
      as4_path = NULL;
      /* The flag that we got this is still there, but that does not
       * do any trouble
       */
    }
  /*
   * The "rest" of the code does nothing with as4_aggregator.
   * there is no memory attached specifically which is not part
   * of the attr.
   * so ignoring just means do nothing.
   */
  /*
   * Finally do the checks on the aspath we did not do yet
   * because we waited for a potentially synthesized aspath.
   */
  if ( attr->flag & ( ATTR_FLAG_BIT( BGP_ATTR_AS_PATH)))
    {
      ret = bgp_attr_aspath_check( peer, attr );
      if ( ret < 0 )
	return ret;
    }

  /* Finally intern unknown attribute. */
  if (attr->extra && attr->extra->transit)
    attr->extra->transit = transit_intern (attr->extra->transit);

  return 0;
}

/* Well-known attribute check. */
int
bgp_attr_check (struct peer *peer, struct attr *attr)
{
  u_char type = 0;
  
  if (! CHECK_FLAG (attr->flag, ATTR_FLAG_BIT (BGP_ATTR_ORIGIN)))
    type = BGP_ATTR_ORIGIN;

  if (! CHECK_FLAG (attr->flag, ATTR_FLAG_BIT (BGP_ATTR_AS_PATH)))
    type = BGP_ATTR_AS_PATH;

  if (! CHECK_FLAG (attr->flag, ATTR_FLAG_BIT (BGP_ATTR_NEXT_HOP)))
    type = BGP_ATTR_NEXT_HOP;

  if (peer_sort (peer) == BGP_PEER_IBGP
      && ! CHECK_FLAG (attr->flag, ATTR_FLAG_BIT (BGP_ATTR_LOCAL_PREF)))
    type = BGP_ATTR_LOCAL_PREF;

  if (type)
    {
      zlog (peer->log, LOG_WARNING, 
	    "%s Missing well-known attribute %d.",
	    peer->host, type);
      bgp_notify_send_with_data (peer, 
				 BGP_NOTIFY_UPDATE_ERR, 
				 BGP_NOTIFY_UPDATE_MISS_ATTR,
				 &type, 1);
      return -1;
    }
  return 0;
}

int stream_put_prefix (struct stream *, struct prefix *);

/* Make attribute packet. */
bgp_size_t
bgp_packet_attribute (struct bgp *bgp, struct peer *peer,
		      struct stream *s, struct attr *attr, struct prefix *p,
		      afi_t afi, safi_t safi, struct peer *from,
		      struct prefix_rd *prd, u_char *tag)
{
  size_t cp;
  size_t aspath_sizep;
  struct aspath *aspath;
  int send_as4_path = 0;
  int send_as4_aggregator = 0;
  int use32bit = (CHECK_FLAG (peer->cap, PEER_CAP_AS4_RCV)) ? 1 : 0;

  if (! bgp)
    bgp = bgp_get_default ();

  /* Remember current pointer. */
  cp = stream_get_endp (s);

  /* Origin attribute. */
  stream_putc (s, BGP_ATTR_FLAG_TRANS);
  stream_putc (s, BGP_ATTR_ORIGIN);
  stream_putc (s, 1);
  stream_putc (s, attr->origin);

  /* AS path attribute. */

  /* If remote-peer is EBGP */
  if (peer_sort (peer) == BGP_PEER_EBGP
      && (! CHECK_FLAG (peer->af_flags[afi][safi], PEER_FLAG_AS_PATH_UNCHANGED)
	  || attr->aspath->segments == NULL)
      && (! CHECK_FLAG (peer->af_flags[afi][safi], PEER_FLAG_RSERVER_CLIENT)))
    {    
      aspath = aspath_dup (attr->aspath);

      if (CHECK_FLAG(bgp->config, BGP_CONFIG_CONFEDERATION))
	{
	  /* Strip the confed info, and then stuff our path CONFED_ID
	     on the front */
	  aspath = aspath_delete_confed_seq (aspath);
	  aspath = aspath_add_seq (aspath, bgp->confed_id);
	}
      else
	{
	  aspath = aspath_add_seq (aspath, peer->local_as);
	  if (peer->change_local_as)
	    aspath = aspath_add_seq (aspath, peer->change_local_as);
	}
    }
  else if (peer_sort (peer) == BGP_PEER_CONFED)
    {
      /* A confed member, so we need to do the AS_CONFED_SEQUENCE thing */
      aspath = aspath_dup (attr->aspath);
      aspath = aspath_add_confed_seq (aspath, peer->local_as);
    }
  else
    aspath = attr->aspath;

  /* If peer is not AS4 capable, then:
   * - send the created AS_PATH out as AS4_PATH (optional, transitive),
   *   but ensure that no AS_CONFED_SEQUENCE and AS_CONFED_SET path segment
   *   types are in it (i.e. exclude them if they are there)
   *   AND do this only if there is at least one asnum > 65535 in the path!
   * - send an AS_PATH out, but put 16Bit ASnums in it, not 32bit, and change
   *   all ASnums > 65535 to BGP_AS_TRANS
   */

  stream_putc (s, BGP_ATTR_FLAG_TRANS|BGP_ATTR_FLAG_EXTLEN);
  stream_putc (s, BGP_ATTR_AS_PATH);
  aspath_sizep = stream_get_endp (s);
  stream_putw (s, 0);
  stream_putw_at (s, aspath_sizep, aspath_put (s, aspath, use32bit));
  
  /* OLD session may need NEW_AS_PATH sent, if there are 4-byte ASNs 
   * in the path
   */
  if (!use32bit && aspath_has_as4 (aspath))
      send_as4_path = 1; /* we'll do this later, at the correct place */
  
  /* Nexthop attribute. */
  if (attr->flag & ATTR_FLAG_BIT (BGP_ATTR_NEXT_HOP) && afi == AFI_IP)
    {
      stream_putc (s, BGP_ATTR_FLAG_TRANS);
      stream_putc (s, BGP_ATTR_NEXT_HOP);
      stream_putc (s, 4);
      if (safi == SAFI_MPLS_VPN)
	{
	  if (attr->nexthop.s_addr == 0)
	    stream_put_ipv4 (s, peer->nexthop.v4.s_addr);
	  else
	    stream_put_ipv4 (s, attr->nexthop.s_addr);
	}
      else
	stream_put_ipv4 (s, attr->nexthop.s_addr);
    }

  /* MED attribute. */
  if (attr->flag & ATTR_FLAG_BIT (BGP_ATTR_MULTI_EXIT_DISC))
    {
      stream_putc (s, BGP_ATTR_FLAG_OPTIONAL);
      stream_putc (s, BGP_ATTR_MULTI_EXIT_DISC);
      stream_putc (s, 4);
      stream_putl (s, attr->med);
    }

  /* Local preference. */
  if (peer_sort (peer) == BGP_PEER_IBGP ||
      peer_sort (peer) == BGP_PEER_CONFED)
    {
      stream_putc (s, BGP_ATTR_FLAG_TRANS);
      stream_putc (s, BGP_ATTR_LOCAL_PREF);
      stream_putc (s, 4);
      stream_putl (s, attr->local_pref);
    }

  /* Atomic aggregate. */
  if (attr->flag & ATTR_FLAG_BIT (BGP_ATTR_ATOMIC_AGGREGATE))
    {
      stream_putc (s, BGP_ATTR_FLAG_TRANS);
      stream_putc (s, BGP_ATTR_ATOMIC_AGGREGATE);
      stream_putc (s, 0);
    }

  /* Aggregator. */
  if (attr->flag & ATTR_FLAG_BIT (BGP_ATTR_AGGREGATOR))
    {
      assert (attr->extra);
      
      /* Common to BGP_ATTR_AGGREGATOR, regardless of ASN size */
      stream_putc (s, BGP_ATTR_FLAG_OPTIONAL|BGP_ATTR_FLAG_TRANS);
      stream_putc (s, BGP_ATTR_AGGREGATOR);
      
      if (use32bit)
        {
          /* AS4 capable peer */
          stream_putc (s, 8);
          stream_putl (s, attr->extra->aggregator_as);
        }
      else
        {
          /* 2-byte AS peer */
          stream_putc (s, 6);
          
          /* Is ASN representable in 2-bytes? Or must AS_TRANS be used? */
          if ( attr->extra->aggregator_as > 65535 )
            {
              stream_putw (s, BGP_AS_TRANS);
              
              /* we have to send AS4_AGGREGATOR, too.
               * we'll do that later in order to send attributes in ascending
               * order.
               */
              send_as4_aggregator = 1;
            }
          else
            stream_putw (s, (u_int16_t) attr->extra->aggregator_as);
        }
      stream_put_ipv4 (s, attr->extra->aggregator_addr.s_addr);
    }

  /* Community attribute. */
  if (CHECK_FLAG (peer->af_flags[afi][safi], PEER_FLAG_SEND_COMMUNITY) 
      && (attr->flag & ATTR_FLAG_BIT (BGP_ATTR_COMMUNITIES)))
    {
      if (attr->community->size * 4 > 255)
	{
	  stream_putc (s, BGP_ATTR_FLAG_OPTIONAL|BGP_ATTR_FLAG_TRANS|BGP_ATTR_FLAG_EXTLEN);
	  stream_putc (s, BGP_ATTR_COMMUNITIES);
	  stream_putw (s, attr->community->size * 4);
	}
      else
	{
	  stream_putc (s, BGP_ATTR_FLAG_OPTIONAL|BGP_ATTR_FLAG_TRANS);
	  stream_putc (s, BGP_ATTR_COMMUNITIES);
	  stream_putc (s, attr->community->size * 4);
	}
      stream_put (s, attr->community->val, attr->community->size * 4);
    }

  /* Route Reflector. */
  if (peer_sort (peer) == BGP_PEER_IBGP
      && from
      && peer_sort (from) == BGP_PEER_IBGP)
    {
      /* Originator ID. */
      stream_putc (s, BGP_ATTR_FLAG_OPTIONAL);
      stream_putc (s, BGP_ATTR_ORIGINATOR_ID);
      stream_putc (s, 4);

      if (attr->flag & ATTR_FLAG_BIT(BGP_ATTR_ORIGINATOR_ID))
	stream_put_in_addr (s, &attr->extra->originator_id);
      else 
        stream_put_in_addr (s, &from->remote_id);

      /* Cluster list. */
      stream_putc (s, BGP_ATTR_FLAG_OPTIONAL);
      stream_putc (s, BGP_ATTR_CLUSTER_LIST);
      
      if (attr->extra && attr->extra->cluster)
	{
	  stream_putc (s, attr->extra->cluster->length + 4);
	  /* If this peer configuration's parent BGP has cluster_id. */
	  if (bgp->config & BGP_CONFIG_CLUSTER_ID)
	    stream_put_in_addr (s, &bgp->cluster_id);
	  else
	    stream_put_in_addr (s, &bgp->router_id);
	  stream_put (s, attr->extra->cluster->list, 
	              attr->extra->cluster->length);
	}
      else
	{
	  stream_putc (s, 4);
	  /* If this peer configuration's parent BGP has cluster_id. */
	  if (bgp->config & BGP_CONFIG_CLUSTER_ID)
	    stream_put_in_addr (s, &bgp->cluster_id);
	  else
	    stream_put_in_addr (s, &bgp->router_id);
	}
    }

#ifdef HAVE_IPV6
  /* If p is IPv6 address put it into attribute. */
  if (p->family == AF_INET6)
    {
      unsigned long sizep;
      struct attr_extra *attre = attr->extra;
      
      assert (attr->extra);
      
      stream_putc (s, BGP_ATTR_FLAG_OPTIONAL);
      stream_putc (s, BGP_ATTR_MP_REACH_NLRI);
      sizep = stream_get_endp (s);
      stream_putc (s, 0);	/* Marker: Attribute length. */
      stream_putw (s, AFI_IP6);	/* AFI */
      stream_putc (s, safi);	/* SAFI */

      stream_putc (s, attre->mp_nexthop_len);

      if (attre->mp_nexthop_len == 16)
	stream_put (s, &attre->mp_nexthop_global, 16);
      else if (attre->mp_nexthop_len == 32)
	{
	  stream_put (s, &attre->mp_nexthop_global, 16);
	  stream_put (s, &attre->mp_nexthop_local, 16);
	}
      
      /* SNPA */
      stream_putc (s, 0);

      /* Prefix write. */
      stream_put_prefix (s, p);

      /* Set MP attribute length. */
      stream_putc_at (s, sizep, (stream_get_endp (s) - sizep) - 1);
    }
#endif /* HAVE_IPV6 */

  if (p->family == AF_INET && safi == SAFI_MULTICAST)
    {
      unsigned long sizep;

      stream_putc (s, BGP_ATTR_FLAG_OPTIONAL);
      stream_putc (s, BGP_ATTR_MP_REACH_NLRI);
      sizep = stream_get_endp (s);
      stream_putc (s, 0);	/* Marker: Attribute Length. */
      stream_putw (s, AFI_IP);	/* AFI */
      stream_putc (s, SAFI_MULTICAST);	/* SAFI */

      stream_putc (s, 4);
      stream_put_ipv4 (s, attr->nexthop.s_addr);

      /* SNPA */
      stream_putc (s, 0);

      /* Prefix write. */
      stream_put_prefix (s, p);

      /* Set MP attribute length. */
      stream_putc_at (s, sizep, (stream_get_endp (s) - sizep) - 1);
    }

  if (p->family == AF_INET && safi == SAFI_MPLS_VPN)
    {
      unsigned long sizep;

      stream_putc (s, BGP_ATTR_FLAG_OPTIONAL);
      stream_putc (s, BGP_ATTR_MP_REACH_NLRI);
      sizep = stream_get_endp (s);
      stream_putc (s, 0);	/* Length of this attribute. */
      stream_putw (s, AFI_IP);	/* AFI */
      stream_putc (s, BGP_SAFI_VPNV4);	/* SAFI */

      stream_putc (s, 12);
      stream_putl (s, 0);
      stream_putl (s, 0);
      stream_put (s, &attr->extra->mp_nexthop_global_in, 4);

      /* SNPA */
      stream_putc (s, 0);

      /* Tag, RD, Prefix write. */
      stream_putc (s, p->prefixlen + 88);
      stream_put (s, tag, 3);
      stream_put (s, prd->val, 8);
      stream_put (s, &p->u.prefix, PSIZE (p->prefixlen));

      /* Set MP attribute length. */
      stream_putc_at (s, sizep, (stream_get_endp (s) - sizep) - 1);
    }

  /* Extended Communities attribute. */
  if (CHECK_FLAG (peer->af_flags[afi][safi], PEER_FLAG_SEND_EXT_COMMUNITY) 
      && (attr->flag & ATTR_FLAG_BIT (BGP_ATTR_EXT_COMMUNITIES)))
    {
      struct attr_extra *attre = attr->extra;
      
      assert (attre);
      
      if (peer_sort (peer) == BGP_PEER_IBGP 
          || peer_sort (peer) == BGP_PEER_CONFED)
	{
	  if (attre->ecommunity->size * 8 > 255)
	    {
	      stream_putc (s, BGP_ATTR_FLAG_OPTIONAL|BGP_ATTR_FLAG_TRANS|BGP_ATTR_FLAG_EXTLEN);
	      stream_putc (s, BGP_ATTR_EXT_COMMUNITIES);
	      stream_putw (s, attre->ecommunity->size * 8);
	    }
	  else
	    {
	      stream_putc (s, BGP_ATTR_FLAG_OPTIONAL|BGP_ATTR_FLAG_TRANS);
	      stream_putc (s, BGP_ATTR_EXT_COMMUNITIES);
	      stream_putc (s, attre->ecommunity->size * 8);
	    }
	  stream_put (s, attre->ecommunity->val, attre->ecommunity->size * 8);
	}
      else
	{
	  u_int8_t *pnt;
	  int tbit;
	  int ecom_tr_size = 0;
	  int i;

	  for (i = 0; i < attre->ecommunity->size; i++)
	    {
	      pnt = attre->ecommunity->val + (i * 8);
	      tbit = *pnt;

	      if (CHECK_FLAG (tbit, ECOMMUNITY_FLAG_NON_TRANSITIVE))
		continue;

	      ecom_tr_size++;
	    }

	  if (ecom_tr_size)
	    {
	      if (ecom_tr_size * 8 > 255)
		{
		  stream_putc (s, BGP_ATTR_FLAG_OPTIONAL|BGP_ATTR_FLAG_TRANS|BGP_ATTR_FLAG_EXTLEN);
		  stream_putc (s, BGP_ATTR_EXT_COMMUNITIES);
		  stream_putw (s, ecom_tr_size * 8);
		}
	      else
		{
		  stream_putc (s, BGP_ATTR_FLAG_OPTIONAL|BGP_ATTR_FLAG_TRANS);
		  stream_putc (s, BGP_ATTR_EXT_COMMUNITIES);
		  stream_putc (s, ecom_tr_size * 8);
		}

	      for (i = 0; i < attre->ecommunity->size; i++)
		{
		  pnt = attre->ecommunity->val + (i * 8);
		  tbit = *pnt;

		  if (CHECK_FLAG (tbit, ECOMMUNITY_FLAG_NON_TRANSITIVE))
		    continue;

		  stream_put (s, pnt, 8);
		}
	    }
	}
    }

  if ( send_as4_path )
    {
      /* If the peer is NOT As4 capable, AND */
      /* there are ASnums > 65535 in path  THEN
       * give out AS4_PATH */

      /* Get rid of all AS_CONFED_SEQUENCE and AS_CONFED_SET
       * path segments!
       * Hm, I wonder...  confederation things *should* only be at
       * the beginning of an aspath, right?  Then we should use
       * aspath_delete_confed_seq for this, because it is already
       * there! (JK) 
       * Folks, talk to me: what is reasonable here!?
       */
      aspath = aspath_delete_confed_seq (aspath);

      stream_putc (s, BGP_ATTR_FLAG_TRANS|BGP_ATTR_FLAG_OPTIONAL|BGP_ATTR_FLAG_EXTLEN);
      stream_putc (s, BGP_ATTR_AS4_PATH);
      aspath_sizep = stream_get_endp (s);
      stream_putw (s, 0);
      stream_putw_at (s, aspath_sizep, aspath_put (s, aspath, 1));
    }

  if (aspath != attr->aspath)
    aspath_free (aspath);

  if ( send_as4_aggregator ) 
    {
      assert (attr->extra);

      /* send AS4_AGGREGATOR, at this place */
      /* this section of code moved here in order to ensure the correct
       * *ascending* order of attributes
       */
      stream_putc (s, BGP_ATTR_FLAG_OPTIONAL|BGP_ATTR_FLAG_TRANS);
      stream_putc (s, BGP_ATTR_AS4_AGGREGATOR);
      stream_putc (s, 8);
      stream_putl (s, attr->extra->aggregator_as);
      stream_put_ipv4 (s, attr->extra->aggregator_addr.s_addr);
    }
  
  /* AS-Pathlimit */
  if (attr->pathlimit.ttl)
    {
      u_int32_t as = attr->pathlimit.as;
      
      /* should already have been done in announce_check(), 
       * but just in case..
       */
      if (!as)
        as = peer->local_as;
      
      stream_putc (s, BGP_ATTR_FLAG_OPTIONAL|BGP_ATTR_FLAG_TRANS);
      stream_putc (s, BGP_ATTR_AS_PATHLIMIT);
      stream_putc (s, 5);
      stream_putc (s, attr->pathlimit.ttl);
      stream_putl (s, as);
    }
  
  /* Unknown transit attribute. */
  if (attr->extra && attr->extra->transit)
    stream_put (s, attr->extra->transit->val, attr->extra->transit->length);

  /* Return total size of attribute. */
  return stream_get_endp (s) - cp;
}

bgp_size_t
bgp_packet_withdraw (struct peer *peer, struct stream *s, struct prefix *p,
		     afi_t afi, safi_t safi, struct prefix_rd *prd,
		     u_char *tag)
{
  unsigned long cp;
  unsigned long attrlen_pnt;
  bgp_size_t size;

  cp = stream_get_endp (s);

  stream_putc (s, BGP_ATTR_FLAG_OPTIONAL);
  stream_putc (s, BGP_ATTR_MP_UNREACH_NLRI);

  attrlen_pnt = stream_get_endp (s);
  stream_putc (s, 0);		/* Length of this attribute. */

  stream_putw (s, family2afi (p->family));

  if (safi == SAFI_MPLS_VPN)
    {
      /* SAFI */
      stream_putc (s, BGP_SAFI_VPNV4);

      /* prefix. */
      stream_putc (s, p->prefixlen + 88);
      stream_put (s, tag, 3);
      stream_put (s, prd->val, 8);
      stream_put (s, &p->u.prefix, PSIZE (p->prefixlen));
    }
  else
    {
      /* SAFI */
      stream_putc (s, safi);

      /* prefix */
      stream_put_prefix (s, p);
    }

  /* Set MP attribute length. */
  size = stream_get_endp (s) - attrlen_pnt - 1;
  stream_putc_at (s, attrlen_pnt, size);

  return stream_get_endp (s) - cp;
}

/* Initialization of attribute. */
void
bgp_attr_init (void)
{
  aspath_init ();
  attrhash_init ();
  community_init ();
  ecommunity_init ();
  cluster_init ();
  transit_init ();
}

/* Make attribute packet. */
void
bgp_dump_routes_attr (struct stream *s, struct attr *attr, 
                      struct prefix *prefix)
{
  unsigned long cp;
  unsigned long len;
  size_t aspath_lenp;
  struct aspath *aspath;

  /* Remember current pointer. */
  cp = stream_get_endp (s);

  /* Place holder of length. */
  stream_putw (s, 0);

  /* Origin attribute. */
  stream_putc (s, BGP_ATTR_FLAG_TRANS);
  stream_putc (s, BGP_ATTR_ORIGIN);
  stream_putc (s, 1);
  stream_putc (s, attr->origin);

  aspath = attr->aspath;
  
  stream_putc (s, BGP_ATTR_FLAG_TRANS|BGP_ATTR_FLAG_EXTLEN);
  stream_putc (s, BGP_ATTR_AS_PATH);
  aspath_lenp = stream_get_endp (s);
  stream_putw (s, 0);
  
  stream_putw_at (s, aspath_lenp, aspath_put (s, aspath, 1));

  /* Nexthop attribute. */
  /* If it's an IPv6 prefix, don't dump the IPv4 nexthop to save space */
  if(prefix != NULL
#ifdef HAVE_IPV6
     && prefix->family != AF_INET6
#endif /* HAVE_IPV6 */
     )
    {
      stream_putc (s, BGP_ATTR_FLAG_TRANS);
      stream_putc (s, BGP_ATTR_NEXT_HOP);
      stream_putc (s, 4);
      stream_put_ipv4 (s, attr->nexthop.s_addr);
    }

  /* MED attribute. */
  if (attr->flag & ATTR_FLAG_BIT (BGP_ATTR_MULTI_EXIT_DISC))
    {
      stream_putc (s, BGP_ATTR_FLAG_OPTIONAL);
      stream_putc (s, BGP_ATTR_MULTI_EXIT_DISC);
      stream_putc (s, 4);
      stream_putl (s, attr->med);
    }

  /* Local preference. */
  if (attr->flag & ATTR_FLAG_BIT (BGP_ATTR_LOCAL_PREF))
    {
      stream_putc (s, BGP_ATTR_FLAG_TRANS);
      stream_putc (s, BGP_ATTR_LOCAL_PREF);
      stream_putc (s, 4);
      stream_putl (s, attr->local_pref);
    }

  /* Atomic aggregate. */
  if (attr->flag & ATTR_FLAG_BIT (BGP_ATTR_ATOMIC_AGGREGATE))
    {
      stream_putc (s, BGP_ATTR_FLAG_TRANS);
      stream_putc (s, BGP_ATTR_ATOMIC_AGGREGATE);
      stream_putc (s, 0);
    }

  /* Aggregator. */
  if (attr->flag & ATTR_FLAG_BIT (BGP_ATTR_AGGREGATOR))
    {
      assert (attr->extra);
      stream_putc (s, BGP_ATTR_FLAG_OPTIONAL|BGP_ATTR_FLAG_TRANS);
      stream_putc (s, BGP_ATTR_AGGREGATOR);
      stream_putc (s, 8);
      stream_putl (s, attr->extra->aggregator_as);
      stream_put_ipv4 (s, attr->extra->aggregator_addr.s_addr);
    }

  /* Community attribute. */
  if (attr->flag & ATTR_FLAG_BIT (BGP_ATTR_COMMUNITIES))
    {
      if (attr->community->size * 4 > 255)
	{
	  stream_putc (s, BGP_ATTR_FLAG_OPTIONAL|BGP_ATTR_FLAG_TRANS|BGP_ATTR_FLAG_EXTLEN);
	  stream_putc (s, BGP_ATTR_COMMUNITIES);
	  stream_putw (s, attr->community->size * 4);
	}
      else
	{
	  stream_putc (s, BGP_ATTR_FLAG_OPTIONAL|BGP_ATTR_FLAG_TRANS);
	  stream_putc (s, BGP_ATTR_COMMUNITIES);
	  stream_putc (s, attr->community->size * 4);
	}
      stream_put (s, attr->community->val, attr->community->size * 4);
    }

#ifdef HAVE_IPV6
  /* Add a MP_NLRI attribute to dump the IPv6 next hop */
  if (prefix != NULL && prefix->family == AF_INET6 && attr->extra &&
     (attr->extra->mp_nexthop_len == 16 || attr->extra->mp_nexthop_len == 32) )
    {
      int sizep;
      struct attr_extra *attre = attr->extra;
      
      stream_putc(s, BGP_ATTR_FLAG_OPTIONAL);
      stream_putc(s, BGP_ATTR_MP_REACH_NLRI);
      sizep = stream_get_endp (s);

      /* MP header */
      stream_putc (s, 0);		/* Marker: Attribute length. */
      stream_putw(s, AFI_IP6);		/* AFI */
      stream_putc(s, SAFI_UNICAST);	/* SAFI */

      /* Next hop */
      stream_putc(s, attre->mp_nexthop_len);
      stream_put(s, &attre->mp_nexthop_global, 16);
      if (attre->mp_nexthop_len == 32)
        stream_put(s, &attre->mp_nexthop_local, 16);

      /* SNPA */
      stream_putc(s, 0);

      /* Prefix */
      stream_put_prefix(s, prefix);

      /* Set MP attribute length. */
      stream_putc_at (s, sizep, (stream_get_endp (s) - sizep) - 1);
    }
#endif /* HAVE_IPV6 */

  /* AS-Pathlimit */
  if (attr->flag & ATTR_FLAG_BIT (BGP_ATTR_AS_PATHLIMIT))
    {
      stream_putc (s, BGP_ATTR_FLAG_OPTIONAL|BGP_ATTR_FLAG_TRANS);
      stream_putc (s, BGP_ATTR_AS_PATHLIMIT);
      stream_putc (s, 5);
      stream_putc (s, attr->pathlimit.ttl);
      stream_putl (s, attr->pathlimit.as);
    }

  /* Return total size of attribute. */
  len = stream_get_endp (s) - cp - 2;
  stream_putw_at (s, cp, len);
}<|MERGE_RESOLUTION|>--- conflicted
+++ resolved
@@ -133,7 +133,6 @@
 }
 
 static int
-<<<<<<< HEAD
 cluster_hash_cmp (const void *p1, const void *p2)
 {
   const struct cluster_list * cluster1 = p1;
@@ -141,31 +140,6 @@
 
   return (cluster1->length == cluster2->length &&
 	  memcmp (cluster1->list, cluster2->list, cluster1->length) == 0);
-=======
-<<<<<<< HEAD:bgpd/bgp_attr.c
-cluster_hash_cmp (void *p1, void *p2)
-=======
-cluster_hash_cmp (const void *p1, const void *p2)
->>>>>>> 41dc3488cf127a1e23333459a0c316ded67f7ff3:bgpd/bgp_attr.c
-{
-<<<<<<< HEAD:bgpd/bgp_attr.c
-  struct cluster_list * cluster1 = (struct cluster_list *) p1;
-  struct cluster_list * cluster2 = (struct cluster_list *) p2;
-=======
-  const struct cluster_list * cluster1 = p1;
-  const struct cluster_list * cluster2 = p2;
->>>>>>> 41dc3488cf127a1e23333459a0c316ded67f7ff3:bgpd/bgp_attr.c
-
-<<<<<<< HEAD:bgpd/bgp_attr.c
-  if (cluster1->length == cluster2->length &&
-      memcmp (cluster1->list, cluster2->list, cluster1->length) == 0)
-    return 1;
-  return 0;
-=======
-  return (cluster1->length == cluster2->length &&
-	  memcmp (cluster1->list, cluster2->list, cluster1->length) == 0);
->>>>>>> 41dc3488cf127a1e23333459a0c316ded67f7ff3:bgpd/bgp_attr.c
->>>>>>> d3e384e4
 }
 
 static void
@@ -176,13 +150,13 @@
   XFREE (MTYPE_CLUSTER, cluster);
 }
 
-#if 0
 static struct cluster_list *
 cluster_dup (struct cluster_list *cluster)
 {
   struct cluster_list *new;
 
-  new = XCALLOC (MTYPE_CLUSTER, sizeof (struct cluster_list));
+  new = XMALLOC (MTYPE_CLUSTER, sizeof (struct cluster_list));
+  memset (new, 0, sizeof (struct cluster_list));
   new->length = cluster->length;
 
   if (cluster->length)
@@ -195,7 +169,6 @@
   
   return new;
 }
-#endif
 
 static struct cluster_list *
 cluster_intern (struct cluster_list *cluster)
@@ -295,7 +268,6 @@
 }
 
 static int
-<<<<<<< HEAD
 transit_hash_cmp (const void *p1, const void *p2)
 {
   const struct transit * transit1 = p1;
@@ -303,31 +275,6 @@
 
   return (transit1->length == transit2->length &&
 	  memcmp (transit1->val, transit2->val, transit1->length) == 0);
-=======
-<<<<<<< HEAD:bgpd/bgp_attr.c
-transit_hash_cmp (void *p1, void *p2)
-=======
-transit_hash_cmp (const void *p1, const void *p2)
->>>>>>> 41dc3488cf127a1e23333459a0c316ded67f7ff3:bgpd/bgp_attr.c
-{
-<<<<<<< HEAD:bgpd/bgp_attr.c
-  struct transit * transit1 = (struct transit *) p1;
-  struct transit * transit2 = (struct transit *) p2;
-=======
-  const struct transit * transit1 = p1;
-  const struct transit * transit2 = p2;
->>>>>>> 41dc3488cf127a1e23333459a0c316ded67f7ff3:bgpd/bgp_attr.c
-
-<<<<<<< HEAD:bgpd/bgp_attr.c
-  if (transit1->length == transit2->length &&
-      memcmp (transit1->val, transit2->val, transit1->length) == 0)
-    return 1;
-  return 0;
-=======
-  return (transit1->length == transit2->length &&
-	  memcmp (transit1->val, transit2->val, transit1->length) == 0);
->>>>>>> 41dc3488cf127a1e23333459a0c316ded67f7ff3:bgpd/bgp_attr.c
->>>>>>> d3e384e4
 }
 
 static void
@@ -446,26 +393,10 @@
 }
 
 int
-<<<<<<< HEAD
 attrhash_cmp (const void *p1, const void *p2)
 {
   const struct attr * attr1 = p1;
   const struct attr * attr2 = p2;
-=======
-<<<<<<< HEAD:bgpd/bgp_attr.c
-attrhash_cmp (void *p1, void *p2)
-=======
-attrhash_cmp (const void *p1, const void *p2)
->>>>>>> 41dc3488cf127a1e23333459a0c316ded67f7ff3:bgpd/bgp_attr.c
-{
-<<<<<<< HEAD:bgpd/bgp_attr.c
-  struct attr * attr1 = (struct attr *) p1;
-  struct attr * attr2 = (struct attr *) p2;
-=======
-  const struct attr * attr1 = p1;
-  const struct attr * attr2 = p2;
->>>>>>> 41dc3488cf127a1e23333459a0c316ded67f7ff3:bgpd/bgp_attr.c
->>>>>>> d3e384e4
 
   if (attr1->flag == attr2->flag
       && attr1->origin == attr2->origin
@@ -477,18 +408,8 @@
       && attr1->pathlimit.ttl == attr2->pathlimit.ttl
       && attr1->pathlimit.as == attr2->pathlimit.as)
     {
-<<<<<<< HEAD
       const struct attr_extra *ae1 = attr1->extra;
       const struct attr_extra *ae2 = attr2->extra;
-=======
-<<<<<<< HEAD:bgpd/bgp_attr.c
-      struct attr_extra *ae1 = attr1->extra;
-      struct attr_extra *ae2 = attr2->extra;
-=======
-      const struct attr_extra *ae1 = attr1->extra;
-      const struct attr_extra *ae2 = attr2->extra;
->>>>>>> 41dc3488cf127a1e23333459a0c316ded67f7ff3:bgpd/bgp_attr.c
->>>>>>> d3e384e4
       
       if (ae1 && ae2
           && ae1->aggregator_as == ae2->aggregator_as
