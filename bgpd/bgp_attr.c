/* BGP attributes management routines.
   Copyright (C) 1996, 97, 98, 1999 Kunihiro Ishiguro

This file is part of GNU Zebra.

GNU Zebra is free software; you can redistribute it and/or modify it
under the terms of the GNU General Public License as published by the
Free Software Foundation; either version 2, or (at your option) any
later version.

GNU Zebra is distributed in the hope that it will be useful, but
WITHOUT ANY WARRANTY; without even the implied warranty of
MERCHANTABILITY or FITNESS FOR A PARTICULAR PURPOSE.  See the GNU
General Public License for more details.

You should have received a copy of the GNU General Public License
along with GNU Zebra; see the file COPYING.  If not, write to the Free
Software Foundation, Inc., 59 Temple Place - Suite 330, Boston, MA
02111-1307, USA.  */

#include <zebra.h>

#include "linklist.h"
#include "prefix.h"
#include "memory.h"
#include "vector.h"
#include "vty.h"
#include "stream.h"
#include "log.h"
#include "hash.h"
#include "jhash.h"
#include "queue.h"
#include "table.h"
#include "filter.h"

#include "bgpd/bgpd.h"
#include "bgpd/bgp_attr.h"
#include "bgpd/bgp_route.h"
#include "bgpd/bgp_aspath.h"
#include "bgpd/bgp_community.h"
#include "bgpd/bgp_debug.h"
#include "bgpd/bgp_packet.h"
#include "bgpd/bgp_ecommunity.h"
#include "bgpd/bgp_updgrp.h"
#include "bgpd/bgp_encap_types.h"
#include "bgpd/bgp_evpn.h"
#if ENABLE_BGP_VNC
# include "bgpd/rfapi/bgp_rfapi_cfg.h"
# include "bgp_encap_types.h"
# include "bgp_vnc_types.h"
#endif

/* Attribute strings for logging. */
static const struct message attr_str [] = 
{
  { BGP_ATTR_ORIGIN,           "ORIGIN" }, 
  { BGP_ATTR_AS_PATH,          "AS_PATH" }, 
  { BGP_ATTR_NEXT_HOP,         "NEXT_HOP" }, 
  { BGP_ATTR_MULTI_EXIT_DISC,  "MULTI_EXIT_DISC" }, 
  { BGP_ATTR_LOCAL_PREF,       "LOCAL_PREF" }, 
  { BGP_ATTR_ATOMIC_AGGREGATE, "ATOMIC_AGGREGATE" }, 
  { BGP_ATTR_AGGREGATOR,       "AGGREGATOR" }, 
  { BGP_ATTR_COMMUNITIES,      "COMMUNITY" }, 
  { BGP_ATTR_ORIGINATOR_ID,    "ORIGINATOR_ID" },
  { BGP_ATTR_CLUSTER_LIST,     "CLUSTER_LIST" }, 
  { BGP_ATTR_DPA,              "DPA" },
  { BGP_ATTR_ADVERTISER,       "ADVERTISER"} ,
  { BGP_ATTR_RCID_PATH,        "RCID_PATH" },
  { BGP_ATTR_MP_REACH_NLRI,    "MP_REACH_NLRI" },
  { BGP_ATTR_MP_UNREACH_NLRI,  "MP_UNREACH_NLRI" },
  { BGP_ATTR_EXT_COMMUNITIES,  "EXT_COMMUNITIES" },
  { BGP_ATTR_AS4_PATH,         "AS4_PATH" }, 
  { BGP_ATTR_AS4_AGGREGATOR,   "AS4_AGGREGATOR" }, 
  { BGP_ATTR_AS_PATHLIMIT,     "AS_PATHLIMIT" },
  { BGP_ATTR_ENCAP,            "ENCAP" },
#if ENABLE_BGP_VNC
  { BGP_ATTR_VNC,              "VNC" },
#endif
};
static const int attr_str_max = array_size(attr_str);

static const struct message attr_flag_str[] =
{
  { BGP_ATTR_FLAG_OPTIONAL, "Optional" },
  { BGP_ATTR_FLAG_TRANS,    "Transitive" },
  { BGP_ATTR_FLAG_PARTIAL,  "Partial" },
  /* bgp_attr_flags_diagnose() relies on this bit being last in this list */
  { BGP_ATTR_FLAG_EXTLEN,   "Extended Length" },
};

static struct hash *cluster_hash;

static void *
cluster_hash_alloc (void *p)
{
  const struct cluster_list *val = (const struct cluster_list *) p;
  struct cluster_list *cluster;

  cluster = XMALLOC (MTYPE_CLUSTER, sizeof (struct cluster_list));
  cluster->length = val->length;

  if (cluster->length)
    {
      cluster->list = XMALLOC (MTYPE_CLUSTER_VAL, val->length);
      memcpy (cluster->list, val->list, val->length);
    }
  else
    cluster->list = NULL;

  cluster->refcnt = 0;

  return cluster;
}

/* Cluster list related functions. */
static struct cluster_list *
cluster_parse (struct in_addr * pnt, int length)
{
  struct cluster_list tmp;
  struct cluster_list *cluster;

  tmp.length = length;
  tmp.list = pnt;

  cluster = hash_get (cluster_hash, &tmp, cluster_hash_alloc);
  cluster->refcnt++;
  return cluster;
}

int
cluster_loop_check (struct cluster_list *cluster, struct in_addr originator)
{
  int i;
    
  for (i = 0; i < cluster->length / 4; i++)
    if (cluster->list[i].s_addr == originator.s_addr)
      return 1;
  return 0;
}

static unsigned int
cluster_hash_key_make (void *p)
{
  const struct cluster_list *cluster = p;

  return jhash(cluster->list, cluster->length, 0);
}

static int
cluster_hash_cmp (const void *p1, const void *p2)
{
  const struct cluster_list * cluster1 = p1;
  const struct cluster_list * cluster2 = p2;

  return (cluster1->length == cluster2->length &&
	  memcmp (cluster1->list, cluster2->list, cluster1->length) == 0);
}

static void
cluster_free (struct cluster_list *cluster)
{
  if (cluster->list)
    XFREE (MTYPE_CLUSTER_VAL, cluster->list);
  XFREE (MTYPE_CLUSTER, cluster);
}

static struct cluster_list *
cluster_dup (struct cluster_list *cluster)
{
  struct cluster_list *new;

  new = XCALLOC (MTYPE_CLUSTER, sizeof (struct cluster_list));
  new->length = cluster->length;

  if (cluster->length)
    {
      new->list = XMALLOC (MTYPE_CLUSTER_VAL, cluster->length);
      memcpy (new->list, cluster->list, cluster->length);
    }
  else
    new->list = NULL;
  
  return new;
}

static struct cluster_list *
cluster_intern (struct cluster_list *cluster)
{
  struct cluster_list *find;

  find = hash_get (cluster_hash, cluster, cluster_hash_alloc);
  find->refcnt++;

  return find;
}

void
cluster_unintern (struct cluster_list *cluster)
{
  if (cluster->refcnt)
    cluster->refcnt--;

  if (cluster->refcnt == 0)
    {
      hash_release (cluster_hash, cluster);
      cluster_free (cluster);
    }
}

static void
cluster_init (void)
{
  cluster_hash = hash_create (cluster_hash_key_make, cluster_hash_cmp);
}

static void
cluster_finish (void)
{
  hash_clean (cluster_hash, (void (*)(void *))cluster_free);
  hash_free (cluster_hash);
  cluster_hash = NULL;
}

struct bgp_attr_encap_subtlv *
encap_tlv_dup(struct bgp_attr_encap_subtlv *orig)
{
    struct bgp_attr_encap_subtlv *new;
    struct bgp_attr_encap_subtlv *tail;
    struct bgp_attr_encap_subtlv *p;

    for (p = orig, tail = new = NULL; p; p = p->next) {
	int size = sizeof(struct bgp_attr_encap_subtlv) - 1 + p->length;
	if (tail) {
	    tail->next = XCALLOC(MTYPE_ENCAP_TLV, size);
	    tail = tail->next;
	} else {
	    tail = new = XCALLOC(MTYPE_ENCAP_TLV, size);
	}
	assert(tail);
	memcpy(tail, p, size);
	tail->next = NULL;
    }

    return new;
}

static void
encap_free(struct bgp_attr_encap_subtlv *p)
{
    struct bgp_attr_encap_subtlv *next;
    while (p) {
        next    = p->next;
        p->next = NULL;
        XFREE(MTYPE_ENCAP_TLV, p);
        p       = next;
    }
}

void
bgp_attr_flush_encap(struct attr *attr)
{
    if (!attr || !attr->extra)
	return;

    if (attr->extra->encap_subtlvs) {
	encap_free(attr->extra->encap_subtlvs);
	attr->extra->encap_subtlvs = NULL;
    }
#if ENABLE_BGP_VNC
    if (attr->extra->vnc_subtlvs) {
	encap_free(attr->extra->vnc_subtlvs);
	attr->extra->vnc_subtlvs = NULL;
    }
#endif
}

/*
 * Compare encap sub-tlv chains
 *
 *	1 = equivalent
 *	0 = not equivalent
 *
 * This algorithm could be made faster if needed
 */
static int
encap_same(struct bgp_attr_encap_subtlv *h1, struct bgp_attr_encap_subtlv *h2)
{
    struct bgp_attr_encap_subtlv *p;
    struct bgp_attr_encap_subtlv *q;

    if (!h1 && !h2)
	return 1;
    if (h1 && !h2)
	return 0;
    if (!h1 && h2)
	return 0;
    if (h1 == h2)
	return 1;

    for (p = h1; p; p = p->next) {
	for (q = h2; q; q = q->next) {
	    if ((p->type == q->type) &&
		(p->length == q->length) &&
		!memcmp(p->value, q->value, p->length)) {

		break;
	    }
	}
	if (!q)
	    return 0;
    }

    for (p = h2; p; p = p->next) {
	for (q = h1; q; q = q->next) {
	    if ((p->type == q->type) &&
		(p->length == q->length) &&
		!memcmp(p->value, q->value, p->length)) {

		break;
	    }
	}
	if (!q)
	    return 0;
    }

    return 1;
}

/* Unknown transit attribute. */
static struct hash *transit_hash;

static void
transit_free (struct transit *transit)
{
  if (transit->val)
    XFREE (MTYPE_TRANSIT_VAL, transit->val);
  XFREE (MTYPE_TRANSIT, transit);
}

static struct transit *
transit_dup (struct transit *transit)
{
  struct transit *new;

  new = XCALLOC (MTYPE_TRANSIT, sizeof (struct transit));
  new->length = transit->length;
  if (new->length)
    {
      new->val = XMALLOC (MTYPE_TRANSIT_VAL, transit->length);
      memcpy (new->val, transit->val, transit->length);
    }
  else
    new->val = NULL;

  return new;
}

static void *
transit_hash_alloc (void *p)
{
  /* Transit structure is already allocated.  */
  return p;
}

static struct transit *
transit_intern (struct transit *transit)
{
  struct transit *find;

  find = hash_get (transit_hash, transit, transit_hash_alloc);
  if (find != transit)
    transit_free (transit);
  find->refcnt++;

  return find;
}

void
transit_unintern (struct transit *transit)
{
  if (transit->refcnt)
    transit->refcnt--;

  if (transit->refcnt == 0)
    {
      hash_release (transit_hash, transit);
      transit_free (transit);
    }
}

static unsigned int
transit_hash_key_make (void *p)
{
  const struct transit * transit = p;

  return jhash(transit->val, transit->length, 0);
}

static int
transit_hash_cmp (const void *p1, const void *p2)
{
  const struct transit * transit1 = p1;
  const struct transit * transit2 = p2;

  return (transit1->length == transit2->length &&
	  memcmp (transit1->val, transit2->val, transit1->length) == 0);
}

static void
transit_init (void)
{
  transit_hash = hash_create (transit_hash_key_make, transit_hash_cmp);
}

static void
transit_finish (void)
{
  hash_clean (transit_hash, (void (*)(void *))transit_free);
  hash_free (transit_hash);
  transit_hash = NULL;
}

/* Attribute hash routines. */
static struct hash *attrhash;

static struct attr_extra *
bgp_attr_extra_new (void)
{
  return XCALLOC (MTYPE_ATTR_EXTRA, sizeof (struct attr_extra));
}

void
bgp_attr_extra_free (struct attr *attr)
{
  if (attr->extra)
    {
      if (attr->extra->encap_subtlvs) {
	encap_free(attr->extra->encap_subtlvs);
	attr->extra->encap_subtlvs = NULL;
      }
#if ENABLE_BGP_VNC
      if (attr->extra->vnc_subtlvs) {
	encap_free(attr->extra->vnc_subtlvs);
	attr->extra->vnc_subtlvs = NULL;
      }
#endif
      XFREE (MTYPE_ATTR_EXTRA, attr->extra);
      attr->extra = NULL;
    }
}

struct attr_extra *
bgp_attr_extra_get (struct attr *attr)
{
  if (!attr->extra)
    attr->extra = bgp_attr_extra_new();
  return attr->extra;
}

/* Shallow copy of an attribute
 * Though, not so shallow that it doesn't copy the contents
 * of the attr_extra pointed to by 'extra'
 */
void
bgp_attr_dup (struct attr *new, struct attr *orig)
{
  struct attr_extra *extra = new->extra;

  *new = *orig;
  /* if caller provided attr_extra space, use it in any case.
   *
   * This is neccesary even if orig->extra equals NULL, because otherwise
   * memory may be later allocated on the heap by bgp_attr_extra_get.
   *
   * That memory would eventually be leaked, because the caller must not
   * call bgp_attr_extra_free if he provided attr_extra on the stack.
   */
  if (extra)
    {
      new->extra = extra;
      memset(new->extra, 0, sizeof(struct attr_extra));
      if (orig->extra) {
        *new->extra = *orig->extra;
        if (orig->extra->encap_subtlvs) {
          new->extra->encap_subtlvs = encap_tlv_dup(orig->extra->encap_subtlvs);
        }
#if ENABLE_BGP_VNC
      if (orig->extra->vnc_subtlvs) {
	new->extra->vnc_subtlvs = encap_tlv_dup(orig->extra->vnc_subtlvs);
      }
#endif
      }
    }
  else if (orig->extra)
    {
      new->extra = bgp_attr_extra_new();
      *new->extra = *orig->extra;
      if (orig->extra->encap_subtlvs) {
	new->extra->encap_subtlvs = encap_tlv_dup(orig->extra->encap_subtlvs);
      }
#if ENABLE_BGP_VNC
      if (orig->extra->vnc_subtlvs) {
	new->extra->vnc_subtlvs = encap_tlv_dup(orig->extra->vnc_subtlvs);
      }
#endif
    }
}

void
bgp_attr_deep_dup (struct attr *new, struct attr *orig)
{
  if (orig->aspath)
    new->aspath = aspath_dup(orig->aspath);

  if (orig->community)
    new->community = community_dup(orig->community);

  if (orig->extra)
    {
      if (orig->extra->ecommunity)
        new->extra->ecommunity = ecommunity_dup(orig->extra->ecommunity);
      if (orig->extra->cluster)
        new->extra->cluster = cluster_dup(orig->extra->cluster);
      if (orig->extra->transit)
        new->extra->transit = transit_dup(orig->extra->transit);
    }
}

void
bgp_attr_deep_free (struct attr *attr)
{
  if (attr->aspath)
    aspath_free(attr->aspath);

  if (attr->community)
    community_free(attr->community);

  if (attr->extra)
    {
      if (attr->extra->ecommunity)
        ecommunity_free(&attr->extra->ecommunity);
      if (attr->extra->cluster)
        cluster_free(attr->extra->cluster);
      if (attr->extra->transit)
        transit_free(attr->extra->transit);
    }
}

unsigned long int
attr_count (void)
{
  return attrhash->count;
}

unsigned long int
attr_unknown_count (void)
{
  return transit_hash->count;
}

unsigned int
attrhash_key_make (void *p)
{
  const struct attr *attr = (struct attr *) p;
  const struct attr_extra *extra = attr->extra;
  uint32_t key = 0;
#define MIX(val)	key = jhash_1word(val, key)

  MIX(attr->origin);
  MIX(attr->nexthop.s_addr);
  MIX(attr->med);
  MIX(attr->local_pref);

  key += attr->origin;
  key += attr->nexthop.s_addr;
  key += attr->med;
  key += attr->local_pref;
  
  if (extra)
    {
      MIX(extra->aggregator_as);
      MIX(extra->aggregator_addr.s_addr);
      MIX(extra->weight);
      MIX(extra->mp_nexthop_global_in.s_addr);
      MIX(extra->originator_id.s_addr);
      MIX(extra->tag);
    }
  
  if (attr->aspath)
    MIX(aspath_key_make (attr->aspath));
  if (attr->community)
    MIX(community_hash_make (attr->community));
  
  if (extra)
    {
      if (extra->ecommunity)
        MIX(ecommunity_hash_make (extra->ecommunity));
      if (extra->cluster)
        MIX(cluster_hash_key_make (extra->cluster));
      if (extra->transit)
        MIX(transit_hash_key_make (extra->transit));

#ifdef HAVE_IPV6
      MIX(extra->mp_nexthop_len);
      key = jhash(extra->mp_nexthop_global.s6_addr, IPV6_MAX_BYTELEN, key);
      key = jhash(extra->mp_nexthop_local.s6_addr, IPV6_MAX_BYTELEN, key);
#endif /* HAVE_IPV6 */
    }

  return key;
}

int
attrhash_cmp (const void *p1, const void *p2)
{
  const struct attr * attr1 = p1;
  const struct attr * attr2 = p2;

  if (attr1->flag == attr2->flag
      && attr1->origin == attr2->origin
      && attr1->nexthop.s_addr == attr2->nexthop.s_addr
      && attr1->aspath == attr2->aspath
      && attr1->community == attr2->community
      && attr1->med == attr2->med
      && attr1->local_pref == attr2->local_pref
      && attr1->rmap_change_flags == attr2->rmap_change_flags)
    {
      const struct attr_extra *ae1 = attr1->extra;
      const struct attr_extra *ae2 = attr2->extra;
      
      if (ae1 && ae2
          && ae1->aggregator_as == ae2->aggregator_as
          && ae1->aggregator_addr.s_addr == ae2->aggregator_addr.s_addr
          && ae1->weight == ae2->weight
          && ae1->tag == ae2->tag
#ifdef HAVE_IPV6
          && ae1->mp_nexthop_len == ae2->mp_nexthop_len
          && IPV6_ADDR_SAME (&ae1->mp_nexthop_global, &ae2->mp_nexthop_global)
          && IPV6_ADDR_SAME (&ae1->mp_nexthop_local, &ae2->mp_nexthop_local)
#endif /* HAVE_IPV6 */
          && IPV4_ADDR_SAME (&ae1->mp_nexthop_global_in, &ae2->mp_nexthop_global_in)
          && ae1->ecommunity == ae2->ecommunity
          && ae1->cluster == ae2->cluster
          && ae1->transit == ae2->transit
	  && (ae1->encap_tunneltype == ae2->encap_tunneltype)
	  && encap_same(ae1->encap_subtlvs, ae2->encap_subtlvs)
#if ENABLE_BGP_VNC
	  && encap_same(ae1->vnc_subtlvs, ae2->vnc_subtlvs)
#endif
          && IPV4_ADDR_SAME (&ae1->originator_id, &ae2->originator_id))
        return 1;
      else if (ae1 || ae2)
        return 0;
      /* neither attribute has extra attributes, so they're same */
      return 1;
    }
  else
    return 0;
}

static void
attrhash_init (void)
{
  attrhash = hash_create (attrhash_key_make, attrhash_cmp);
}

/*
 * special for hash_clean below
 */
static void
attr_vfree (void *attr)
{
  bgp_attr_extra_free ((struct attr *)attr);
  XFREE (MTYPE_ATTR, attr);
}

static void
attrhash_finish (void)
{
  hash_clean(attrhash, attr_vfree);
  hash_free (attrhash);
  attrhash = NULL;
}

static void
attr_show_all_iterator (struct hash_backet *backet, struct vty *vty)
{
  struct attr *attr = backet->data;

  vty_out (vty, "attr[%ld] nexthop %s%s", attr->refcnt, 
	   inet_ntoa (attr->nexthop), VTY_NEWLINE);
}

void
attr_show_all (struct vty *vty)
{
  hash_iterate (attrhash, 
		(void (*)(struct hash_backet *, void *))
		attr_show_all_iterator,
		vty);
}

static void *
bgp_attr_hash_alloc (void *p)
{
  const struct attr * val = (const struct attr *) p;
  struct attr *attr;

  attr = XMALLOC (MTYPE_ATTR, sizeof (struct attr));
  *attr = *val;
  if (val->extra)
    {
      attr->extra = bgp_attr_extra_new ();
      *attr->extra = *val->extra;

      if (attr->extra->encap_subtlvs) {
	attr->extra->encap_subtlvs = encap_tlv_dup(attr->extra->encap_subtlvs);
      }
#if ENABLE_BGP_VNC
      if (attr->extra->vnc_subtlvs) {
	attr->extra->vnc_subtlvs = encap_tlv_dup(attr->extra->vnc_subtlvs);
      }
#endif
    }
  attr->refcnt = 0;
  return attr;
}

/* Internet argument attribute. */
struct attr *
bgp_attr_intern (struct attr *attr)
{
  struct attr *find;

  /* Intern referenced strucutre. */
  if (attr->aspath)
    {
      if (! attr->aspath->refcnt)
	attr->aspath = aspath_intern (attr->aspath);
      else
	attr->aspath->refcnt++;
    }
  if (attr->community)
    {
      if (! attr->community->refcnt)
	attr->community = community_intern (attr->community);
      else
	attr->community->refcnt++;
    }
  if (attr->extra)
    {
      struct attr_extra *attre = attr->extra;
      
      if (attre->ecommunity)
        {
          if (! attre->ecommunity->refcnt)
            attre->ecommunity = ecommunity_intern (attre->ecommunity);
          else
            attre->ecommunity->refcnt++;
          
        }
      if (attre->cluster)
        {
          if (! attre->cluster->refcnt)
            attre->cluster = cluster_intern (attre->cluster);
          else
            attre->cluster->refcnt++;
        }
      if (attre->transit)
        {
          if (! attre->transit->refcnt)
            attre->transit = transit_intern (attre->transit);
          else
            attre->transit->refcnt++;
        }
    }
  
  find = (struct attr *) hash_get (attrhash, attr, bgp_attr_hash_alloc);
  find->refcnt++;
  
  return find;
}

/**
 * Increment the refcount on various structures that attr holds.
 * Note on usage: call _only_ when the 'attr' object has already
 * been 'intern'ed and exists in 'attrhash' table. The function
 * serves to hold a reference to that (real) object.
 * Note also that the caller can safely call bgp_attr_unintern()
 * after calling bgp_attr_refcount(). That would release the
 * reference and could result in a free() of the attr object.
 */
struct attr *
bgp_attr_refcount (struct attr *attr)
{
  /* Intern referenced strucutre. */
  if (attr->aspath)
    attr->aspath->refcnt++;

  if (attr->community)
    attr->community->refcnt++;

  if (attr->extra)
    {
      struct attr_extra *attre = attr->extra;
      if (attre->ecommunity)
	attre->ecommunity->refcnt++;

      if (attre->cluster)
	attre->cluster->refcnt++;

      if (attre->transit)
	attre->transit->refcnt++;
    }
  attr->refcnt++;
  return attr;
}

/* Make network statement's attribute. */
struct attr *
bgp_attr_default_set (struct attr *attr, u_char origin)
{
  memset (attr, 0, sizeof (struct attr));
  bgp_attr_extra_get (attr);
  
  attr->origin = origin;
  attr->flag |= ATTR_FLAG_BIT (BGP_ATTR_ORIGIN);
  attr->aspath = aspath_empty ();
  attr->flag |= ATTR_FLAG_BIT (BGP_ATTR_AS_PATH);
  attr->extra->weight = BGP_ATTR_DEFAULT_WEIGHT;
  attr->extra->tag = 0;
  attr->flag |= ATTR_FLAG_BIT (BGP_ATTR_NEXT_HOP);
#ifdef HAVE_IPV6
  attr->extra->mp_nexthop_len = IPV6_MAX_BYTELEN;
#endif

  return attr;
}


/* Make network statement's attribute. */
struct attr *
bgp_attr_default_intern (u_char origin)
{
  struct attr attr;
  struct attr *new;

  memset (&attr, 0, sizeof (struct attr));
  bgp_attr_extra_get (&attr);

  bgp_attr_default_set(&attr, origin);

  new = bgp_attr_intern (&attr);
  bgp_attr_extra_free (&attr);
  
  aspath_unintern (&new->aspath);
  return new;
}

/* Create the attributes for an aggregate */
struct attr *
bgp_attr_aggregate_intern (struct bgp *bgp, u_char origin,
			   struct aspath *aspath,
			   struct community *community, int as_set,
			   u_char atomic_aggregate)
{
  struct attr attr;
  struct attr *new;
  struct attr_extra attre;

  memset (&attr, 0, sizeof (struct attr));
  memset (&attre, 0, sizeof (struct attr_extra));
  attr.extra = &attre;

  /* Origin attribute. */
  attr.origin = origin;
  attr.flag |= ATTR_FLAG_BIT (BGP_ATTR_ORIGIN);

  /* AS path attribute. */
  if (aspath)
    attr.aspath = aspath_intern (aspath);
  else
    attr.aspath = aspath_empty ();
  attr.flag |= ATTR_FLAG_BIT (BGP_ATTR_AS_PATH);

  /* Next hop attribute.  */
  attr.flag |= ATTR_FLAG_BIT (BGP_ATTR_NEXT_HOP);

  if (community)
    {
      attr.community = community;
      attr.flag |= ATTR_FLAG_BIT (BGP_ATTR_COMMUNITIES);
    }

  attre.weight = BGP_ATTR_DEFAULT_WEIGHT;
#ifdef HAVE_IPV6
  attre.mp_nexthop_len = IPV6_MAX_BYTELEN;
#endif
  if (! as_set || atomic_aggregate)
    attr.flag |= ATTR_FLAG_BIT (BGP_ATTR_ATOMIC_AGGREGATE);
  attr.flag |= ATTR_FLAG_BIT (BGP_ATTR_AGGREGATOR);
  if (CHECK_FLAG (bgp->config, BGP_CONFIG_CONFEDERATION))
    attre.aggregator_as = bgp->confed_id;
  else
    attre.aggregator_as = bgp->as;
  attre.aggregator_addr = bgp->router_id;

  new = bgp_attr_intern (&attr);

  aspath_unintern (&new->aspath);
  return new;
}

/* Unintern just the sub-components of the attr, but not the attr */
void
bgp_attr_unintern_sub (struct attr *attr)
{
  /* aspath refcount shoud be decrement. */
  if (attr->aspath)
    aspath_unintern (&attr->aspath);
  UNSET_FLAG(attr->flag, ATTR_FLAG_BIT (BGP_ATTR_AS_PATH));
  
  if (attr->community)
    community_unintern (&attr->community);
  UNSET_FLAG(attr->flag, ATTR_FLAG_BIT (BGP_ATTR_COMMUNITIES));
  
  if (attr->extra)
    {
      if (attr->extra->ecommunity)
        ecommunity_unintern (&attr->extra->ecommunity);
      UNSET_FLAG(attr->flag, ATTR_FLAG_BIT (BGP_ATTR_EXT_COMMUNITIES));
      
      if (attr->extra->cluster)
        cluster_unintern (attr->extra->cluster);
      UNSET_FLAG(attr->flag, ATTR_FLAG_BIT (BGP_ATTR_CLUSTER_LIST));
      
      if (attr->extra->transit)
        transit_unintern (attr->extra->transit);
    }
}

/* Free bgp attribute and aspath. */
void
bgp_attr_unintern (struct attr **pattr)
{
  struct attr *attr = *pattr;
  struct attr *ret;
  struct attr tmp;
  struct attr_extra tmp_extra;
  
  /* Decrement attribute reference. */
  attr->refcnt--;
  
  tmp = *attr;
  
  if (attr->extra)
    {
      tmp.extra = &tmp_extra;
      memcpy (tmp.extra, attr->extra, sizeof (struct attr_extra));
    }
  
  /* If reference becomes zero then free attribute object. */
  if (attr->refcnt == 0)
    {
      ret = hash_release (attrhash, attr);
      assert (ret != NULL);
      bgp_attr_extra_free (attr);
      XFREE (MTYPE_ATTR, attr);
      *pattr = NULL;
    }

  bgp_attr_unintern_sub (&tmp);
}

void
bgp_attr_flush (struct attr *attr)
{
  if (attr->aspath && ! attr->aspath->refcnt)
    {
      aspath_free (attr->aspath);
      attr->aspath = NULL;
    }
  if (attr->community && ! attr->community->refcnt)
    {
      community_free (attr->community);
      attr->community = NULL;
    }
  if (attr->extra)
    {
      struct attr_extra *attre = attr->extra;

      if (attre->ecommunity && ! attre->ecommunity->refcnt)
        ecommunity_free (&attre->ecommunity);
      if (attre->cluster && ! attre->cluster->refcnt)
        {
          cluster_free (attre->cluster);
          attre->cluster = NULL;
        }
      if (attre->transit && ! attre->transit->refcnt)
        {
          transit_free (attre->transit);
          attre->transit = NULL;
        }
      encap_free(attre->encap_subtlvs);
      attre->encap_subtlvs = NULL;
#if ENABLE_BGP_VNC
      encap_free(attre->vnc_subtlvs);
      attre->vnc_subtlvs = NULL;
#endif
    }
}

/* Implement draft-scudder-idr-optional-transitive behaviour and
 * avoid resetting sessions for malformed attributes which are
 * are partial/optional and hence where the error likely was not
 * introduced by the sending neighbour.
 */
static bgp_attr_parse_ret_t
bgp_attr_malformed (struct bgp_attr_parser_args *args, u_char subcode,
                    bgp_size_t length)
{
  struct peer *const peer = args->peer; 
  const u_int8_t flags = args->flags;
  /* startp and length must be special-cased, as whether or not to
   * send the attribute data with the NOTIFY depends on the error,
   * the caller therefore signals this with the seperate length argument
   */
  u_char *notify_datap = (length > 0 ? args->startp : NULL);
  
  /* Only relax error handling for eBGP peers */
  if (peer->sort != BGP_PEER_EBGP)
    {
      bgp_notify_send_with_data (peer, BGP_NOTIFY_UPDATE_ERR, subcode,
                                 notify_datap, length);
      return BGP_ATTR_PARSE_ERROR;

    }
  
  /* Adjust the stream getp to the end of the attribute, in case we can
   * still proceed but the caller hasn't read all the attribute.
   */
  stream_set_getp (BGP_INPUT (peer),
                   (args->startp - STREAM_DATA (BGP_INPUT (peer)))
                    + args->total);
  
  switch (args->type) {
    /* where an attribute is relatively inconsequential, e.g. it does not
     * affect route selection, and can be safely ignored, then any such
     * attributes which are malformed should just be ignored and the route
     * processed as normal.
     */
    case BGP_ATTR_AS4_AGGREGATOR:
    case BGP_ATTR_AGGREGATOR:
    case BGP_ATTR_ATOMIC_AGGREGATE:
      return BGP_ATTR_PARSE_PROCEED;
    
    /* Core attributes, particularly ones which may influence route
     * selection, should always cause session resets
     */
    case BGP_ATTR_ORIGIN:
    case BGP_ATTR_AS_PATH:
    case BGP_ATTR_NEXT_HOP:
    case BGP_ATTR_MULTI_EXIT_DISC:
    case BGP_ATTR_LOCAL_PREF:
    case BGP_ATTR_COMMUNITIES:
    case BGP_ATTR_ORIGINATOR_ID:
    case BGP_ATTR_CLUSTER_LIST:
    case BGP_ATTR_MP_REACH_NLRI:
    case BGP_ATTR_MP_UNREACH_NLRI:
    case BGP_ATTR_EXT_COMMUNITIES:
      bgp_notify_send_with_data (peer, BGP_NOTIFY_UPDATE_ERR, subcode,
                                 notify_datap, length);
      return BGP_ATTR_PARSE_ERROR;
  }
  
  /* Partial optional attributes that are malformed should not cause
   * the whole session to be reset. Instead treat it as a withdrawal
   * of the routes, if possible.
   */
  if (CHECK_FLAG (flags, BGP_ATTR_FLAG_TRANS)
      && CHECK_FLAG (flags, BGP_ATTR_FLAG_OPTIONAL)
      && CHECK_FLAG (flags, BGP_ATTR_FLAG_PARTIAL))
    return BGP_ATTR_PARSE_WITHDRAW;
  
  /* default to reset */
  return BGP_ATTR_PARSE_ERROR_NOTIFYPLS;
}

/* Find out what is wrong with the path attribute flag bits and log the error.
   "Flag bits" here stand for Optional, Transitive and Partial, but not for
   Extended Length. Checking O/T/P bits at once implies, that the attribute
   being diagnosed is defined by RFC as either a "well-known" or an "optional,
   non-transitive" attribute. */
static void
bgp_attr_flags_diagnose (struct bgp_attr_parser_args *args,
                         u_int8_t desired_flags /* how RFC says it must be */
)
{
  u_char seen = 0, i;
  u_char real_flags = args->flags;
  const u_int8_t attr_code = args->type;
  
  desired_flags &= ~BGP_ATTR_FLAG_EXTLEN;
  real_flags &= ~BGP_ATTR_FLAG_EXTLEN;
  for (i = 0; i <= 2; i++) /* O,T,P, but not E */
    if
    (
      CHECK_FLAG (desired_flags, attr_flag_str[i].key) !=
      CHECK_FLAG (real_flags,    attr_flag_str[i].key)
    )
    {
      zlog_err ("%s attribute must%s be flagged as \"%s\"",
                LOOKUP (attr_str, attr_code),
                CHECK_FLAG (desired_flags, attr_flag_str[i].key) ? "" : " not",
                attr_flag_str[i].str);
      seen = 1;
    }
  if (!seen)
    {
      zlog_debug ("Strange, %s called for attr %s, but no problem found with flags"
                  " (real flags 0x%x, desired 0x%x)",
                  __func__, LOOKUP (attr_str, attr_code),
                  real_flags, desired_flags);
    }
}

/* Required flags for attributes. EXTLEN will be masked off when testing,
 * as will PARTIAL for optional+transitive attributes.
 */
const u_int8_t attr_flags_values [] = {
  [BGP_ATTR_ORIGIN] =           BGP_ATTR_FLAG_TRANS,
  [BGP_ATTR_AS_PATH] =          BGP_ATTR_FLAG_TRANS,
  [BGP_ATTR_NEXT_HOP] =         BGP_ATTR_FLAG_TRANS,
  [BGP_ATTR_MULTI_EXIT_DISC] =  BGP_ATTR_FLAG_OPTIONAL,
  [BGP_ATTR_LOCAL_PREF] =       BGP_ATTR_FLAG_TRANS,
  [BGP_ATTR_ATOMIC_AGGREGATE] = BGP_ATTR_FLAG_TRANS,
  [BGP_ATTR_AGGREGATOR] =       BGP_ATTR_FLAG_TRANS | BGP_ATTR_FLAG_OPTIONAL,
  [BGP_ATTR_COMMUNITIES] =      BGP_ATTR_FLAG_TRANS | BGP_ATTR_FLAG_OPTIONAL,
  [BGP_ATTR_ORIGINATOR_ID] =    BGP_ATTR_FLAG_OPTIONAL,
  [BGP_ATTR_CLUSTER_LIST] =     BGP_ATTR_FLAG_OPTIONAL,
  [BGP_ATTR_MP_REACH_NLRI] =    BGP_ATTR_FLAG_OPTIONAL,
  [BGP_ATTR_MP_UNREACH_NLRI] =  BGP_ATTR_FLAG_OPTIONAL,
  [BGP_ATTR_EXT_COMMUNITIES] =  BGP_ATTR_FLAG_OPTIONAL | BGP_ATTR_FLAG_TRANS,
  [BGP_ATTR_AS4_PATH] =         BGP_ATTR_FLAG_OPTIONAL | BGP_ATTR_FLAG_TRANS,
  [BGP_ATTR_AS4_AGGREGATOR] =   BGP_ATTR_FLAG_OPTIONAL | BGP_ATTR_FLAG_TRANS,
};
static const size_t attr_flags_values_max = array_size(attr_flags_values) - 1;

static int
bgp_attr_flag_invalid (struct bgp_attr_parser_args *args)
{
  u_int8_t mask = BGP_ATTR_FLAG_EXTLEN;
  const u_int8_t flags = args->flags;
  const u_int8_t attr_code = args->type;
  
  /* there may be attributes we don't know about */
  if (attr_code > attr_flags_values_max)
    return 0;
  if (attr_flags_values[attr_code] == 0)
    return 0;
  
  /* RFC4271, "For well-known attributes, the Transitive bit MUST be set to
   * 1."
   */
  if (!CHECK_FLAG (BGP_ATTR_FLAG_OPTIONAL, flags)
      && !CHECK_FLAG (BGP_ATTR_FLAG_TRANS, flags))
    {
      zlog_err ("%s well-known attributes must have transitive flag set (%x)",
                LOOKUP (attr_str, attr_code), flags);
      return 1;
    }
  
  /* "For well-known attributes and for optional non-transitive attributes,
   *  the Partial bit MUST be set to 0." 
   */
  if (CHECK_FLAG (flags, BGP_ATTR_FLAG_PARTIAL))
    {
      if (!CHECK_FLAG (flags, BGP_ATTR_FLAG_OPTIONAL))
        {
          zlog_err ("%s well-known attribute "
                    "must NOT have the partial flag set (%x)",
                    LOOKUP (attr_str, attr_code), flags);
          return 1;
        }
      if (CHECK_FLAG (flags, BGP_ATTR_FLAG_OPTIONAL)
          && !CHECK_FLAG (flags, BGP_ATTR_FLAG_TRANS))
        {
          zlog_err ("%s optional + transitive attribute "
                    "must NOT have the partial flag set (%x)",
                    LOOKUP (attr_str, attr_code), flags);
          return 1;
        }
    }
  
  /* Optional transitive attributes may go through speakers that don't
   * reocgnise them and set the Partial bit.
   */
  if (CHECK_FLAG (flags, BGP_ATTR_FLAG_OPTIONAL)
      && CHECK_FLAG (flags, BGP_ATTR_FLAG_TRANS))
    SET_FLAG (mask, BGP_ATTR_FLAG_PARTIAL);
  
  if ((flags & ~mask)
      == attr_flags_values[attr_code])
    return 0;
  
  bgp_attr_flags_diagnose (args, attr_flags_values[attr_code]);
  return 1;
}

/* Get origin attribute of the update message. */
static bgp_attr_parse_ret_t
bgp_attr_origin (struct bgp_attr_parser_args *args)
{
  struct peer *const peer = args->peer;
  struct attr *const attr = args->attr;
  const bgp_size_t length = args->length;
  
  /* If any recognized attribute has Attribute Length that conflicts
     with the expected length (based on the attribute type code), then
     the Error Subcode is set to Attribute Length Error.  The Data
     field contains the erroneous attribute (type, length and
     value). */
  if (length != 1)
    {
      zlog_err ("Origin attribute length is not one %d", length);
      return bgp_attr_malformed (args,
                                 BGP_NOTIFY_UPDATE_ATTR_LENG_ERR,
                                 args->total);
    }

  /* Fetch origin attribute. */
  attr->origin = stream_getc (BGP_INPUT (peer));

  /* If the ORIGIN attribute has an undefined value, then the Error
     Subcode is set to Invalid Origin Attribute.  The Data field
     contains the unrecognized attribute (type, length and value). */
  if ((attr->origin != BGP_ORIGIN_IGP)
      && (attr->origin != BGP_ORIGIN_EGP)
      && (attr->origin != BGP_ORIGIN_INCOMPLETE))
    {
      zlog_err ("Origin attribute value is invalid %d", attr->origin);
      return bgp_attr_malformed (args,
                                 BGP_NOTIFY_UPDATE_INVAL_ORIGIN,
                                 args->total);
    }

  /* Set oring attribute flag. */
  attr->flag |= ATTR_FLAG_BIT (BGP_ATTR_ORIGIN);

  return 0;
}

/* Parse AS path information.  This function is wrapper of
   aspath_parse. */
static int
bgp_attr_aspath (struct bgp_attr_parser_args *args)
{
  struct attr *const attr = args->attr;
  struct peer *const peer = args->peer; 
  const bgp_size_t length = args->length;
  
  /*
   * peer with AS4 => will get 4Byte ASnums
   * otherwise, will get 16 Bit
   */
  attr->aspath = aspath_parse (peer->ibuf, length, 
                               CHECK_FLAG (peer->cap, PEER_CAP_AS4_RCV));

  /* In case of IBGP, length will be zero. */
  if (! attr->aspath)
    {
      zlog_err ("Malformed AS path from %s, length is %d", peer->host, length);
      return bgp_attr_malformed (args, BGP_NOTIFY_UPDATE_MAL_AS_PATH, 0);
    }

  /* Set aspath attribute flag. */
  attr->flag |= ATTR_FLAG_BIT (BGP_ATTR_AS_PATH);

  return BGP_ATTR_PARSE_PROCEED;
}

static bgp_attr_parse_ret_t
bgp_attr_aspath_check (struct peer *const peer, struct attr *const attr)
{
  /* These checks were part of bgp_attr_aspath, but with
   * as4 we should to check aspath things when
   * aspath synthesizing with as4_path has already taken place.
   * Otherwise we check ASPATH and use the synthesized thing, and that is
   * not right.
   * So do the checks later, i.e. here
   */
  struct bgp *bgp = peer->bgp;
  struct aspath *aspath;

  /* Confederation sanity check. */
  if ((peer->sort == BGP_PEER_CONFED && ! aspath_left_confed_check (attr->aspath)) ||
     (peer->sort == BGP_PEER_EBGP && aspath_confed_check (attr->aspath)))
    {
      zlog_err ("Malformed AS path from %s", peer->host);
      bgp_notify_send (peer, BGP_NOTIFY_UPDATE_ERR,
                       BGP_NOTIFY_UPDATE_MAL_AS_PATH);
      return BGP_ATTR_PARSE_ERROR;
    }

  /* First AS check for EBGP. */
  if (bgp != NULL && bgp_flag_check (bgp, BGP_FLAG_ENFORCE_FIRST_AS))
    {
      if (peer->sort == BGP_PEER_EBGP
	  && ! aspath_firstas_check (attr->aspath, peer->as))
 	{
          zlog_err ("%s incorrect first AS (must be %u)", peer->host, peer->as);
          bgp_notify_send (peer, BGP_NOTIFY_UPDATE_ERR,
                           BGP_NOTIFY_UPDATE_MAL_AS_PATH);
          return BGP_ATTR_PARSE_ERROR;
 	}
    }

  /* local-as prepend */
  if (peer->change_local_as &&
      ! CHECK_FLAG (peer->flags, PEER_FLAG_LOCAL_AS_NO_PREPEND))
    {
      aspath = aspath_dup (attr->aspath);
      aspath = aspath_add_seq (aspath, peer->change_local_as);
      aspath_unintern (&attr->aspath);
      attr->aspath = aspath_intern (aspath);
    }

  return BGP_ATTR_PARSE_PROCEED;
}

/* Parse AS4 path information.  This function is another wrapper of
   aspath_parse. */
static int
bgp_attr_as4_path (struct bgp_attr_parser_args *args, struct aspath **as4_path)
{
  struct peer *const peer = args->peer; 
  struct attr *const attr = args->attr;
  const bgp_size_t length = args->length;
  
  *as4_path = aspath_parse (peer->ibuf, length, 1);

  /* In case of IBGP, length will be zero. */
  if (!*as4_path)
    {
      zlog_err ("Malformed AS4 path from %s, length is %d", peer->host, length);
      return bgp_attr_malformed (args,
                                 BGP_NOTIFY_UPDATE_MAL_AS_PATH,
                                 0);
    }

  /* Set aspath attribute flag. */
  if (as4_path)
    attr->flag |= ATTR_FLAG_BIT (BGP_ATTR_AS4_PATH);

  return BGP_ATTR_PARSE_PROCEED;
}

/* Nexthop attribute. */
static bgp_attr_parse_ret_t
bgp_attr_nexthop (struct bgp_attr_parser_args *args)
{
  struct peer *const peer = args->peer; 
  struct attr *const attr = args->attr;
  const bgp_size_t length = args->length;
  
  in_addr_t nexthop_h, nexthop_n;

  /* Check nexthop attribute length. */
  if (length != 4)
    {
      zlog_err ("Nexthop attribute length isn't four [%d]", length);

      return bgp_attr_malformed (args,
                                 BGP_NOTIFY_UPDATE_ATTR_LENG_ERR,
                                 args->total);
    }

  /* According to section 6.3 of RFC4271, syntactically incorrect NEXT_HOP
     attribute must result in a NOTIFICATION message (this is implemented below).
     At the same time, semantically incorrect NEXT_HOP is more likely to be just
     logged locally (this is implemented somewhere else). The UPDATE message
     gets ignored in any of these cases. */
  nexthop_n = stream_get_ipv4 (peer->ibuf);
  nexthop_h = ntohl (nexthop_n);
  if ((IPV4_NET0 (nexthop_h) || IPV4_NET127 (nexthop_h) || IPV4_CLASS_DE (nexthop_h))
      && !BGP_DEBUG (allow_martians, ALLOW_MARTIANS)) /* loopbacks may be used in testing */
    {
      char buf[INET_ADDRSTRLEN];
      inet_ntop (AF_INET, &nexthop_n, buf, INET_ADDRSTRLEN);
      zlog_err ("Martian nexthop %s", buf);
      return bgp_attr_malformed (args,
                                 BGP_NOTIFY_UPDATE_INVAL_NEXT_HOP,
                                 args->total);
    }

  attr->nexthop.s_addr = nexthop_n;
  attr->flag |= ATTR_FLAG_BIT (BGP_ATTR_NEXT_HOP);

  return BGP_ATTR_PARSE_PROCEED;
}

/* MED atrribute. */
static bgp_attr_parse_ret_t
bgp_attr_med (struct bgp_attr_parser_args *args)
{
  struct peer *const peer = args->peer; 
  struct attr *const attr = args->attr;
  const bgp_size_t length = args->length;
  
  /* Length check. */
  if (length != 4)
    {
      zlog_err ("MED attribute length isn't four [%d]", length);

      return bgp_attr_malformed (args,
                                 BGP_NOTIFY_UPDATE_ATTR_LENG_ERR,
                                 args->total);
    }

  attr->med = stream_getl (peer->ibuf);

  attr->flag |= ATTR_FLAG_BIT (BGP_ATTR_MULTI_EXIT_DISC);

  return BGP_ATTR_PARSE_PROCEED;
}

/* Local preference attribute. */
static bgp_attr_parse_ret_t
bgp_attr_local_pref (struct bgp_attr_parser_args *args)
{
  struct peer *const peer = args->peer; 
  struct attr *const attr = args->attr;
  const bgp_size_t length = args->length;
  
  /* Length check. */
  if (length != 4)
  {
    zlog_err ("LOCAL_PREF attribute length isn't 4 [%u]", length);
    return bgp_attr_malformed (args,
                               BGP_NOTIFY_UPDATE_ATTR_LENG_ERR,
                               args->total);
  }

  /* If it is contained in an UPDATE message that is received from an
     external peer, then this attribute MUST be ignored by the
     receiving speaker. */
  if (peer->sort == BGP_PEER_EBGP)
    {
      stream_forward_getp (peer->ibuf, length);
      return BGP_ATTR_PARSE_PROCEED;
    }

  attr->local_pref = stream_getl (peer->ibuf);

  /* Set atomic aggregate flag. */
  attr->flag |= ATTR_FLAG_BIT (BGP_ATTR_LOCAL_PREF);

  return BGP_ATTR_PARSE_PROCEED;
}

/* Atomic aggregate. */
static int
bgp_attr_atomic (struct bgp_attr_parser_args *args)
{
  struct attr *const attr = args->attr;
  const bgp_size_t length = args->length;
  
  /* Length check. */
  if (length != 0)
    {
      zlog_err ("ATOMIC_AGGREGATE attribute length isn't 0 [%u]", length);
      return bgp_attr_malformed (args,
                                 BGP_NOTIFY_UPDATE_ATTR_LENG_ERR,
                                 args->total);
    }

  /* Set atomic aggregate flag. */
  attr->flag |= ATTR_FLAG_BIT (BGP_ATTR_ATOMIC_AGGREGATE);

  return BGP_ATTR_PARSE_PROCEED;
}

/* Aggregator attribute */
static int
bgp_attr_aggregator (struct bgp_attr_parser_args *args)
{
  struct peer *const peer = args->peer; 
  struct attr *const attr = args->attr;
  const bgp_size_t length = args->length;
  
  int wantedlen = 6;
  struct attr_extra *attre = bgp_attr_extra_get (attr);
  
  /* peer with AS4 will send 4 Byte AS, peer without will send 2 Byte */
  if (CHECK_FLAG (peer->cap, PEER_CAP_AS4_RCV))
    wantedlen = 8;
  
  if (length != wantedlen)
    {
      zlog_err ("AGGREGATOR attribute length isn't %u [%u]", wantedlen, length);
      return bgp_attr_malformed (args,
                                 BGP_NOTIFY_UPDATE_ATTR_LENG_ERR,
                                 args->total);
    }
  
  if ( CHECK_FLAG (peer->cap, PEER_CAP_AS4_RCV ) )
    attre->aggregator_as = stream_getl (peer->ibuf);
  else
    attre->aggregator_as = stream_getw (peer->ibuf);
  attre->aggregator_addr.s_addr = stream_get_ipv4 (peer->ibuf);

  /* Set atomic aggregate flag. */
  attr->flag |= ATTR_FLAG_BIT (BGP_ATTR_AGGREGATOR);

  return BGP_ATTR_PARSE_PROCEED;
}

/* New Aggregator attribute */
static bgp_attr_parse_ret_t
bgp_attr_as4_aggregator (struct bgp_attr_parser_args *args,
		         as_t *as4_aggregator_as,
		         struct in_addr *as4_aggregator_addr)
{
  struct peer *const peer = args->peer; 
  struct attr *const attr = args->attr;
  const bgp_size_t length = args->length;
      
  if (length != 8)
    {
      zlog_err ("New Aggregator length is not 8 [%d]", length);
      return bgp_attr_malformed (args,
                                 BGP_NOTIFY_UPDATE_ATTR_LENG_ERR,
                                 0);
    }
  
  *as4_aggregator_as = stream_getl (peer->ibuf);
  as4_aggregator_addr->s_addr = stream_get_ipv4 (peer->ibuf);

  attr->flag |= ATTR_FLAG_BIT (BGP_ATTR_AS4_AGGREGATOR);

  return BGP_ATTR_PARSE_PROCEED;
}

/* Munge Aggregator and New-Aggregator, AS_PATH and NEW_AS_PATH.
 */
static bgp_attr_parse_ret_t
bgp_attr_munge_as4_attrs (struct peer *const peer,
                          struct attr *const attr,
                          struct aspath *as4_path, as_t as4_aggregator,
                          struct in_addr *as4_aggregator_addr)
{
  int ignore_as4_path = 0;
  struct aspath *newpath;
  struct attr_extra *attre = attr->extra;

  if (!attr->aspath)
    {
      /* NULL aspath shouldn't be possible as bgp_attr_parse should have
       * checked that all well-known, mandatory attributes were present.
       *
       * Can only be a problem with peer itself - hard error
       */
      return BGP_ATTR_PARSE_ERROR;
    }

  if (CHECK_FLAG (peer->cap, PEER_CAP_AS4_RCV))
    {
      /* peer can do AS4, so we ignore AS4_PATH and AS4_AGGREGATOR
       * if given.
       * It is worth a warning though, because the peer really
       * should not send them
       */
      if (BGP_DEBUG(as4, AS4))
        {
          if (attr->flag & (ATTR_FLAG_BIT(BGP_ATTR_AS4_PATH)))
            zlog_debug ("[AS4] %s %s AS4_PATH",
                        peer->host, "AS4 capable peer, yet it sent");
          
          if (attr->flag & (ATTR_FLAG_BIT(BGP_ATTR_AS4_AGGREGATOR)))
            zlog_debug ("[AS4] %s %s AS4_AGGREGATOR",
                        peer->host, "AS4 capable peer, yet it sent");
        }
      
      return BGP_ATTR_PARSE_PROCEED;
    }
  
  /* We have a asn16 peer.  First, look for AS4_AGGREGATOR
   * because that may override AS4_PATH
   */
  if (attr->flag & (ATTR_FLAG_BIT (BGP_ATTR_AS4_AGGREGATOR) ) )
    {
      if (attr->flag & (ATTR_FLAG_BIT (BGP_ATTR_AGGREGATOR) ) )
        {
          assert (attre);
          
          /* received both.
           * if the as_number in aggregator is not AS_TRANS,
           *  then AS4_AGGREGATOR and AS4_PATH shall be ignored
           *        and the Aggregator shall be taken as 
           *        info on the aggregating node, and the AS_PATH
           *        shall be taken as the AS_PATH
           *  otherwise
           *        the Aggregator shall be ignored and the
           *        AS4_AGGREGATOR shall be taken as the
           *        Aggregating node and the AS_PATH is to be
           *        constructed "as in all other cases"
           */
          if (attre->aggregator_as != BGP_AS_TRANS)
            {
              /* ignore */
              if ( BGP_DEBUG(as4, AS4))
                zlog_debug ("[AS4] %s BGP not AS4 capable peer" 
                            " send AGGREGATOR != AS_TRANS and"
                            " AS4_AGGREGATOR, so ignore"
                            " AS4_AGGREGATOR and AS4_PATH", peer->host);
              ignore_as4_path = 1;
            }
          else
            {
              /* "New_aggregator shall be taken as aggregator" */
              attre->aggregator_as = as4_aggregator;
              attre->aggregator_addr.s_addr = as4_aggregator_addr->s_addr;
            }
        }
      else
        {
          /* We received a AS4_AGGREGATOR but no AGGREGATOR.
           * That is bogus - but reading the conditions
           * we have to handle AS4_AGGREGATOR as if it were
           * AGGREGATOR in that case
           */
          if ( BGP_DEBUG(as4, AS4))
            zlog_debug ("[AS4] %s BGP not AS4 capable peer send"
                        " AS4_AGGREGATOR but no AGGREGATOR, will take"
                        " it as if AGGREGATOR with AS_TRANS had been there", peer->host);
          (attre = bgp_attr_extra_get (attr))->aggregator_as = as4_aggregator;
          /* sweep it under the carpet and simulate a "good" AGGREGATOR */
          attr->flag |= (ATTR_FLAG_BIT (BGP_ATTR_AGGREGATOR));
        }
    }

  /* need to reconcile NEW_AS_PATH and AS_PATH */
  if (!ignore_as4_path && (attr->flag & (ATTR_FLAG_BIT( BGP_ATTR_AS4_PATH))))
    {
      newpath = aspath_reconcile_as4 (attr->aspath, as4_path);
      aspath_unintern (&attr->aspath);
      attr->aspath = aspath_intern (newpath);
    }
  return BGP_ATTR_PARSE_PROCEED;
}

/* Community attribute. */
static bgp_attr_parse_ret_t
bgp_attr_community (struct bgp_attr_parser_args *args)
{
  struct peer *const peer = args->peer; 
  struct attr *const attr = args->attr;  
  const bgp_size_t length = args->length;
  
  if (length == 0)
    {
      attr->community = NULL;
      return BGP_ATTR_PARSE_PROCEED;
    }
  
  attr->community =
    community_parse ((u_int32_t *)stream_pnt (peer->ibuf), length);
  
  /* XXX: fix community_parse to use stream API and remove this */
  stream_forward_getp (peer->ibuf, length);

  if (!attr->community)
    return bgp_attr_malformed (args,
                               BGP_NOTIFY_UPDATE_OPT_ATTR_ERR,
                               args->total);
  
  attr->flag |= ATTR_FLAG_BIT (BGP_ATTR_COMMUNITIES);

  return BGP_ATTR_PARSE_PROCEED;
}

/* Originator ID attribute. */
static bgp_attr_parse_ret_t
bgp_attr_originator_id (struct bgp_attr_parser_args *args)
{
  struct peer *const peer = args->peer; 
  struct attr *const attr = args->attr;
  const bgp_size_t length = args->length;
  
  /* Length check. */
  if (length != 4)
    {
      zlog_err ("Bad originator ID length %d", length);

      return bgp_attr_malformed (args,
                                 BGP_NOTIFY_UPDATE_ATTR_LENG_ERR,
                                 args->total);
    }

  (bgp_attr_extra_get (attr))->originator_id.s_addr 
    = stream_get_ipv4 (peer->ibuf);

  attr->flag |= ATTR_FLAG_BIT (BGP_ATTR_ORIGINATOR_ID);

  return BGP_ATTR_PARSE_PROCEED;
}

/* Cluster list attribute. */
static bgp_attr_parse_ret_t
bgp_attr_cluster_list (struct bgp_attr_parser_args *args)
{
  struct peer *const peer = args->peer; 
  struct attr *const attr = args->attr;
  const bgp_size_t length = args->length;
  
  /* Check length. */
  if (length % 4)
    {
      zlog_err ("Bad cluster list length %d", length);

      return bgp_attr_malformed (args, BGP_NOTIFY_UPDATE_ATTR_LENG_ERR,
                                 args->total);
    }

  (bgp_attr_extra_get (attr))->cluster 
    = cluster_parse ((struct in_addr *)stream_pnt (peer->ibuf), length);
  
  /* XXX: Fix cluster_parse to use stream API and then remove this */
  stream_forward_getp (peer->ibuf, length);

  attr->flag |= ATTR_FLAG_BIT (BGP_ATTR_CLUSTER_LIST);

  return BGP_ATTR_PARSE_PROCEED;
}

/* Multiprotocol reachability information parse. */
int
bgp_mp_reach_parse (struct bgp_attr_parser_args *args,
                    struct bgp_nlri *mp_update)
{
  iana_afi_t pkt_afi;
  afi_t afi;
  safi_t pkt_safi, safi;
  bgp_size_t nlri_len;
  size_t start;
  struct stream *s;
  struct peer *const peer = args->peer;  
  struct attr *const attr = args->attr;
  const bgp_size_t length = args->length;
  struct attr_extra *attre = bgp_attr_extra_get(attr);
  
  /* Set end of packet. */
  s = BGP_INPUT(peer);
  start = stream_get_getp(s);
  
  /* safe to read statically sized header? */
#define BGP_MP_REACH_MIN_SIZE 5
#define LEN_LEFT	(length - (stream_get_getp(s) - start))
  if ((length > STREAM_READABLE(s)) || (length < BGP_MP_REACH_MIN_SIZE))
    {
      zlog_info ("%s: %s sent invalid length, %lu", 
		 __func__, peer->host, (unsigned long)length);
      return BGP_ATTR_PARSE_ERROR_NOTIFYPLS;
    }
  
  /* Load AFI, SAFI. */
  pkt_afi = stream_getw (s);
  pkt_safi = stream_getc (s);

  /* Convert AFI, SAFI to internal values, check. */
  if (bgp_map_afi_safi_iana2int (pkt_afi, pkt_safi, &afi, &safi))
    {
      /* Log if AFI or SAFI is unrecognized. This is not an error unless
       * the attribute is otherwise malformed.
       */
      if (bgp_debug_update(peer, NULL, NULL, 0))
        zlog_debug ("%s: MP_REACH received AFI %u or SAFI %u is unrecognized",
                    peer->host, pkt_afi, pkt_safi);
    }

  /* Get nexthop length. */
  attre->mp_nexthop_len = stream_getc (s);
  
  if (LEN_LEFT < attre->mp_nexthop_len)
    {
      zlog_info ("%s: %s, MP nexthop length, %u, goes past end of attribute", 
		 __func__, peer->host, attre->mp_nexthop_len);
      return BGP_ATTR_PARSE_ERROR_NOTIFYPLS;
    }
  
  /* Nexthop length check. */
  switch (attre->mp_nexthop_len)
    {
    case BGP_ATTR_NHLEN_IPV4:
      stream_get (&attre->mp_nexthop_global_in, s, IPV4_MAX_BYTELEN);
      /* Probably needed for RFC 2283 */
      if (attr->nexthop.s_addr == 0)
        memcpy(&attr->nexthop.s_addr, &attre->mp_nexthop_global_in, IPV4_MAX_BYTELEN);
      break;
    case BGP_ATTR_NHLEN_VPNV4:
      stream_getl (s); /* RD high */
      stream_getl (s); /* RD low */
      stream_get (&attre->mp_nexthop_global_in, s, IPV4_MAX_BYTELEN);
      break;
#ifdef HAVE_IPV6
    case BGP_ATTR_NHLEN_IPV6_GLOBAL:
    case BGP_ATTR_NHLEN_VPNV6_GLOBAL:
      if (attre->mp_nexthop_len == BGP_ATTR_NHLEN_VPNV6_GLOBAL)
        {
          stream_getl (s); /* RD high */
          stream_getl (s); /* RD low */
        }
      stream_get (&attre->mp_nexthop_global, s, IPV6_MAX_BYTELEN);
      break;
    case BGP_ATTR_NHLEN_IPV6_GLOBAL_AND_LL:
    case BGP_ATTR_NHLEN_VPNV6_GLOBAL_AND_LL:
      if (attre->mp_nexthop_len == BGP_ATTR_NHLEN_VPNV6_GLOBAL_AND_LL)
        {
          stream_getl (s); /* RD high */
          stream_getl (s); /* RD low */
        }
      stream_get (&attre->mp_nexthop_global, s, IPV6_MAX_BYTELEN);
      if (attre->mp_nexthop_len == BGP_ATTR_NHLEN_VPNV6_GLOBAL_AND_LL)
        {
          stream_getl (s); /* RD high */
          stream_getl (s); /* RD low */
        }
      stream_get (&attre->mp_nexthop_local, s, IPV6_MAX_BYTELEN);
      if (! IN6_IS_ADDR_LINKLOCAL (&attre->mp_nexthop_local))
	{
	  char buf1[INET6_ADDRSTRLEN];
	  char buf2[INET6_ADDRSTRLEN];

	  if (bgp_debug_update(peer, NULL, NULL, 1))
            zlog_debug ("%s rcvd nexthops %s, %s -- ignoring non-LL value",
                        peer->host,
		       inet_ntop (AF_INET6, &attre->mp_nexthop_global,
				  buf1, INET6_ADDRSTRLEN),
		       inet_ntop (AF_INET6, &attre->mp_nexthop_local,
				  buf2, INET6_ADDRSTRLEN));

	  attre->mp_nexthop_len = IPV6_MAX_BYTELEN;
	}
      break;
#endif /* HAVE_IPV6 */
    default:
      zlog_info ("%s: (%s) Wrong multiprotocol next hop length: %d", 
		 __func__, peer->host, attre->mp_nexthop_len);
      return BGP_ATTR_PARSE_ERROR_NOTIFYPLS;
    }

  if (!LEN_LEFT)
    {
      zlog_info ("%s: (%s) Failed to read SNPA and NLRI(s)",
                 __func__, peer->host);
      return BGP_ATTR_PARSE_ERROR_NOTIFYPLS;
    }
  
  {
    u_char val; 
    if ((val = stream_getc (s)))
    zlog_warn ("%s sent non-zero value, %u, for defunct SNPA-length field",
                peer->host, val);
  }
  
  /* must have nrli_len, what is left of the attribute */
  nlri_len = LEN_LEFT;
  if ((!nlri_len) || (nlri_len > STREAM_READABLE(s)))
    {
      zlog_info ("%s: (%s) Failed to read NLRI",
                 __func__, peer->host);
      return BGP_ATTR_PARSE_ERROR_NOTIFYPLS;
    }
<<<<<<< HEAD
 
  if (safi == SAFI_EVPN)
    ret = bgp_evpn_nlri_sanity_check (peer, afi, safi, stream_pnt (s),
                                      nlri_len, &num_mp_pfx);
  else if (safi == SAFI_MPLS_VPN)
    ret = 0; // No checks implemented
  else
    ret = bgp_nlri_sanity_check (peer, afi, safi, stream_pnt (s),
                                 nlri_len, &num_mp_pfx);

  if (ret < 0)
    {
      zlog_info ("%s: (%s) NLRI doesn't pass sanity check",
                 __func__, peer->host);
      return BGP_ATTR_PARSE_ERROR_NOTIFYPLS;
    }
=======
>>>>>>> 82b4d5da

  mp_update->afi = afi;
  mp_update->safi = safi;
  mp_update->nlri = stream_pnt (s);
  mp_update->length = nlri_len;

  stream_forward_getp (s, nlri_len);

  attr->flag |= ATTR_FLAG_BIT (BGP_ATTR_MP_REACH_NLRI);

  return BGP_ATTR_PARSE_PROCEED;
#undef LEN_LEFT
}

/* Multiprotocol unreachable parse */
int
bgp_mp_unreach_parse (struct bgp_attr_parser_args *args,
		      struct bgp_nlri *mp_withdraw)
{
  struct stream *s;
  iana_afi_t pkt_afi;
  afi_t afi;
  safi_t pkt_safi, safi;
  u_int16_t withdraw_len;
  struct peer *const peer = args->peer;  
  struct attr *const attr = args->attr;
  const bgp_size_t length = args->length;

  s = peer->ibuf;
  
#define BGP_MP_UNREACH_MIN_SIZE 3
  if ((length > STREAM_READABLE(s)) || (length <  BGP_MP_UNREACH_MIN_SIZE))
    return BGP_ATTR_PARSE_ERROR_NOTIFYPLS;
  
  pkt_afi = stream_getw (s);
  pkt_safi = stream_getc (s);

<<<<<<< HEAD
  /* Convert AFI, SAFI to internal values, check. */
  if (bgp_map_afi_safi_iana2int (pkt_afi, pkt_safi, &afi, &safi))
    {
      /* Log if AFI or SAFI is unrecognized. This is not an error unless
       * the attribute is otherwise malformed.
       */
      if (bgp_debug_update(peer, NULL, NULL, 0))
        zlog_debug ("%s: MP_UNREACH received AFI %u or SAFI %u is unrecognized",
                    peer->host, pkt_afi, pkt_safi);
    }

  withdraw_len = length - BGP_MP_UNREACH_MIN_SIZE;

  if (safi == SAFI_EVPN)
    ret = bgp_evpn_nlri_sanity_check (peer, afi, safi, stream_pnt (s),
                                      withdraw_len, &num_mp_pfx);
  else if (safi == SAFI_MPLS_VPN)
    ret = 0; // No checks implemented
  else
    ret = bgp_nlri_sanity_check (peer, afi, safi, stream_pnt (s),
                                 withdraw_len, &num_mp_pfx);
  if (ret < 0)
    return BGP_ATTR_PARSE_ERROR_NOTIFYPLS;

=======
>>>>>>> 82b4d5da
  mp_withdraw->afi = afi;
  mp_withdraw->safi = safi;
  mp_withdraw->nlri = stream_pnt (s);
  mp_withdraw->length = withdraw_len;

  stream_forward_getp (s, withdraw_len);

  attr->flag |= ATTR_FLAG_BIT (BGP_ATTR_MP_UNREACH_NLRI);

  return BGP_ATTR_PARSE_PROCEED;
}

/* Extended Community attribute. */
static bgp_attr_parse_ret_t
bgp_attr_ext_communities (struct bgp_attr_parser_args *args)
{
  struct peer *const peer = args->peer;  
  struct attr *const attr = args->attr;  
  const bgp_size_t length = args->length;
  
  if (length == 0)
    {
      if (attr->extra)
        attr->extra->ecommunity = NULL;
      /* Empty extcomm doesn't seem to be invalid per se */
      return BGP_ATTR_PARSE_PROCEED;
    }

  (bgp_attr_extra_get (attr))->ecommunity =
    ecommunity_parse ((u_int8_t *)stream_pnt (peer->ibuf), length);
  /* XXX: fix ecommunity_parse to use stream API */
  stream_forward_getp (peer->ibuf, length);
  
  if (!attr->extra->ecommunity)
    return bgp_attr_malformed (args,
                               BGP_NOTIFY_UPDATE_OPT_ATTR_ERR,
                               args->total);
  
  attr->flag |= ATTR_FLAG_BIT (BGP_ATTR_EXT_COMMUNITIES);

  return BGP_ATTR_PARSE_PROCEED;
}

/* Parse Tunnel Encap attribute in an UPDATE */
static int
bgp_attr_encap(
  uint8_t	type,
  struct peer	*peer,	/* IN */
  bgp_size_t	length,	/* IN: attr's length field */
  struct attr	*attr,	/* IN: caller already allocated */
  u_char	flag,	/* IN: attr's flags field */
  u_char	*startp)
{
  bgp_size_t			total;
  struct attr_extra		*attre = NULL;
  struct bgp_attr_encap_subtlv	*stlv_last = NULL;
  uint16_t			tunneltype = 0;

  total = length + (CHECK_FLAG (flag, BGP_ATTR_FLAG_EXTLEN) ? 4 : 3);

  if (!CHECK_FLAG(flag, BGP_ATTR_FLAG_TRANS)
       || !CHECK_FLAG(flag, BGP_ATTR_FLAG_OPTIONAL))
    {
      zlog_info ("Tunnel Encap attribute flag isn't optional and transitive %d", flag);
      bgp_notify_send_with_data (peer,
				 BGP_NOTIFY_UPDATE_ERR,
				 BGP_NOTIFY_UPDATE_ATTR_FLAG_ERR,
				 startp, total);
      return -1;
    }

  if (BGP_ATTR_ENCAP == type) {
    /* read outer TLV type and length */
    uint16_t	tlv_length;

    if (length < 4) {
	zlog_info ("Tunnel Encap attribute not long enough to contain outer T,L");
	bgp_notify_send_with_data(peer,
				 BGP_NOTIFY_UPDATE_ERR,
				 BGP_NOTIFY_UPDATE_OPT_ATTR_ERR,
				 startp, total);
	return -1;
    }
    tunneltype = stream_getw (BGP_INPUT (peer));
    tlv_length = stream_getw (BGP_INPUT (peer));
    length -= 4;

    if (tlv_length != length) {
	zlog_info ("%s: tlv_length(%d) != length(%d)",
	    __func__, tlv_length, length);
    }
  }

  while (length >= 4) {
    uint16_t	subtype   = 0;
    uint16_t	sublength = 0;
    struct bgp_attr_encap_subtlv *tlv;

    if (BGP_ATTR_ENCAP == type) {
        subtype   = stream_getc (BGP_INPUT (peer));
        sublength = stream_getc (BGP_INPUT (peer));
        length   -= 2;
#if ENABLE_BGP_VNC
    } else {
        subtype   = stream_getw (BGP_INPUT (peer));
        sublength = stream_getw (BGP_INPUT (peer));
        length   -= 4;
#endif
    }

    if (sublength > length) {
      zlog_info ("Tunnel Encap attribute sub-tlv length %d exceeds remaining length %d",
	    sublength, length);
      bgp_notify_send_with_data (peer,
				 BGP_NOTIFY_UPDATE_ERR,
				 BGP_NOTIFY_UPDATE_OPT_ATTR_ERR,
				 startp, total);
      return -1;
    }

    /* alloc and copy sub-tlv */
    /* TBD make sure these are freed when attributes are released */
    tlv = XCALLOC (MTYPE_ENCAP_TLV, sizeof(struct bgp_attr_encap_subtlv)-1+sublength);
    tlv->type = subtype;
    tlv->length = sublength;
    stream_get(tlv->value, peer->ibuf, sublength);
    length -= sublength;

    /* attach tlv to encap chain */
    if (!attre) {
	attre = bgp_attr_extra_get(attr);
	if (BGP_ATTR_ENCAP == type) {
	    for (stlv_last = attre->encap_subtlvs; stlv_last && stlv_last->next;
		stlv_last = stlv_last->next);
	    if (stlv_last) {
		stlv_last->next = tlv;
	    } else {
		attre->encap_subtlvs = tlv;
	    }
#if ENABLE_BGP_VNC
	} else {
	    for (stlv_last = attre->vnc_subtlvs; stlv_last && stlv_last->next;
		stlv_last = stlv_last->next);
	    if (stlv_last) {
		stlv_last->next = tlv;
	    } else {
		attre->vnc_subtlvs = tlv;
	    }
#endif
	}
    } else {
	stlv_last->next = tlv;
    }
    stlv_last = tlv;
  }

  if (attre && (BGP_ATTR_ENCAP == type)) {
      attre->encap_tunneltype = tunneltype;
  }

  if (length) {
    /* spurious leftover data */
      zlog_info ("Tunnel Encap attribute length is bad: %d leftover octets", length);
      bgp_notify_send_with_data (peer,
				 BGP_NOTIFY_UPDATE_ERR,
				 BGP_NOTIFY_UPDATE_OPT_ATTR_ERR,
				 startp, total);
      return -1;
  }

  return 0;
}

/* BGP unknown attribute treatment. */
static bgp_attr_parse_ret_t
bgp_attr_unknown (struct bgp_attr_parser_args *args)
{
  bgp_size_t total = args->total;
  struct transit *transit;
  struct attr_extra *attre;
  struct peer *const peer = args->peer; 
  struct attr *const attr = args->attr;
  u_char *const startp = args->startp;
  const u_char type = args->type;
  const u_char flag = args->flags;  
  const bgp_size_t length = args->length;
  
  if (bgp_debug_update(peer, NULL, NULL, 1))
    zlog_debug ("%s Unknown attribute is received (type %d, length %d)",
                peer->host, type, length);
  
  /* Forward read pointer of input stream. */
  stream_forward_getp (peer->ibuf, length);

  /* If any of the mandatory well-known attributes are not recognized,
     then the Error Subcode is set to Unrecognized Well-known
     Attribute.  The Data field contains the unrecognized attribute
     (type, length and value). */
  if (!CHECK_FLAG (flag, BGP_ATTR_FLAG_OPTIONAL))
    {
      return bgp_attr_malformed (args,
                                 BGP_NOTIFY_UPDATE_UNREC_ATTR,
                                 args->total);
    }

  /* Unrecognized non-transitive optional attributes must be quietly
     ignored and not passed along to other BGP peers. */
  if (! CHECK_FLAG (flag, BGP_ATTR_FLAG_TRANS))
    return BGP_ATTR_PARSE_PROCEED;

  /* If a path with recognized transitive optional attribute is
     accepted and passed along to other BGP peers and the Partial bit
     in the Attribute Flags octet is set to 1 by some previous AS, it
     is not set back to 0 by the current AS. */
  SET_FLAG (*startp, BGP_ATTR_FLAG_PARTIAL);

  /* Store transitive attribute to the end of attr->transit. */
  if (! ((attre = bgp_attr_extra_get(attr))->transit) )
      attre->transit = XCALLOC (MTYPE_TRANSIT, sizeof (struct transit));

  transit = attre->transit;

  if (transit->val)
    transit->val = XREALLOC (MTYPE_TRANSIT_VAL, transit->val, 
			     transit->length + total);
  else
    transit->val = XMALLOC (MTYPE_TRANSIT_VAL, total);

  memcpy (transit->val + transit->length, startp, total);
  transit->length += total;

  return BGP_ATTR_PARSE_PROCEED;
}

/* Well-known attribute check. */
static int
bgp_attr_check (struct peer *peer, struct attr *attr)
{
  u_char type = 0;

  /* BGP Graceful-Restart End-of-RIB for IPv4 unicast is signaled as an
   * empty UPDATE.  */
  if (CHECK_FLAG (peer->cap, PEER_CAP_RESTART_RCV) && !attr->flag)
    return BGP_ATTR_PARSE_PROCEED;

  /* "An UPDATE message that contains the MP_UNREACH_NLRI is not required
     to carry any other path attributes.", though if MP_REACH_NLRI or NLRI
     are present, it should.  Check for any other attribute being present
     instead.
   */
  if (attr->flag == ATTR_FLAG_BIT (BGP_ATTR_MP_UNREACH_NLRI))
    return BGP_ATTR_PARSE_PROCEED;

  if (! CHECK_FLAG (attr->flag, ATTR_FLAG_BIT (BGP_ATTR_ORIGIN)))
    type = BGP_ATTR_ORIGIN;

  if (! CHECK_FLAG (attr->flag, ATTR_FLAG_BIT (BGP_ATTR_AS_PATH)))
    type = BGP_ATTR_AS_PATH;

  /* RFC 2858 makes Next-Hop optional/ignored, if MP_REACH_NLRI is present and
   * NLRI is empty. We can't easily check NLRI empty here though.
   */
  if (!CHECK_FLAG (attr->flag, ATTR_FLAG_BIT (BGP_ATTR_NEXT_HOP))
      && !CHECK_FLAG (attr->flag, ATTR_FLAG_BIT (BGP_ATTR_MP_REACH_NLRI)))
    type = BGP_ATTR_NEXT_HOP;

  if (peer->sort == BGP_PEER_IBGP
      && ! CHECK_FLAG (attr->flag, ATTR_FLAG_BIT (BGP_ATTR_LOCAL_PREF)))
    type = BGP_ATTR_LOCAL_PREF;

  if (type)
    {
      zlog_warn ("%s Missing well-known attribute %s.", peer->host,
                 LOOKUP (attr_str, type));
      bgp_notify_send_with_data (peer,
				 BGP_NOTIFY_UPDATE_ERR,
				 BGP_NOTIFY_UPDATE_MISS_ATTR,
				 &type, 1);
      return BGP_ATTR_PARSE_ERROR;
    }
  return BGP_ATTR_PARSE_PROCEED;
}

/* Read attribute of update packet.  This function is called from
   bgp_update_receive() in bgp_packet.c.  */
bgp_attr_parse_ret_t
bgp_attr_parse (struct peer *peer, struct attr *attr, bgp_size_t size,
		struct bgp_nlri *mp_update, struct bgp_nlri *mp_withdraw)
{
  int ret;
  u_char flag = 0;
  u_char type = 0;
  bgp_size_t length;
  u_char *startp, *endp;
  u_char *attr_endp;
  u_char seen[BGP_ATTR_BITMAP_SIZE];
  /* we need the as4_path only until we have synthesized the as_path with it */
  /* same goes for as4_aggregator */
  struct aspath *as4_path = NULL;
  as_t as4_aggregator = 0;
  struct in_addr as4_aggregator_addr = { .s_addr = 0 };

  /* Initialize bitmap. */
  memset (seen, 0, BGP_ATTR_BITMAP_SIZE);

  /* End pointer of BGP attribute. */
  endp = BGP_INPUT_PNT (peer) + size;
  
  /* Get attributes to the end of attribute length. */
  while (BGP_INPUT_PNT (peer) < endp)
    {
      /* Check remaining length check.*/
      if (endp - BGP_INPUT_PNT (peer) < BGP_ATTR_MIN_LEN)
	{
	  /* XXX warning: long int format, int arg (arg 5) */
	  zlog_warn ("%s: error BGP attribute length %lu is smaller than min len",
                     peer->host,
		     (unsigned long) (endp - STREAM_PNT (BGP_INPUT (peer))));

	  bgp_notify_send (peer, 
			   BGP_NOTIFY_UPDATE_ERR, 
			   BGP_NOTIFY_UPDATE_ATTR_LENG_ERR);
	  return BGP_ATTR_PARSE_ERROR;
	}

      /* Fetch attribute flag and type. */
      startp = BGP_INPUT_PNT (peer);
      /* "The lower-order four bits of the Attribute Flags octet are
         unused.  They MUST be zero when sent and MUST be ignored when
         received." */
      flag = 0xF0 & stream_getc (BGP_INPUT (peer));
      type = stream_getc (BGP_INPUT (peer));

      /* Check whether Extended-Length applies and is in bounds */
      if (CHECK_FLAG (flag, BGP_ATTR_FLAG_EXTLEN)
          && ((endp - startp) < (BGP_ATTR_MIN_LEN + 1)))
	{
	  zlog_warn ("%s: Extended length set, but just %lu bytes of attr header",
		     peer->host,
		     (unsigned long) (endp - STREAM_PNT (BGP_INPUT (peer))));

	  bgp_notify_send (peer, 
			   BGP_NOTIFY_UPDATE_ERR, 
			   BGP_NOTIFY_UPDATE_ATTR_LENG_ERR);
	  return BGP_ATTR_PARSE_ERROR;
	}
      
      /* Check extended attribue length bit. */
      if (CHECK_FLAG (flag, BGP_ATTR_FLAG_EXTLEN))
	length = stream_getw (BGP_INPUT (peer));
      else
	length = stream_getc (BGP_INPUT (peer));
      
      /* If any attribute appears more than once in the UPDATE
	 message, then the Error Subcode is set to Malformed Attribute
	 List. */

      if (CHECK_BITMAP (seen, type))
	{
	  zlog_warn ("%s: error BGP attribute type %d appears twice in a message",
		     peer->host, type);

	  bgp_notify_send (peer, 
			   BGP_NOTIFY_UPDATE_ERR, 
			   BGP_NOTIFY_UPDATE_MAL_ATTR);
	  return BGP_ATTR_PARSE_ERROR;
	}

      /* Set type to bitmap to check duplicate attribute.  `type' is
	 unsigned char so it never overflow bitmap range. */

      SET_BITMAP (seen, type);

      /* Overflow check. */
      attr_endp =  BGP_INPUT_PNT (peer) + length;

      if (attr_endp > endp)
	{
	  zlog_warn ("%s: BGP type %d length %d is too large, attribute total length is %d.  attr_endp is %p.  endp is %p", peer->host, type, length, size, attr_endp, endp);
          bgp_notify_send_with_data (peer,
                                     BGP_NOTIFY_UPDATE_ERR,
                                     BGP_NOTIFY_UPDATE_ATTR_LENG_ERR,
                                     startp, attr_endp - startp);
	  return BGP_ATTR_PARSE_ERROR;
	}
	
        struct bgp_attr_parser_args attr_args = {
          .peer = peer,
          .length = length,
          .attr = attr,
          .type = type,
          .flags = flag,
          .startp = startp,
          .total = attr_endp - startp,
        };
      
	
      /* If any recognized attribute has Attribute Flags that conflict
         with the Attribute Type Code, then the Error Subcode is set to
         Attribute Flags Error.  The Data field contains the erroneous
         attribute (type, length and value). */
      if (bgp_attr_flag_invalid (&attr_args))
        {
          bgp_attr_parse_ret_t ret;
          ret = bgp_attr_malformed (&attr_args,
                                    BGP_NOTIFY_UPDATE_ATTR_FLAG_ERR,
                                    attr_args.total);
          if (ret == BGP_ATTR_PARSE_PROCEED)
            continue;
          return ret;
        }

      /* OK check attribute and store it's value. */
      switch (type)
	{
	case BGP_ATTR_ORIGIN:
	  ret = bgp_attr_origin (&attr_args);
	  break;
	case BGP_ATTR_AS_PATH:
	  ret = bgp_attr_aspath (&attr_args);
	  break;
	case BGP_ATTR_AS4_PATH:
	  ret = bgp_attr_as4_path (&attr_args, &as4_path);
	  break;
	case BGP_ATTR_NEXT_HOP:	
	  ret = bgp_attr_nexthop (&attr_args);
	  break;
	case BGP_ATTR_MULTI_EXIT_DISC:
	  ret = bgp_attr_med (&attr_args);
	  break;
	case BGP_ATTR_LOCAL_PREF:
	  ret = bgp_attr_local_pref (&attr_args);
	  break;
	case BGP_ATTR_ATOMIC_AGGREGATE:
	  ret = bgp_attr_atomic (&attr_args);
	  break;
	case BGP_ATTR_AGGREGATOR:
	  ret = bgp_attr_aggregator (&attr_args);
	  break;
	case BGP_ATTR_AS4_AGGREGATOR:
	  ret = bgp_attr_as4_aggregator (&attr_args,
	                                 &as4_aggregator,
	                                 &as4_aggregator_addr);
	  break;
	case BGP_ATTR_COMMUNITIES:
	  ret = bgp_attr_community (&attr_args);
	  break;
	case BGP_ATTR_ORIGINATOR_ID:
	  ret = bgp_attr_originator_id (&attr_args);
	  break;
	case BGP_ATTR_CLUSTER_LIST:
	  ret = bgp_attr_cluster_list (&attr_args);
	  break;
	case BGP_ATTR_MP_REACH_NLRI:
	  ret = bgp_mp_reach_parse (&attr_args, mp_update);
	  break;
	case BGP_ATTR_MP_UNREACH_NLRI:
	  ret = bgp_mp_unreach_parse (&attr_args, mp_withdraw);
	  break;
	case BGP_ATTR_EXT_COMMUNITIES:
	  ret = bgp_attr_ext_communities (&attr_args);
	  break;
#if ENABLE_BGP_VNC
        case BGP_ATTR_VNC:
#endif
        case BGP_ATTR_ENCAP:
          ret = bgp_attr_encap (type, peer, length, attr, flag, startp);
          break;
	default:
	  ret = bgp_attr_unknown (&attr_args);
	  break;
	}
      
      if (ret == BGP_ATTR_PARSE_ERROR_NOTIFYPLS)
	{
	  bgp_notify_send (peer, 
			   BGP_NOTIFY_UPDATE_ERR,
			   BGP_NOTIFY_UPDATE_MAL_ATTR);
	  ret = BGP_ATTR_PARSE_ERROR;
	}

      /* If hard error occured immediately return to the caller. */
      if (ret == BGP_ATTR_PARSE_ERROR)
        {
          zlog_warn ("%s: Attribute %s, parse error", 
                     peer->host, 
                     LOOKUP (attr_str, type));
          if (as4_path)
            aspath_unintern (&as4_path);
          return ret;
        }
      if (ret == BGP_ATTR_PARSE_WITHDRAW)
        {
          
          zlog_warn ("%s: Attribute %s, parse error - treating as withdrawal",
                     peer->host,
                     LOOKUP (attr_str, type));
          if (as4_path)
            aspath_unintern (&as4_path);
          return ret;
        }
      
      /* Check the fetched length. */
      if (BGP_INPUT_PNT (peer) != attr_endp)
	{
	  zlog_warn ("%s: BGP attribute %s, fetch error",
                     peer->host, LOOKUP (attr_str, type));
	  bgp_notify_send (peer, 
			   BGP_NOTIFY_UPDATE_ERR, 
			   BGP_NOTIFY_UPDATE_ATTR_LENG_ERR);
          if (as4_path)
            aspath_unintern (&as4_path);
	  return BGP_ATTR_PARSE_ERROR;
	}
    }

  /* Check final read pointer is same as end pointer. */
  if (BGP_INPUT_PNT (peer) != endp)
    {
      zlog_warn ("%s: BGP attribute %s, length mismatch",
	         peer->host, LOOKUP (attr_str, type));
      bgp_notify_send (peer, 
		       BGP_NOTIFY_UPDATE_ERR, 
		       BGP_NOTIFY_UPDATE_ATTR_LENG_ERR);
      if (as4_path)
        aspath_unintern (&as4_path);
      return BGP_ATTR_PARSE_ERROR;
    }

  /* Check all mandatory well-known attributes are present */
  {
    bgp_attr_parse_ret_t ret;
    if ((ret = bgp_attr_check (peer, attr)) < 0)
      {
        if (as4_path)
          aspath_unintern (&as4_path);
        return ret;
      }
  }

  /* 
   * At this place we can see whether we got AS4_PATH and/or
   * AS4_AGGREGATOR from a 16Bit peer and act accordingly.
   * We can not do this before we've read all attributes because
   * the as4 handling does not say whether AS4_PATH has to be sent
   * after AS_PATH or not - and when AS4_AGGREGATOR will be send
   * in relationship to AGGREGATOR.
   * So, to be defensive, we are not relying on any order and read
   * all attributes first, including these 32bit ones, and now,
   * afterwards, we look what and if something is to be done for as4.
   *
   * It is possible to not have AS_PATH, e.g. GR EoR and sole
   * MP_UNREACH_NLRI.
   */
  /* actually... this doesn't ever return failure currently, but
   * better safe than sorry */
  if (CHECK_FLAG(attr->flag, ATTR_FLAG_BIT (BGP_ATTR_AS_PATH))
      && bgp_attr_munge_as4_attrs (peer, attr, as4_path,
                                as4_aggregator, &as4_aggregator_addr))
    {
      bgp_notify_send (peer, 
		       BGP_NOTIFY_UPDATE_ERR,
		       BGP_NOTIFY_UPDATE_MAL_ATTR);
      if (as4_path)
        aspath_unintern (&as4_path);
      return BGP_ATTR_PARSE_ERROR;
    }

  /* At this stage, we have done all fiddling with as4, and the
   * resulting info is in attr->aggregator resp. attr->aspath
   * so we can chuck as4_aggregator and as4_path alltogether in
   * order to save memory
   */
  if (as4_path)
    {
      aspath_unintern (&as4_path); /* unintern - it is in the hash */
      /* The flag that we got this is still there, but that does not
       * do any trouble
       */
    }
  /*
   * The "rest" of the code does nothing with as4_aggregator.
   * there is no memory attached specifically which is not part
   * of the attr.
   * so ignoring just means do nothing.
   */
  /*
   * Finally do the checks on the aspath we did not do yet
   * because we waited for a potentially synthesized aspath.
   */
  if (attr->flag & (ATTR_FLAG_BIT(BGP_ATTR_AS_PATH)))
    {
      ret = bgp_attr_aspath_check (peer, attr);
      if (ret != BGP_ATTR_PARSE_PROCEED)
	return ret;
    }

  /* Finally intern unknown attribute. */
  if (attr->extra && attr->extra->transit)
    attr->extra->transit = transit_intern (attr->extra->transit);

  return BGP_ATTR_PARSE_PROCEED;
}

size_t
bgp_packet_mpattr_start (struct stream *s, afi_t afi, safi_t safi, int enhe,
			 struct bpacket_attr_vec_arr *vecarr,
			 struct attr *attr)
{
  size_t sizep;
  iana_afi_t pkt_afi;
  safi_t pkt_safi;

  /* Note: Extended nexthop encoding is only applicable for IPv4-unicast. */

  /* Set extended bit always to encode the attribute length as 2 bytes */
  stream_putc (s, BGP_ATTR_FLAG_OPTIONAL|BGP_ATTR_FLAG_EXTLEN);
  stream_putc (s, BGP_ATTR_MP_REACH_NLRI);
  sizep = stream_get_endp (s);
  stream_putw (s, 0);	/* Marker: Attribute length. */


  /* Convert AFI, SAFI to values for packet. */
  bgp_map_afi_safi_int2iana (afi, safi, &pkt_afi, &pkt_safi);

  stream_putw (s, pkt_afi);    /* AFI */
  stream_putc (s, pkt_safi);   /* SAFI */

  /* Nexthop */
  switch (afi)
    {
    case AFI_IP:
      switch (safi)
	{
	case SAFI_UNICAST:
          if (enhe)
            {
              struct attr_extra *attre = attr->extra;

              assert (attr->extra);
              bpacket_attr_vec_arr_set_vec (vecarr, BGP_ATTR_VEC_NH, s, attr);
              stream_putc (s, attre->mp_nexthop_len);
              stream_put (s, &attre->mp_nexthop_global, IPV6_MAX_BYTELEN);
              if (attre->mp_nexthop_len == BGP_ATTR_NHLEN_IPV6_GLOBAL_AND_LL)
                stream_put (s, &attre->mp_nexthop_local, IPV6_MAX_BYTELEN);
            }
          else
            {
              /* Encoding IPv4-unicast in MP_REACH would be unexpected. */
              bpacket_attr_vec_arr_set_vec (vecarr, BGP_ATTR_VEC_NH, s, attr);
              stream_putc (s, 4);
              stream_put_ipv4 (s, attr->nexthop.s_addr);
            }
          break;
	case SAFI_MULTICAST:
	  bpacket_attr_vec_arr_set_vec (vecarr, BGP_ATTR_VEC_NH, s, attr);
	  stream_putc (s, 4);
	  stream_put_ipv4 (s, attr->nexthop.s_addr);
	  break;
	case SAFI_MPLS_VPN:
	  bpacket_attr_vec_arr_set_vec (vecarr, BGP_ATTR_VEC_NH, s, attr);
	  stream_putc (s, 12);
	  stream_putl (s, 0);   /* RD = 0, per RFC */
	  stream_putl (s, 0);
	  stream_put (s, &attr->extra->mp_nexthop_global_in, 4);
	  break;
	case SAFI_ENCAP:
	  stream_putc (s, 4);
	  stream_put (s, &attr->extra->mp_nexthop_global_in, 4);
	  break;
	default:
	  break;
	}
      break;
    case AFI_IP6:
      switch (safi)
      {
      case SAFI_UNICAST:
      case SAFI_MULTICAST:
	{
	  struct attr_extra *attre = attr->extra;

	  assert (attr->extra);
	  bpacket_attr_vec_arr_set_vec (vecarr, BGP_ATTR_VEC_NH, s, attr);
	  stream_putc (s, attre->mp_nexthop_len);
	  stream_put (s, &attre->mp_nexthop_global, IPV6_MAX_BYTELEN);
	  if (attre->mp_nexthop_len == BGP_ATTR_NHLEN_IPV6_GLOBAL_AND_LL)
	    stream_put (s, &attre->mp_nexthop_local, IPV6_MAX_BYTELEN);
	}
	break;
      case SAFI_MPLS_VPN:
	{
	  struct attr_extra *attre = attr->extra;

	  assert (attr->extra);
          if (attre->mp_nexthop_len == BGP_ATTR_NHLEN_IPV6_GLOBAL) {
            stream_putc (s, 24);
            stream_putl (s, 0);   /* RD = 0, per RFC */
            stream_putl (s, 0);
            stream_put (s, &attre->mp_nexthop_global, IPV6_MAX_BYTELEN);
          } else if (attre->mp_nexthop_len == BGP_ATTR_NHLEN_IPV6_GLOBAL_AND_LL) {
            stream_putc (s, 48);
            stream_putl (s, 0);   /* RD = 0, per RFC */
            stream_putl (s, 0);
            stream_put (s, &attre->mp_nexthop_global, IPV6_MAX_BYTELEN);
            stream_putl (s, 0);   /* RD = 0, per RFC */
            stream_putl (s, 0);
            stream_put (s, &attre->mp_nexthop_local, IPV6_MAX_BYTELEN);
          }
        }
	break;
	case SAFI_ENCAP:
          assert (attr->extra);
          stream_putc (s, IPV6_MAX_BYTELEN);
	  stream_put (s, &attr->extra->mp_nexthop_global, IPV6_MAX_BYTELEN);
	  break;
      default:
	break;
      }
      break;
    case AFI_L2VPN:
      switch (safi)
      {
	case SAFI_EVPN:
	  bpacket_attr_vec_arr_set_vec (vecarr, BGP_ATTR_VEC_NH, s, attr);
	  stream_putc (s, 4);
	  stream_put_ipv4 (s, attr->nexthop.s_addr);
	  break;
	default:
	  break;
      }
      break;
    default:
      break;
    }

  /* SNPA */
  stream_putc (s, 0);
  return sizep;
}

void
bgp_packet_mpattr_prefix (struct stream *s, afi_t afi, safi_t safi,
			  struct prefix *p, struct prefix_rd *prd,
                          u_char *tag, int addpath_encode,
                          u_int32_t addpath_tx_id)
{
  if (safi == SAFI_MPLS_VPN)
    {
      if (addpath_encode)
        stream_putl(s, addpath_tx_id);
      /* Tag, RD, Prefix write. */
      stream_putc (s, p->prefixlen + 88);
      stream_put (s, tag, 3);
      stream_put (s, prd->val, 8);
      stream_put (s, &p->u.prefix, PSIZE (p->prefixlen));
    }
  else if (afi == AFI_L2VPN && safi == SAFI_EVPN)
    bgp_evpn_encode_prefix (s, p, prd, addpath_encode, addpath_tx_id);
  else
    stream_put_prefix_addpath (s, p, addpath_encode, addpath_tx_id);
}

size_t
bgp_packet_mpattr_prefix_size (afi_t afi, safi_t safi, struct prefix *p)
{
  int size = PSIZE (p->prefixlen);
  if (safi == SAFI_MPLS_VPN)
      size += 88;
  else if (afi == AFI_L2VPN && safi == SAFI_EVPN)
      size += 232; // TODO: Maximum possible for type-2 and type-3
  return size;
}

/*
 * Encodes the tunnel encapsulation attribute,
 * and with ENABLE_BGP_VNC the VNC attribute which uses 
 * almost the same TLV format
 */
static void
bgp_packet_mpattr_tea(
    struct bgp		*bgp,
    struct peer		*peer,
    struct stream	*s,
    struct attr		*attr,
    uint8_t		attrtype)
{
    unsigned int			attrlenfield = 0;
    unsigned int			attrhdrlen   = 0;
    struct bgp_attr_encap_subtlv	*subtlvs;
    struct bgp_attr_encap_subtlv	*st;
    const char				*attrname;

    if (!attr || !attr->extra)
	return;

    switch (attrtype) {
	case BGP_ATTR_ENCAP:
	    attrname = "Tunnel Encap";
	    subtlvs = attr->extra->encap_subtlvs;

	    /*
	     * The tunnel encap attr has an "outer" tlv.
	     * T = tunneltype,
	     * L = total length of subtlvs,
	     * V = concatenated subtlvs.
	     */
	    attrlenfield = 2 + 2;	/* T + L */
            attrhdrlen   = 1 + 1;	/* subTLV T + L */
	    break;

#if ENABLE_BGP_VNC
	case BGP_ATTR_VNC:
	    attrname = "VNC";
	    subtlvs = attr->extra->vnc_subtlvs;
	    attrlenfield = 0;     /* no outer T + L */
            attrhdrlen   = 2 + 2; /* subTLV T + L */
	    break;
#endif

	default:
	    assert(0);
    }


    /* if no tlvs, don't make attr */
    if (subtlvs == NULL)
	return;

    /* compute attr length */
    for (st = subtlvs; st; st = st->next) {
	attrlenfield += (attrhdrlen + st->length);
    }

    if (attrlenfield > 0xffff) {
	zlog_info ("%s attribute is too long (length=%d), can't send it",
	    attrname,
	    attrlenfield);
	return;
    }

    if (attrlenfield > 0xff) {
	/* 2-octet length field */
	stream_putc (s,
	    BGP_ATTR_FLAG_TRANS|BGP_ATTR_FLAG_OPTIONAL|BGP_ATTR_FLAG_EXTLEN);
	stream_putc (s, attrtype);
	stream_putw (s, attrlenfield & 0xffff);
    } else {
	/* 1-octet length field */
	stream_putc (s, BGP_ATTR_FLAG_TRANS|BGP_ATTR_FLAG_OPTIONAL);
	stream_putc (s, attrtype);
	stream_putc (s, attrlenfield & 0xff);
    }

    if (attrtype == BGP_ATTR_ENCAP) {
	/* write outer T+L */
	stream_putw(s, attr->extra->encap_tunneltype);
	stream_putw(s, attrlenfield - 4);
    }

    /* write each sub-tlv */
    for (st = subtlvs; st; st = st->next) {
        if (attrtype == BGP_ATTR_ENCAP) {
            stream_putc (s, st->type);
            stream_putc (s, st->length);
#if ENABLE_BGP_VNC
        } else {
            stream_putw (s, st->type);
            stream_putw (s, st->length); 
#endif
        }
	stream_put (s, st->value, st->length);
    }
}

void
bgp_packet_mpattr_end (struct stream *s, size_t sizep)
{
  /* Set MP attribute length. Don't count the (2) bytes used to encode
     the attr length */
  stream_putw_at (s, sizep, (stream_get_endp (s) - sizep) - 2);
}

/* Make attribute packet. */
bgp_size_t
bgp_packet_attribute (struct bgp *bgp, struct peer *peer,
		      struct stream *s, struct attr *attr,
		      struct bpacket_attr_vec_arr *vecarr,
		      struct prefix *p, afi_t afi, safi_t safi,
		      struct peer *from, struct prefix_rd *prd, u_char *tag,
                      int addpath_encode,
                      u_int32_t addpath_tx_id)
{
  size_t cp;
  size_t aspath_sizep;
  struct aspath *aspath;
  int send_as4_path = 0;
  int send_as4_aggregator = 0;
  int use32bit = (CHECK_FLAG (peer->cap, PEER_CAP_AS4_RCV)) ? 1 : 0;
  int enhe;

  if (! bgp)
    bgp = peer->bgp;

  /* Remember current pointer. */
  cp = stream_get_endp (s);

  enhe = (afi == AFI_IP && safi == SAFI_UNICAST && peer_cap_enhe(peer));
  /* Encode MP_REACH if advertising anything other than IPv4-unicast or 
   * advertising IPv4-unicast with ENHE.
   */
  if (p && (!(afi == AFI_IP && safi == SAFI_UNICAST) || enhe))
    {
      size_t mpattrlen_pos = 0;

      mpattrlen_pos = bgp_packet_mpattr_start(s, afi, safi, enhe,
                                              vecarr, attr);
      bgp_packet_mpattr_prefix(s, afi, safi, p, prd, tag,
                               addpath_encode, addpath_tx_id);
      bgp_packet_mpattr_end(s, mpattrlen_pos);
    }

  /* Origin attribute. */
  stream_putc (s, BGP_ATTR_FLAG_TRANS);
  stream_putc (s, BGP_ATTR_ORIGIN);
  stream_putc (s, 1);
  stream_putc (s, attr->origin);

  /* AS path attribute. */

  /* If remote-peer is EBGP */
  if (peer->sort == BGP_PEER_EBGP
      && (! CHECK_FLAG (peer->af_flags[afi][safi], PEER_FLAG_AS_PATH_UNCHANGED)
	  || attr->aspath->segments == NULL)
      && (! CHECK_FLAG (peer->af_flags[afi][safi], PEER_FLAG_RSERVER_CLIENT)))
    {    
      aspath = aspath_dup (attr->aspath);

      /* Even though we may not be configured for confederations we may have
       * RXed an AS_PATH with AS_CONFED_SEQUENCE or AS_CONFED_SET */
      aspath = aspath_delete_confed_seq (aspath);

      if (CHECK_FLAG(bgp->config, BGP_CONFIG_CONFEDERATION))
	{
	  /* Stuff our path CONFED_ID on the front */
	  aspath = aspath_add_seq (aspath, bgp->confed_id);
	}
      else
	{
	  if (peer->change_local_as) {
            /* If replace-as is specified, we only use the change_local_as when
               advertising routes. */
            if( ! CHECK_FLAG (peer->flags, PEER_FLAG_LOCAL_AS_REPLACE_AS) ) {
              aspath = aspath_add_seq (aspath, peer->local_as);
            }
	    aspath = aspath_add_seq (aspath, peer->change_local_as);
          } else {
            aspath = aspath_add_seq (aspath, peer->local_as);
          }
	}
    }
  else if (peer->sort == BGP_PEER_CONFED)
    {
      /* A confed member, so we need to do the AS_CONFED_SEQUENCE thing */
      aspath = aspath_dup (attr->aspath);
      aspath = aspath_add_confed_seq (aspath, peer->local_as);
    }
  else
    aspath = attr->aspath;

  /* If peer is not AS4 capable, then:
   * - send the created AS_PATH out as AS4_PATH (optional, transitive),
   *   but ensure that no AS_CONFED_SEQUENCE and AS_CONFED_SET path segment
   *   types are in it (i.e. exclude them if they are there)
   *   AND do this only if there is at least one asnum > 65535 in the path!
   * - send an AS_PATH out, but put 16Bit ASnums in it, not 32bit, and change
   *   all ASnums > 65535 to BGP_AS_TRANS
   */

  stream_putc (s, BGP_ATTR_FLAG_TRANS|BGP_ATTR_FLAG_EXTLEN);
  stream_putc (s, BGP_ATTR_AS_PATH);
  aspath_sizep = stream_get_endp (s);
  stream_putw (s, 0);
  stream_putw_at (s, aspath_sizep, aspath_put (s, aspath, use32bit));
  
  /* OLD session may need NEW_AS_PATH sent, if there are 4-byte ASNs 
   * in the path
   */
  if (!use32bit && aspath_has_as4 (aspath))
      send_as4_path = 1; /* we'll do this later, at the correct place */
  
  /* Nexthop attribute. */
  if (afi == AFI_IP && safi == SAFI_UNICAST && !enhe)
    {
      if (attr->flag & ATTR_FLAG_BIT (BGP_ATTR_NEXT_HOP))
        {
          stream_putc (s, BGP_ATTR_FLAG_TRANS);
          stream_putc (s, BGP_ATTR_NEXT_HOP);
          bpacket_attr_vec_arr_set_vec (vecarr, BGP_ATTR_VEC_NH, s, attr);
          stream_putc (s, 4);
          stream_put_ipv4 (s, attr->nexthop.s_addr);
        }
      else if (peer_cap_enhe(from))
        {
          /*
           * Likely this is the case when an IPv4 prefix was received with
           * Extended Next-hop capability and now being advertised to
           * non-ENHE peers.
           * Setting the mandatory (ipv4) next-hop attribute here to enable
           * implicit next-hop self with correct (ipv4 address family).
           */
          stream_putc (s, BGP_ATTR_FLAG_TRANS);
          stream_putc (s, BGP_ATTR_NEXT_HOP);
          bpacket_attr_vec_arr_set_vec (vecarr, BGP_ATTR_VEC_NH, s, NULL);
          stream_putc (s, 4);
          stream_put_ipv4 (s, 0);
        }
    }

  /* MED attribute. */
  if (attr->flag & ATTR_FLAG_BIT (BGP_ATTR_MULTI_EXIT_DISC) ||
      bgp->maxmed_active)
    {
      stream_putc (s, BGP_ATTR_FLAG_OPTIONAL);
      stream_putc (s, BGP_ATTR_MULTI_EXIT_DISC);
      stream_putc (s, 4);
      stream_putl (s, (bgp->maxmed_active ? bgp->maxmed_value : attr->med));
    }

  /* Local preference. */
  if (peer->sort == BGP_PEER_IBGP ||
      peer->sort == BGP_PEER_CONFED)
    {
      stream_putc (s, BGP_ATTR_FLAG_TRANS);
      stream_putc (s, BGP_ATTR_LOCAL_PREF);
      stream_putc (s, 4);
      stream_putl (s, attr->local_pref);
    }

  /* Atomic aggregate. */
  if (attr->flag & ATTR_FLAG_BIT (BGP_ATTR_ATOMIC_AGGREGATE))
    {
      stream_putc (s, BGP_ATTR_FLAG_TRANS);
      stream_putc (s, BGP_ATTR_ATOMIC_AGGREGATE);
      stream_putc (s, 0);
    }

  /* Aggregator. */
  if (attr->flag & ATTR_FLAG_BIT (BGP_ATTR_AGGREGATOR))
    {
      assert (attr->extra);
      
      /* Common to BGP_ATTR_AGGREGATOR, regardless of ASN size */
      stream_putc (s, BGP_ATTR_FLAG_OPTIONAL|BGP_ATTR_FLAG_TRANS);
      stream_putc (s, BGP_ATTR_AGGREGATOR);
      
      if (use32bit)
        {
          /* AS4 capable peer */
          stream_putc (s, 8);
          stream_putl (s, attr->extra->aggregator_as);
        }
      else
        {
          /* 2-byte AS peer */
          stream_putc (s, 6);
          
          /* Is ASN representable in 2-bytes? Or must AS_TRANS be used? */
          if ( attr->extra->aggregator_as > 65535 )
            {
              stream_putw (s, BGP_AS_TRANS);
              
              /* we have to send AS4_AGGREGATOR, too.
               * we'll do that later in order to send attributes in ascending
               * order.
               */
              send_as4_aggregator = 1;
            }
          else
            stream_putw (s, (u_int16_t) attr->extra->aggregator_as);
        }
      stream_put_ipv4 (s, attr->extra->aggregator_addr.s_addr);
    }

  /* Community attribute. */
  if (CHECK_FLAG (peer->af_flags[afi][safi], PEER_FLAG_SEND_COMMUNITY) 
      && (attr->flag & ATTR_FLAG_BIT (BGP_ATTR_COMMUNITIES)))
    {
      if (attr->community->size * 4 > 255)
	{
	  stream_putc (s, BGP_ATTR_FLAG_OPTIONAL|BGP_ATTR_FLAG_TRANS|BGP_ATTR_FLAG_EXTLEN);
	  stream_putc (s, BGP_ATTR_COMMUNITIES);
	  stream_putw (s, attr->community->size * 4);
	}
      else
	{
	  stream_putc (s, BGP_ATTR_FLAG_OPTIONAL|BGP_ATTR_FLAG_TRANS);
	  stream_putc (s, BGP_ATTR_COMMUNITIES);
	  stream_putc (s, attr->community->size * 4);
	}
      stream_put (s, attr->community->val, attr->community->size * 4);
    }

  /* Route Reflector. */
  if (peer->sort == BGP_PEER_IBGP
      && from
      && from->sort == BGP_PEER_IBGP)
    {
      /* Originator ID. */
      stream_putc (s, BGP_ATTR_FLAG_OPTIONAL);
      stream_putc (s, BGP_ATTR_ORIGINATOR_ID);
      stream_putc (s, 4);

      if (attr->flag & ATTR_FLAG_BIT(BGP_ATTR_ORIGINATOR_ID))
	stream_put_in_addr (s, &attr->extra->originator_id);
      else 
        stream_put_in_addr (s, &from->remote_id);

      /* Cluster list. */
      stream_putc (s, BGP_ATTR_FLAG_OPTIONAL);
      stream_putc (s, BGP_ATTR_CLUSTER_LIST);
      
      if (attr->extra && attr->extra->cluster)
	{
	  stream_putc (s, attr->extra->cluster->length + 4);
	  /* If this peer configuration's parent BGP has cluster_id. */
	  if (bgp->config & BGP_CONFIG_CLUSTER_ID)
	    stream_put_in_addr (s, &bgp->cluster_id);
	  else
	    stream_put_in_addr (s, &bgp->router_id);
	  stream_put (s, attr->extra->cluster->list, 
	              attr->extra->cluster->length);
	}
      else
	{
	  stream_putc (s, 4);
	  /* If this peer configuration's parent BGP has cluster_id. */
	  if (bgp->config & BGP_CONFIG_CLUSTER_ID)
	    stream_put_in_addr (s, &bgp->cluster_id);
	  else
	    stream_put_in_addr (s, &bgp->router_id);
	}
    }

  /* Extended Communities attribute. */
  if (CHECK_FLAG (peer->af_flags[afi][safi], PEER_FLAG_SEND_EXT_COMMUNITY) 
      && (attr->flag & ATTR_FLAG_BIT (BGP_ATTR_EXT_COMMUNITIES)))
    {
      struct attr_extra *attre = attr->extra;
      
      assert (attre);
      
      if (peer->sort == BGP_PEER_IBGP
          || peer->sort == BGP_PEER_CONFED)
	{
	  if (attre->ecommunity->size * 8 > 255)
	    {
	      stream_putc (s, BGP_ATTR_FLAG_OPTIONAL|BGP_ATTR_FLAG_TRANS|BGP_ATTR_FLAG_EXTLEN);
	      stream_putc (s, BGP_ATTR_EXT_COMMUNITIES);
	      stream_putw (s, attre->ecommunity->size * 8);
	    }
	  else
	    {
	      stream_putc (s, BGP_ATTR_FLAG_OPTIONAL|BGP_ATTR_FLAG_TRANS);
	      stream_putc (s, BGP_ATTR_EXT_COMMUNITIES);
	      stream_putc (s, attre->ecommunity->size * 8);
	    }
	  stream_put (s, attre->ecommunity->val, attre->ecommunity->size * 8);
	}
      else
	{
	  u_int8_t *pnt;
	  int tbit;
	  int ecom_tr_size = 0;
	  int i;

	  for (i = 0; i < attre->ecommunity->size; i++)
	    {
	      pnt = attre->ecommunity->val + (i * 8);
	      tbit = *pnt;

	      if (CHECK_FLAG (tbit, ECOMMUNITY_FLAG_NON_TRANSITIVE))
		continue;

	      ecom_tr_size++;
	    }

	  if (ecom_tr_size)
	    {
	      if (ecom_tr_size * 8 > 255)
		{
		  stream_putc (s, BGP_ATTR_FLAG_OPTIONAL|BGP_ATTR_FLAG_TRANS|BGP_ATTR_FLAG_EXTLEN);
		  stream_putc (s, BGP_ATTR_EXT_COMMUNITIES);
		  stream_putw (s, ecom_tr_size * 8);
		}
	      else
		{
		  stream_putc (s, BGP_ATTR_FLAG_OPTIONAL|BGP_ATTR_FLAG_TRANS);
		  stream_putc (s, BGP_ATTR_EXT_COMMUNITIES);
		  stream_putc (s, ecom_tr_size * 8);
		}

	      for (i = 0; i < attre->ecommunity->size; i++)
		{
		  pnt = attre->ecommunity->val + (i * 8);
		  tbit = *pnt;

		  if (CHECK_FLAG (tbit, ECOMMUNITY_FLAG_NON_TRANSITIVE))
		    continue;

		  stream_put (s, pnt, 8);
		}
	    }
	}
    }

  if ( send_as4_path )
    {
      /* If the peer is NOT As4 capable, AND */
      /* there are ASnums > 65535 in path  THEN
       * give out AS4_PATH */

      /* Get rid of all AS_CONFED_SEQUENCE and AS_CONFED_SET
       * path segments!
       * Hm, I wonder...  confederation things *should* only be at
       * the beginning of an aspath, right?  Then we should use
       * aspath_delete_confed_seq for this, because it is already
       * there! (JK) 
       * Folks, talk to me: what is reasonable here!?
       */
      aspath = aspath_delete_confed_seq (aspath);

      stream_putc (s, BGP_ATTR_FLAG_TRANS|BGP_ATTR_FLAG_OPTIONAL|BGP_ATTR_FLAG_EXTLEN);
      stream_putc (s, BGP_ATTR_AS4_PATH);
      aspath_sizep = stream_get_endp (s);
      stream_putw (s, 0);
      stream_putw_at (s, aspath_sizep, aspath_put (s, aspath, 1));
    }

  if (aspath != attr->aspath)
    aspath_free (aspath);

  if ( send_as4_aggregator ) 
    {
      assert (attr->extra);

      /* send AS4_AGGREGATOR, at this place */
      /* this section of code moved here in order to ensure the correct
       * *ascending* order of attributes
       */
      stream_putc (s, BGP_ATTR_FLAG_OPTIONAL|BGP_ATTR_FLAG_TRANS);
      stream_putc (s, BGP_ATTR_AS4_AGGREGATOR);
      stream_putc (s, 8);
      stream_putl (s, attr->extra->aggregator_as);
      stream_put_ipv4 (s, attr->extra->aggregator_addr.s_addr);
    }

  if ((afi == AFI_IP || afi == AFI_IP6) &&
      (safi == SAFI_ENCAP || safi == SAFI_MPLS_VPN))
    {
	/* Tunnel Encap attribute */
	bgp_packet_mpattr_tea(bgp, peer, s, attr, BGP_ATTR_ENCAP);

#if ENABLE_BGP_VNC
	/* VNC attribute */
	bgp_packet_mpattr_tea(bgp, peer, s, attr, BGP_ATTR_VNC);
#endif
    }

  /* Unknown transit attribute. */
  if (attr->extra && attr->extra->transit)
    stream_put (s, attr->extra->transit->val, attr->extra->transit->length);

  /* Return total size of attribute. */
  return stream_get_endp (s) - cp;
}

size_t
bgp_packet_mpunreach_start (struct stream *s, afi_t afi, safi_t safi)
{
  unsigned long attrlen_pnt;
  iana_afi_t pkt_afi;
  safi_t pkt_safi;

  /* Set extended bit always to encode the attribute length as 2 bytes */
  stream_putc (s, BGP_ATTR_FLAG_OPTIONAL|BGP_ATTR_FLAG_EXTLEN);
  stream_putc (s, BGP_ATTR_MP_UNREACH_NLRI);

  attrlen_pnt = stream_get_endp (s);
  stream_putw (s, 0);		/* Length of this attribute. */

  /* Convert AFI, SAFI to values for packet. */
  bgp_map_afi_safi_int2iana (afi, safi, &pkt_afi, &pkt_safi);

  stream_putw (s, pkt_afi);
  stream_putc (s, pkt_safi);

  return attrlen_pnt;
}

void
bgp_packet_mpunreach_prefix (struct stream *s, struct prefix *p,
			     afi_t afi, safi_t safi, struct prefix_rd *prd,
			     u_char *tag, int addpath_encode,
                             u_int32_t addpath_tx_id)
{
  if (safi == SAFI_MPLS_VPN)
    {
      /* addpath TX ID */
      if (addpath_encode)
        stream_putl(s, addpath_tx_id);

      stream_putc (s, p->prefixlen + 88);
      stream_put (s, tag, 3);
      stream_put (s, prd->val, 8);
      stream_put (s, &p->u.prefix, PSIZE (p->prefixlen));
    }
  else if (afi == AFI_L2VPN && safi == SAFI_EVPN)
    bgp_evpn_encode_prefix (s, p, prd, addpath_encode, addpath_tx_id);
  else
    stream_put_prefix_addpath (s, p, addpath_encode, addpath_tx_id);
}

void
bgp_packet_mpunreach_end (struct stream *s, size_t attrlen_pnt)
{
  bgp_packet_mpattr_end (s, attrlen_pnt);
}

/* Initialization of attribute. */
void
bgp_attr_init (void)
{
  aspath_init ();
  attrhash_init ();
  community_init ();
  ecommunity_init ();
  cluster_init ();
  transit_init ();
}

void
bgp_attr_finish (void)
{
  aspath_finish ();
  attrhash_finish ();
  community_finish ();
  ecommunity_finish ();
  cluster_finish ();
  transit_finish ();
}

/* Make attribute packet. */
void
bgp_dump_routes_attr (struct stream *s, struct attr *attr, 
                      struct prefix *prefix)
{
  unsigned long cp;
  unsigned long len;
  size_t aspath_lenp;
  struct aspath *aspath;
  int addpath_encode = 0;
  u_int32_t addpath_tx_id = 0;

  /* Remember current pointer. */
  cp = stream_get_endp (s);

  /* Place holder of length. */
  stream_putw (s, 0);

  /* Origin attribute. */
  stream_putc (s, BGP_ATTR_FLAG_TRANS);
  stream_putc (s, BGP_ATTR_ORIGIN);
  stream_putc (s, 1);
  stream_putc (s, attr->origin);

  aspath = attr->aspath;
  
  stream_putc (s, BGP_ATTR_FLAG_TRANS|BGP_ATTR_FLAG_EXTLEN);
  stream_putc (s, BGP_ATTR_AS_PATH);
  aspath_lenp = stream_get_endp (s);
  stream_putw (s, 0);
  
  stream_putw_at (s, aspath_lenp, aspath_put (s, aspath, 1));

  /* Nexthop attribute. */
  /* If it's an IPv6 prefix, don't dump the IPv4 nexthop to save space */
  if(prefix != NULL
#ifdef HAVE_IPV6
     && prefix->family != AF_INET6
#endif /* HAVE_IPV6 */
     )
    {
      stream_putc (s, BGP_ATTR_FLAG_TRANS);
      stream_putc (s, BGP_ATTR_NEXT_HOP);
      stream_putc (s, 4);
      stream_put_ipv4 (s, attr->nexthop.s_addr);
    }

  /* MED attribute. */
  if (attr->flag & ATTR_FLAG_BIT (BGP_ATTR_MULTI_EXIT_DISC))
    {
      stream_putc (s, BGP_ATTR_FLAG_OPTIONAL);
      stream_putc (s, BGP_ATTR_MULTI_EXIT_DISC);
      stream_putc (s, 4);
      stream_putl (s, attr->med);
    }

  /* Local preference. */
  if (attr->flag & ATTR_FLAG_BIT (BGP_ATTR_LOCAL_PREF))
    {
      stream_putc (s, BGP_ATTR_FLAG_TRANS);
      stream_putc (s, BGP_ATTR_LOCAL_PREF);
      stream_putc (s, 4);
      stream_putl (s, attr->local_pref);
    }

  /* Atomic aggregate. */
  if (attr->flag & ATTR_FLAG_BIT (BGP_ATTR_ATOMIC_AGGREGATE))
    {
      stream_putc (s, BGP_ATTR_FLAG_TRANS);
      stream_putc (s, BGP_ATTR_ATOMIC_AGGREGATE);
      stream_putc (s, 0);
    }

  /* Aggregator. */
  if (attr->flag & ATTR_FLAG_BIT (BGP_ATTR_AGGREGATOR))
    {
      assert (attr->extra);
      stream_putc (s, BGP_ATTR_FLAG_OPTIONAL|BGP_ATTR_FLAG_TRANS);
      stream_putc (s, BGP_ATTR_AGGREGATOR);
      stream_putc (s, 8);
      stream_putl (s, attr->extra->aggregator_as);
      stream_put_ipv4 (s, attr->extra->aggregator_addr.s_addr);
    }

  /* Community attribute. */
  if (attr->flag & ATTR_FLAG_BIT (BGP_ATTR_COMMUNITIES))
    {
      if (attr->community->size * 4 > 255)
	{
	  stream_putc (s, BGP_ATTR_FLAG_OPTIONAL|BGP_ATTR_FLAG_TRANS|BGP_ATTR_FLAG_EXTLEN);
	  stream_putc (s, BGP_ATTR_COMMUNITIES);
	  stream_putw (s, attr->community->size * 4);
	}
      else
	{
	  stream_putc (s, BGP_ATTR_FLAG_OPTIONAL|BGP_ATTR_FLAG_TRANS);
	  stream_putc (s, BGP_ATTR_COMMUNITIES);
	  stream_putc (s, attr->community->size * 4);
	}
      stream_put (s, attr->community->val, attr->community->size * 4);
    }

#ifdef HAVE_IPV6
  /* Add a MP_NLRI attribute to dump the IPv6 next hop */
  if (prefix != NULL && prefix->family == AF_INET6 && attr->extra &&
     (attr->extra->mp_nexthop_len == BGP_ATTR_NHLEN_IPV6_GLOBAL ||
      attr->extra->mp_nexthop_len == BGP_ATTR_NHLEN_IPV6_GLOBAL_AND_LL) )
    {
      int sizep;
      struct attr_extra *attre = attr->extra;
      
      stream_putc(s, BGP_ATTR_FLAG_OPTIONAL);
      stream_putc(s, BGP_ATTR_MP_REACH_NLRI);
      sizep = stream_get_endp (s);

      /* MP header */
      stream_putc (s, 0);		/* Marker: Attribute length. */
      stream_putw(s, AFI_IP6);		/* AFI */
      stream_putc(s, SAFI_UNICAST);	/* SAFI */

      /* Next hop */
      stream_putc(s, attre->mp_nexthop_len);
      stream_put(s, &attre->mp_nexthop_global, IPV6_MAX_BYTELEN);
      if (attre->mp_nexthop_len == BGP_ATTR_NHLEN_IPV6_GLOBAL_AND_LL)
        stream_put(s, &attre->mp_nexthop_local, IPV6_MAX_BYTELEN);

      /* SNPA */
      stream_putc(s, 0);

      /* Prefix */
      stream_put_prefix_addpath (s, prefix, addpath_encode, addpath_tx_id);

      /* Set MP attribute length. */
      stream_putc_at (s, sizep, (stream_get_endp (s) - sizep) - 1);
    }
#endif /* HAVE_IPV6 */

  /* Return total size of attribute. */
  len = stream_get_endp (s) - cp - 2;
  stream_putw_at (s, cp, len);
}<|MERGE_RESOLUTION|>--- conflicted
+++ resolved
@@ -1871,25 +1871,6 @@
                  __func__, peer->host);
       return BGP_ATTR_PARSE_ERROR_NOTIFYPLS;
     }
-<<<<<<< HEAD
- 
-  if (safi == SAFI_EVPN)
-    ret = bgp_evpn_nlri_sanity_check (peer, afi, safi, stream_pnt (s),
-                                      nlri_len, &num_mp_pfx);
-  else if (safi == SAFI_MPLS_VPN)
-    ret = 0; // No checks implemented
-  else
-    ret = bgp_nlri_sanity_check (peer, afi, safi, stream_pnt (s),
-                                 nlri_len, &num_mp_pfx);
-
-  if (ret < 0)
-    {
-      zlog_info ("%s: (%s) NLRI doesn't pass sanity check",
-                 __func__, peer->host);
-      return BGP_ATTR_PARSE_ERROR_NOTIFYPLS;
-    }
-=======
->>>>>>> 82b4d5da
 
   mp_update->afi = afi;
   mp_update->safi = safi;
@@ -1927,7 +1908,6 @@
   pkt_afi = stream_getw (s);
   pkt_safi = stream_getc (s);
 
-<<<<<<< HEAD
   /* Convert AFI, SAFI to internal values, check. */
   if (bgp_map_afi_safi_iana2int (pkt_afi, pkt_safi, &afi, &safi))
     {
@@ -1941,19 +1921,6 @@
 
   withdraw_len = length - BGP_MP_UNREACH_MIN_SIZE;
 
-  if (safi == SAFI_EVPN)
-    ret = bgp_evpn_nlri_sanity_check (peer, afi, safi, stream_pnt (s),
-                                      withdraw_len, &num_mp_pfx);
-  else if (safi == SAFI_MPLS_VPN)
-    ret = 0; // No checks implemented
-  else
-    ret = bgp_nlri_sanity_check (peer, afi, safi, stream_pnt (s),
-                                 withdraw_len, &num_mp_pfx);
-  if (ret < 0)
-    return BGP_ATTR_PARSE_ERROR_NOTIFYPLS;
-
-=======
->>>>>>> 82b4d5da
   mp_withdraw->afi = afi;
   mp_withdraw->safi = safi;
   mp_withdraw->nlri = stream_pnt (s);
