--- conflicted
+++ resolved
@@ -46,15 +46,12 @@
 #include "bgpd/bgp_mpath.h"
 #include "bgpd/bgp_nexthop.h"
 #include "bgpd/bgp_nht.h"
-<<<<<<< HEAD
 #include "bgpd/bgp_evpn.h"
-=======
 #include "bgpd/bgp_bfd.h"
 #if ENABLE_BGP_VNC
 # include "bgpd/rfapi/rfapi_backend.h"
 # include "bgpd/rfapi/vnc_export_bgp.h"
 #endif
->>>>>>> 1ba2a97a
 
 /* All information about zebra. */
 struct zclient *zclient = NULL;
