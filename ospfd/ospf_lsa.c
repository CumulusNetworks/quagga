--- conflicted
+++ resolved
@@ -186,17 +186,8 @@
   u_char *buffer = (u_char *) &lsa->options;
   int options_offset = buffer - (u_char *) &lsa->ls_age; /* should be 2 */
 
-<<<<<<< HEAD:ospfd/ospf_lsa.c
-  x = (((int)length - LSA_CHECKSUM_OFFSET) * c0 - c1) % 255;
-  if (x <= 0)
-    x += 255;
-  y = 510 - c0 - x;
-  if (y > 255)
-    y -= 255;
-=======
   /* Skip the AGE field */
   u_int16_t len = ntohs(lsa->length) - options_offset; 
->>>>>>> 41dc3488cf127a1e23333459a0c316ded67f7ff3:ospfd/ospf_lsa.c
 
   /* Checksum offset starts from "options" field, not the beginning of the
      lsa_header struct. The offset is 14, rather than 16. */
