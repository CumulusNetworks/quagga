/* OSPF VTY interface.
 * Copyright (C) 2000 Toshiaki Takada
 *
 * This file is part of GNU Zebra.
 *
 * GNU Zebra is free software; you can redistribute it and/or modify it
 * under the terms of the GNU General Public License as published by the
 * Free Software Foundation; either version 2, or (at your option) any
 * later version.
 *
 * GNU Zebra is distributed in the hope that it will be useful, but
 * WITHOUT ANY WARRANTY; without even the implied warranty of
 * MERCHANTABILITY or FITNESS FOR A PARTICULAR PURPOSE.  See the GNU
 * General Public License for more details.
 *
 * You should have received a copy of the GNU General Public License
 * along with GNU Zebra; see the file COPYING.  If not, write to the Free
 * Software Foundation, Inc., 59 Temple Place - Suite 330, Boston, MA
 * 02111-1307, USA.  
 */

#include <zebra.h>

#include "memory.h"
#include "thread.h"
#include "prefix.h"
#include "table.h"
#include "vty.h"
#include "command.h"
#include "plist.h"
#include "log.h"
#include "zclient.h"

#include "ospfd/ospfd.h"
#include "ospfd/ospf_asbr.h"
#include "ospfd/ospf_lsa.h"
#include "ospfd/ospf_lsdb.h"
#include "ospfd/ospf_ism.h"
#include "ospfd/ospf_interface.h"
#include "ospfd/ospf_nsm.h"
#include "ospfd/ospf_neighbor.h"
#include "ospfd/ospf_flood.h"
#include "ospfd/ospf_abr.h"
#include "ospfd/ospf_spf.h"
#include "ospfd/ospf_route.h"
#include "ospfd/ospf_zebra.h"
/*#include "ospfd/ospf_routemap.h" */
#include "ospfd/ospf_vty.h"
#include "ospfd/ospf_dump.h"


const static char *ospf_network_type_str[] =
{
  "Null",
  "POINTOPOINT",
  "BROADCAST",
  "NBMA",
  "POINTOMULTIPOINT",
  "VIRTUALLINK",
  "LOOPBACK"
};


/* Utility functions. */
int
ospf_str2area_id (const char *str, struct in_addr *area_id, int *format)
{
  char *endptr = NULL;
  unsigned long ret;

  /* match "A.B.C.D". */
  if (strchr (str, '.') != NULL)
    {
      ret = inet_aton (str, area_id);
      if (!ret)
        return -1;
      *format = OSPF_AREA_ID_FORMAT_ADDRESS;
    }
  /* match "<0-4294967295>". */
  else
    {
      ret = strtoul (str, &endptr, 10);
      if (*endptr != '\0' || (ret == ULONG_MAX && errno == ERANGE))
        return -1;

      area_id->s_addr = htonl (ret);
      *format = OSPF_AREA_ID_FORMAT_DECIMAL;
    }

  return 0;
}


int
str2distribute_source (const char *str, int *source)
{
  /* Sanity check. */
  if (str == NULL)
    return 0;

  if (strncmp (str, "k", 1) == 0)
    *source = ZEBRA_ROUTE_KERNEL;
  else if (strncmp (str, "c", 1) == 0)
    *source = ZEBRA_ROUTE_CONNECT;
  else if (strncmp (str, "s", 1) == 0)
    *source = ZEBRA_ROUTE_STATIC;
  else if (strncmp (str, "r", 1) == 0)
    *source = ZEBRA_ROUTE_RIP;
  else if (strncmp (str, "b", 1) == 0)
    *source = ZEBRA_ROUTE_BGP;
  else
    return 0;

  return 1;
}

int
str2metric (const char *str, int *metric)
{
  /* Sanity check. */
  if (str == NULL)
    return 0;

  *metric = strtol (str, NULL, 10);
  if (*metric < 0 && *metric > 16777214)
    {
      /* vty_out (vty, "OSPF metric value is invalid%s", VTY_NEWLINE); */
      return 0;
    }

  return 1;
}

int
str2metric_type (const char *str, int *metric_type)
{
  /* Sanity check. */
  if (str == NULL)
    return 0;

  if (strncmp (str, "1", 1) == 0)
    *metric_type = EXTERNAL_METRIC_TYPE_1;
  else if (strncmp (str, "2", 1) == 0)
    *metric_type = EXTERNAL_METRIC_TYPE_2;
  else
    return 0;

  return 1;
}

int
ospf_oi_count (struct interface *ifp)
{
  struct route_node *rn;
  int i = 0;

  for (rn = route_top (IF_OIFS (ifp)); rn; rn = route_next (rn))
    if (rn->info)
      i++;

  return i;
}


DEFUN (router_ospf,
       router_ospf_cmd,
       "router ospf",
       "Enable a routing process\n"
       "Start OSPF configuration\n")
{
  vty->node = OSPF_NODE;
  vty->index = ospf_get ();
 
  return CMD_SUCCESS;
}

DEFUN (no_router_ospf,
       no_router_ospf_cmd,
       "no router ospf",
       NO_STR
       "Enable a routing process\n"
       "Start OSPF configuration\n")
{
  struct ospf *ospf;

  ospf = ospf_lookup ();
  if (ospf == NULL)
    {
      vty_out (vty, "There isn't active ospf instance%s", VTY_NEWLINE);
      return CMD_WARNING;
    }

  ospf_finish (ospf);

  return CMD_SUCCESS;
}

DEFUN (ospf_router_id,
       ospf_router_id_cmd,
       "ospf router-id A.B.C.D",
       "OSPF specific commands\n"
       "router-id for the OSPF process\n"
       "OSPF router-id in IP address format\n")
{
  struct ospf *ospf = vty->index;
  struct in_addr router_id;
  int ret;

  ret = inet_aton (argv[0], &router_id);
  if (!ret)
    {
      vty_out (vty, "Please specify Router ID by A.B.C.D%s", VTY_NEWLINE);
      return CMD_WARNING;
    }

  ospf->router_id_static = router_id;

  if (ospf->t_router_id_update == NULL)
    OSPF_TIMER_ON (ospf->t_router_id_update, ospf_router_id_update_timer,
		   OSPF_ROUTER_ID_UPDATE_DELAY);

  return CMD_SUCCESS;
}

ALIAS (ospf_router_id,
       router_ospf_id_cmd,
       "router-id A.B.C.D",
       "router-id for the OSPF process\n"
       "OSPF router-id in IP address format\n")

DEFUN (no_ospf_router_id,
       no_ospf_router_id_cmd,
       "no ospf router-id",
       NO_STR
       "OSPF specific commands\n"
       "router-id for the OSPF process\n")
{
  struct ospf *ospf = vty->index;

  ospf->router_id_static.s_addr = 0;

  ospf_router_id_update (ospf);

  return CMD_SUCCESS;
}

ALIAS (no_ospf_router_id,
       no_router_ospf_id_cmd,
       "no router-id",
       NO_STR
       "router-id for the OSPF process\n")

DEFUN (ospf_passive_interface,
       ospf_passive_interface_addr_cmd,
       "passive-interface IFNAME A.B.C.D",
       "Suppress routing updates on an interface\n"
       "Interface's name\n")
{
 struct interface *ifp;
 struct in_addr addr;
 int ret;
 struct ospf_if_params *params;

 ifp = if_lookup_by_name (argv[0]);
 
 if (ifp == NULL)
   {
     vty_out (vty, "Please specify an existing interface%s", VTY_NEWLINE);
     return CMD_WARNING;
   }

  params = IF_DEF_PARAMS (ifp);

  if (argc == 2)
    {
      ret = inet_aton(argv[1], &addr);
      if (!ret)
	{
	  vty_out (vty, "Please specify interface address by A.B.C.D%s",
		   VTY_NEWLINE);
	  return CMD_WARNING;
	}

      params = ospf_get_if_params (ifp, addr);
      ospf_if_update_params (ifp, addr);
    }

  SET_IF_PARAM (params, passive_interface);
  params->passive_interface = OSPF_IF_PASSIVE;
 
 return CMD_SUCCESS;
}

ALIAS (ospf_passive_interface,
       ospf_passive_interface_cmd,
       "passive-interface IFNAME",
       "Suppress routing updates on an interface\n"
       "Interface's name\n")

DEFUN (no_ospf_passive_interface,
       no_ospf_passive_interface_addr_cmd,
       "no passive-interface IFNAME A.B.C.D",
       NO_STR
       "Allow routing updates on an interface\n"
       "Interface's name\n")
{
  struct interface *ifp;
  struct in_addr addr;
  struct ospf_if_params *params;
  int ret;
    
  ifp = if_lookup_by_name (argv[0]);
  
  if (ifp == NULL)
    {
      vty_out (vty, "Please specify an existing interface%s", VTY_NEWLINE);
      return CMD_WARNING;
    }

  params = IF_DEF_PARAMS (ifp);

  if (argc == 2)
    {
      ret = inet_aton(argv[1], &addr);
      if (!ret)
	{
	  vty_out (vty, "Please specify interface address by A.B.C.D%s",
		   VTY_NEWLINE);
	  return CMD_WARNING;
	}

      params = ospf_lookup_if_params (ifp, addr);
      if (params == NULL)
	return CMD_SUCCESS;
    }

  UNSET_IF_PARAM (params, passive_interface);
  params->passive_interface = OSPF_IF_ACTIVE;
  
  if (params != IF_DEF_PARAMS (ifp))
    {
      ospf_free_if_params (ifp, addr);
      ospf_if_update_params (ifp, addr);
    }
  
  return CMD_SUCCESS;
}

ALIAS (no_ospf_passive_interface,
       no_ospf_passive_interface_cmd,
       "no passive-interface IFNAME",
       NO_STR
       "Allow routing updates on an interface\n"
       "Interface's name\n")

DEFUN (ospf_network_area,
       ospf_network_area_cmd,
       "network A.B.C.D/M area (A.B.C.D|<0-4294967295>)",
       "Enable routing on an IP network\n"
       "OSPF network prefix\n"
       "Set the OSPF area ID\n"
       "OSPF area ID in IP address format\n"
       "OSPF area ID as a decimal value\n")
{
  struct ospf *ospf= vty->index;
  struct prefix_ipv4 p;
  struct in_addr area_id;
  int ret, format;

  /* Get network prefix and Area ID. */
  VTY_GET_IPV4_PREFIX ("network prefix", p, argv[0]);
  VTY_GET_OSPF_AREA_ID (area_id, format, argv[1]);

  ret = ospf_network_set (ospf, &p, area_id);
  if (ret == 0)
    {
      vty_out (vty, "There is already same network statement.%s", VTY_NEWLINE);
      return CMD_WARNING;
    }

  return CMD_SUCCESS;
}

DEFUN (no_ospf_network_area,
       no_ospf_network_area_cmd,
       "no network A.B.C.D/M area (A.B.C.D|<0-4294967295>)",
       NO_STR
       "Enable routing on an IP network\n"
       "OSPF network prefix\n"
       "Set the OSPF area ID\n"
       "OSPF area ID in IP address format\n"
       "OSPF area ID as a decimal value\n")
{
  struct ospf *ospf = (struct ospf *) vty->index;
  struct prefix_ipv4 p;
  struct in_addr area_id;
  int ret, format;

  /* Get network prefix and Area ID. */
  VTY_GET_IPV4_PREFIX ("network prefix", p, argv[0]);
  VTY_GET_OSPF_AREA_ID (area_id, format, argv[1]);

  ret = ospf_network_unset (ospf, &p, area_id);
  if (ret == 0)
    {
      vty_out (vty, "Can't find specified network area configuration.%s",
	       VTY_NEWLINE);
      return CMD_WARNING;
    }

  return CMD_SUCCESS;
}


DEFUN (ospf_area_range,
       ospf_area_range_cmd,
       "area (A.B.C.D|<0-4294967295>) range A.B.C.D/M",
       "OSPF area parameters\n"
       "OSPF area ID in IP address format\n"
       "OSPF area ID as a decimal value\n"
       "Summarize routes matching address/mask (border routers only)\n"
       "Area range prefix\n")
{
  struct ospf *ospf = vty->index;
  struct prefix_ipv4 p;
  struct in_addr area_id;
  int format;
  u_int32_t cost;

  VTY_GET_OSPF_AREA_ID (area_id, format, argv[0]);
  VTY_GET_IPV4_PREFIX ("area range", p, argv[1]);

  ospf_area_range_set (ospf, area_id, &p, OSPF_AREA_RANGE_ADVERTISE);
  if (argc > 2)
    {
      VTY_GET_UINT32 ("range cost", cost, argv[2]);
      ospf_area_range_cost_set (ospf, area_id, &p, cost);
    }

  return CMD_SUCCESS;
}

ALIAS (ospf_area_range,
       ospf_area_range_advertise_cmd,
       "area (A.B.C.D|<0-4294967295>) range A.B.C.D/M advertise",
       "OSPF area parameters\n"
       "OSPF area ID in IP address format\n"
       "OSPF area ID as a decimal value\n"
       "OSPF area range for route advertise (default)\n"
       "Area range prefix\n"
       "Advertise this range (default)\n")

ALIAS (ospf_area_range,
       ospf_area_range_cost_cmd,
       "area (A.B.C.D|<0-4294967295>) range A.B.C.D/M cost <0-16777215>",
       "OSPF area parameters\n"
       "OSPF area ID in IP address format\n"
       "OSPF area ID as a decimal value\n"
       "Summarize routes matching address/mask (border routers only)\n"
       "Area range prefix\n"
       "User specified metric for this range\n"
       "Advertised metric for this range\n")

ALIAS (ospf_area_range,
       ospf_area_range_advertise_cost_cmd,
       "area (A.B.C.D|<0-4294967295>) range A.B.C.D/M advertise cost <0-16777215>",
       "OSPF area parameters\n"
       "OSPF area ID in IP address format\n"
       "OSPF area ID as a decimal value\n"
       "Summarize routes matching address/mask (border routers only)\n"
       "Area range prefix\n"
       "Advertise this range (default)\n"
       "User specified metric for this range\n"
       "Advertised metric for this range\n")

DEFUN (ospf_area_range_not_advertise,
       ospf_area_range_not_advertise_cmd,
       "area (A.B.C.D|<0-4294967295>) range A.B.C.D/M not-advertise",
       "OSPF area parameters\n"
       "OSPF area ID in IP address format\n"
       "OSPF area ID as a decimal value\n"
       "Summarize routes matching address/mask (border routers only)\n"
       "Area range prefix\n"
       "DoNotAdvertise this range\n")
{
  struct ospf *ospf = vty->index;
  struct prefix_ipv4 p;
  struct in_addr area_id;
  int format;

  VTY_GET_OSPF_AREA_ID (area_id, format, argv[0]);
  VTY_GET_IPV4_PREFIX ("area range", p, argv[1]);

  ospf_area_range_set (ospf, area_id, &p, 0);

  return CMD_SUCCESS;
}

DEFUN (no_ospf_area_range,
       no_ospf_area_range_cmd,
       "no area (A.B.C.D|<0-4294967295>) range A.B.C.D/M",
       NO_STR
       "OSPF area parameters\n"
       "OSPF area ID in IP address format\n"
       "OSPF area ID as a decimal value\n"
       "Summarize routes matching address/mask (border routers only)\n"
       "Area range prefix\n")
{
  struct ospf *ospf = vty->index;
  struct prefix_ipv4 p;
  struct in_addr area_id;
  int format;

  VTY_GET_OSPF_AREA_ID (area_id, format, argv[0]);
  VTY_GET_IPV4_PREFIX ("area range", p, argv[1]);

  ospf_area_range_unset (ospf, area_id, &p);

  return CMD_SUCCESS;
}

ALIAS (no_ospf_area_range,
       no_ospf_area_range_advertise_cmd,
       "no area (A.B.C.D|<0-4294967295>) range A.B.C.D/M (advertise|not-advertise)",
       NO_STR
       "OSPF area parameters\n"
       "OSPF area ID in IP address format\n"
       "OSPF area ID as a decimal value\n"
       "Summarize routes matching address/mask (border routers only)\n"
       "Area range prefix\n"
       "Advertise this range (default)\n"
       "DoNotAdvertise this range\n")

ALIAS (no_ospf_area_range,
       no_ospf_area_range_cost_cmd,
       "no area (A.B.C.D|<0-4294967295>) range A.B.C.D/M cost <0-16777215>",
       NO_STR
       "OSPF area parameters\n"
       "OSPF area ID in IP address format\n"
       "OSPF area ID as a decimal value\n"
       "Summarize routes matching address/mask (border routers only)\n"
       "Area range prefix\n"
       "User specified metric for this range\n"
       "Advertised metric for this range\n")

ALIAS (no_ospf_area_range,
       no_ospf_area_range_advertise_cost_cmd,
       "no area (A.B.C.D|<0-4294967295>) range A.B.C.D/M advertise cost <0-16777215>",
       NO_STR
       "OSPF area parameters\n"
       "OSPF area ID in IP address format\n"
       "OSPF area ID as a decimal value\n"
       "Summarize routes matching address/mask (border routers only)\n"
       "Area range prefix\n"
       "Advertise this range (default)\n"
       "User specified metric for this range\n"
       "Advertised metric for this range\n")

DEFUN (ospf_area_range_substitute,
       ospf_area_range_substitute_cmd,
       "area (A.B.C.D|<0-4294967295>) range A.B.C.D/M substitute A.B.C.D/M",
       "OSPF area parameters\n"
       "OSPF area ID in IP address format\n"
       "OSPF area ID as a decimal value\n"
       "Summarize routes matching address/mask (border routers only)\n"
       "Area range prefix\n"
       "Announce area range as another prefix\n"
       "Network prefix to be announced instead of range\n")
{
  struct ospf *ospf = vty->index;
  struct prefix_ipv4 p, s;
  struct in_addr area_id;
  int format;

  VTY_GET_OSPF_AREA_ID (area_id, format, argv[0]);
  VTY_GET_IPV4_PREFIX ("area range", p, argv[1]);
  VTY_GET_IPV4_PREFIX ("substituted network prefix", s, argv[2]);

  ospf_area_range_substitute_set (ospf, area_id, &p, &s);

  return CMD_SUCCESS;
}

DEFUN (no_ospf_area_range_substitute,
       no_ospf_area_range_substitute_cmd,
       "no area (A.B.C.D|<0-4294967295>) range A.B.C.D/M substitute A.B.C.D/M",
       NO_STR
       "OSPF area parameters\n"
       "OSPF area ID in IP address format\n"
       "OSPF area ID as a decimal value\n"
       "Summarize routes matching address/mask (border routers only)\n"
       "Area range prefix\n"
       "Announce area range as another prefix\n"
       "Network prefix to be announced instead of range\n")
{
  struct ospf *ospf = vty->index;
  struct prefix_ipv4 p, s;
  struct in_addr area_id;
  int format;

  VTY_GET_OSPF_AREA_ID (area_id, format, argv[0]);
  VTY_GET_IPV4_PREFIX ("area range", p, argv[1]);
  VTY_GET_IPV4_PREFIX ("substituted network prefix", s, argv[2]);

  ospf_area_range_substitute_unset (ospf, area_id, &p);

  return CMD_SUCCESS;
}


/* Command Handler Logic in VLink stuff is delicate!!

	ALTER AT YOUR OWN RISK!!!!

	Various dummy values are used to represent 'NoChange' state for
	VLink configuration NOT being changed by a VLink command, and
	special syntax is used within the command strings so that the
	typed in command verbs can be seen in the configuration command
	bacckend handler.  This is to drastically reduce the verbeage
	required to coe up with a reasonably compatible Cisco VLink command

	- Matthew Grant <grantma@anathoth.gen.nz> 
	Wed, 21 Feb 2001 15:13:52 +1300
 */


/* Configuration data for virtual links 
 */ 
struct ospf_vl_config_data {
  struct vty *vty;		/* vty stuff */
  struct in_addr area_id;	/* area ID from command line */
  int format;			/* command line area ID format */
  struct in_addr vl_peer;	/* command line vl_peer */
  int auth_type;		/* Authehntication type, if given */
  char *auth_key;		/* simple password if present */
  int crypto_key_id;		/* Cryptographic key ID */
  char *md5_key;		/* MD5 authentication key */
  int hello_interval;	        /* Obvious what these are... */
  int retransmit_interval; 
  int transmit_delay;
  int dead_interval;
};

void
ospf_vl_config_data_init (struct ospf_vl_config_data *vl_config, 
			  struct vty *vty)
{
  memset (vl_config, 0, sizeof (struct ospf_vl_config_data));
  vl_config->auth_type = OSPF_AUTH_CMD_NOTSEEN;
  vl_config->vty = vty;
}

struct ospf_vl_data *
ospf_find_vl_data (struct ospf *ospf, struct ospf_vl_config_data *vl_config)
{
  struct ospf_area *area;
  struct ospf_vl_data *vl_data;
  struct vty *vty;
  struct in_addr area_id;

  vty = vl_config->vty;
  area_id = vl_config->area_id;

  if (area_id.s_addr == OSPF_AREA_BACKBONE)
    {
      vty_out (vty, 
	       "Configuring VLs over the backbone is not allowed%s",
               VTY_NEWLINE);
      return NULL;
    }
  area = ospf_area_get (ospf, area_id, vl_config->format);

  if (area->external_routing != OSPF_AREA_DEFAULT)
    {
      if (vl_config->format == OSPF_AREA_ID_FORMAT_ADDRESS)
	vty_out (vty, "Area %s is %s%s",
		 inet_ntoa (area_id),
		 area->external_routing == OSPF_AREA_NSSA?"nssa":"stub",
		 VTY_NEWLINE);
      else
	vty_out (vty, "Area %ld is %s%s",
		 (u_long)ntohl (area_id.s_addr),
		 area->external_routing == OSPF_AREA_NSSA?"nssa":"stub",
		 VTY_NEWLINE);	
      return NULL;
    }
  
  if ((vl_data = ospf_vl_lookup (area, vl_config->vl_peer)) == NULL)
    {
      vl_data = ospf_vl_data_new (area, vl_config->vl_peer);
      if (vl_data->vl_oi == NULL)
	{
	  vl_data->vl_oi = ospf_vl_new (ospf, vl_data);
	  ospf_vl_add (ospf, vl_data);
	  ospf_spf_calculate_schedule (ospf);
	}
    }
  return vl_data;
}


int
ospf_vl_set_security (struct ospf_vl_data *vl_data,
		      struct ospf_vl_config_data *vl_config)
{
  struct crypt_key *ck;
  struct vty *vty;
  struct interface *ifp = vl_data->vl_oi->ifp;

  vty = vl_config->vty;

  if (vl_config->auth_type != OSPF_AUTH_CMD_NOTSEEN)
    {
      SET_IF_PARAM (IF_DEF_PARAMS (ifp), auth_type);
      IF_DEF_PARAMS (ifp)->auth_type = vl_config->auth_type;
    }

  if (vl_config->auth_key)
    {
      memset(IF_DEF_PARAMS (ifp)->auth_simple, 0, OSPF_AUTH_SIMPLE_SIZE+1);
      strncpy ((char *) IF_DEF_PARAMS (ifp)->auth_simple, vl_config->auth_key, 
	       OSPF_AUTH_SIMPLE_SIZE);
    }
  else if (vl_config->md5_key)
    {
      if (ospf_crypt_key_lookup (IF_DEF_PARAMS (ifp)->auth_crypt, vl_config->crypto_key_id) 
	  != NULL)
	{
	  vty_out (vty, "OSPF: Key %d already exists%s",
		   vl_config->crypto_key_id, VTY_NEWLINE);
	  return CMD_WARNING;
	}
      ck = ospf_crypt_key_new ();
      ck->key_id = vl_config->crypto_key_id;
      memset(ck->auth_key, 0, OSPF_AUTH_MD5_SIZE+1);
      strncpy ((char *) ck->auth_key, vl_config->md5_key, OSPF_AUTH_MD5_SIZE);
      
      ospf_crypt_key_add (IF_DEF_PARAMS (ifp)->auth_crypt, ck);
    }
  else if (vl_config->crypto_key_id != 0)
    {
      /* Delete a key */

      if (ospf_crypt_key_lookup (IF_DEF_PARAMS (ifp)->auth_crypt, 
				 vl_config->crypto_key_id) == NULL)
	{
	  vty_out (vty, "OSPF: Key %d does not exist%s", 
		   vl_config->crypto_key_id, VTY_NEWLINE);
	  return CMD_WARNING;
	}
      
      ospf_crypt_key_delete (IF_DEF_PARAMS (ifp)->auth_crypt, vl_config->crypto_key_id);

    }
  
  return CMD_SUCCESS;
}



int
ospf_vl_set_timers (struct ospf_vl_data *vl_data,
		    struct ospf_vl_config_data *vl_config)
{
  struct interface *ifp = ifp = vl_data->vl_oi->ifp;
  /* Virtual Link data initialised to defaults, so only set
     if a value given */
  if (vl_config->hello_interval)
    {
      SET_IF_PARAM (IF_DEF_PARAMS (ifp), v_hello);
      IF_DEF_PARAMS (ifp)->v_hello = vl_config->hello_interval;
    }

  if (vl_config->dead_interval)
    {
      SET_IF_PARAM (IF_DEF_PARAMS (ifp), v_wait);
      IF_DEF_PARAMS (ifp)->v_wait = vl_config->dead_interval;
    }

  if (vl_config->retransmit_interval)
    {
      SET_IF_PARAM (IF_DEF_PARAMS (ifp), retransmit_interval);
      IF_DEF_PARAMS (ifp)->retransmit_interval = vl_config->retransmit_interval;
    }
  
  if (vl_config->transmit_delay)
    {
      SET_IF_PARAM (IF_DEF_PARAMS (ifp), transmit_delay);
      IF_DEF_PARAMS (ifp)->transmit_delay = vl_config->transmit_delay;
    }
  
  return CMD_SUCCESS;
}



/* The business end of all of the above */
int
ospf_vl_set (struct ospf *ospf, struct ospf_vl_config_data *vl_config)
{
  struct ospf_vl_data *vl_data;
  int ret;

  vl_data = ospf_find_vl_data (ospf, vl_config);
  if (!vl_data)
    return CMD_WARNING;
  
  /* Process this one first as it can have a fatal result, which can
     only logically occur if the virtual link exists already
     Thus a command error does not result in a change to the
     running configuration such as unexpectedly altered timer 
     values etc.*/
  ret = ospf_vl_set_security (vl_data, vl_config);
  if (ret != CMD_SUCCESS)
    return ret;

  /* Set any time based parameters, these area already range checked */

  ret = ospf_vl_set_timers (vl_data, vl_config);
  if (ret != CMD_SUCCESS)
    return ret;

  return CMD_SUCCESS;

}

/* This stuff exists to make specifying all the alias commands A LOT simpler
 */
#define VLINK_HELPSTR_IPADDR \
       "OSPF area parameters\n" \
       "OSPF area ID in IP address format\n" \
       "OSPF area ID as a decimal value\n" \
       "Configure a virtual link\n" \
       "Router ID of the remote ABR\n"

#define VLINK_HELPSTR_AUTHTYPE_SIMPLE \
       "Enable authentication on this virtual link\n" \
       "dummy string \n" 

#define VLINK_HELPSTR_AUTHTYPE_ALL \
       VLINK_HELPSTR_AUTHTYPE_SIMPLE \
       "Use null authentication\n" \
       "Use message-digest authentication\n"

#define VLINK_HELPSTR_TIME_PARAM_NOSECS \
       "Time between HELLO packets\n" \
       "Time between retransmitting lost link state advertisements\n" \
       "Link state transmit delay\n" \
       "Interval after which a neighbor is declared dead\n"

#define VLINK_HELPSTR_TIME_PARAM \
       VLINK_HELPSTR_TIME_PARAM_NOSECS \
       "Seconds\n"

#define VLINK_HELPSTR_AUTH_SIMPLE \
       "Authentication password (key)\n" \
       "The OSPF password (key)"

#define VLINK_HELPSTR_AUTH_MD5 \
       "Message digest authentication password (key)\n" \
       "dummy string \n" \
       "Key ID\n" \
       "Use MD5 algorithm\n" \
       "The OSPF password (key)"

DEFUN (ospf_area_vlink,
       ospf_area_vlink_cmd,
       "area (A.B.C.D|<0-4294967295>) virtual-link A.B.C.D",
       VLINK_HELPSTR_IPADDR)
{
  struct ospf *ospf = vty->index;
  struct ospf_vl_config_data vl_config;
  char auth_key[OSPF_AUTH_SIMPLE_SIZE+1];
  char md5_key[OSPF_AUTH_MD5_SIZE+1]; 
  int i;
  int ret;
  
  ospf_vl_config_data_init(&vl_config, vty);

  /* Read off first 2 parameters and check them */
  ret = ospf_str2area_id (argv[0], &vl_config.area_id, &vl_config.format);
  if (ret < 0)
    {
      vty_out (vty, "OSPF area ID is invalid%s", VTY_NEWLINE);
      return CMD_WARNING;
    }

  ret = inet_aton (argv[1], &vl_config.vl_peer);
  if (! ret)
    {
      vty_out (vty, "Please specify valid Router ID as a.b.c.d%s",
               VTY_NEWLINE);
      return CMD_WARNING;
    }

  if (argc <=2)
    {
      /* Thats all folks! - BUGS B. strikes again!!!*/

      return  ospf_vl_set (ospf, &vl_config);
    }

  /* Deal with other parameters */
  for (i=2; i < argc; i++)
    {

      /* vty_out (vty, "argv[%d] - %s%s", i, argv[i], VTY_NEWLINE); */

      switch (argv[i][0])
	{

	case 'a':
	  if (i > 2 || strncmp (argv[i], "authentication-", 15) == 0)
	    {
	      /* authentication-key - this option can occur anywhere on 
		                      command line.  At start of command line
				      must check for authentication option. */
	      memset (auth_key, 0, OSPF_AUTH_SIMPLE_SIZE + 1);
	      strncpy (auth_key, argv[i+1], OSPF_AUTH_SIMPLE_SIZE);
	      vl_config.auth_key = auth_key;
	      i++;
	    }
	  else if (strncmp (argv[i], "authentication", 14) == 0)
	    {
	      /* authentication  - this option can only occur at start
		                   of command line */
	      vl_config.auth_type = OSPF_AUTH_SIMPLE;
	      if ((i+1) < argc)
		{
		  if (strncmp (argv[i+1], "n", 1) == 0)
		    {
		      /* "authentication null" */
		      vl_config.auth_type = OSPF_AUTH_NULL;
		      i++;
		    }
		  else if (strncmp (argv[i+1], "m", 1) == 0
			   && strcmp (argv[i+1], "message-digest-") != 0)
		    {
		      /* "authentication message-digest" */ 
		      vl_config.auth_type = OSPF_AUTH_CRYPTOGRAPHIC;
		      i++;
		    }
		}
	    }
	  break;

	case 'm':
	  /* message-digest-key */
	  i++;
	  vl_config.crypto_key_id = strtol (argv[i], NULL, 10);
	  if (vl_config.crypto_key_id < 0)
	    return CMD_WARNING;
	  i++;
	  memset(md5_key, 0, OSPF_AUTH_MD5_SIZE+1);
	  strncpy (md5_key, argv[i], OSPF_AUTH_MD5_SIZE);
	  vl_config.md5_key = md5_key; 
	  break;

	case 'h':
	  /* Hello interval */
	  i++;
	  vl_config.hello_interval = strtol (argv[i], NULL, 10);
	  if (vl_config.hello_interval < 0) 
	    return CMD_WARNING;
	  break;

	case 'r':
	  /* Retransmit Interval */
	  i++;
	  vl_config.retransmit_interval = strtol (argv[i], NULL, 10);
	  if (vl_config.retransmit_interval < 0)
	    return CMD_WARNING;
	  break;

	case 't':
	  /* Transmit Delay */
	  i++;
	  vl_config.transmit_delay = strtol (argv[i], NULL, 10);
	  if (vl_config.transmit_delay < 0)
	    return CMD_WARNING;
	  break;

	case 'd':
	  /* Dead Interval */
	  i++;
	  vl_config.dead_interval = strtol (argv[i], NULL, 10);
	  if (vl_config.dead_interval < 0)
	    return CMD_WARNING;
	  break;
	}
    }


  /* Action configuration */

  return ospf_vl_set (ospf, &vl_config);

}

DEFUN (no_ospf_area_vlink,
       no_ospf_area_vlink_cmd,
       "no area (A.B.C.D|<0-4294967295>) virtual-link A.B.C.D",
       NO_STR
       VLINK_HELPSTR_IPADDR)
{
  struct ospf *ospf = vty->index;
  struct ospf_area *area;
  struct ospf_vl_config_data vl_config;
  struct ospf_vl_data *vl_data = NULL;
  char auth_key[OSPF_AUTH_SIMPLE_SIZE+1];
  int i;
  int ret, format;

  ospf_vl_config_data_init(&vl_config, vty);

  ret = ospf_str2area_id (argv[0], &vl_config.area_id, &format);
  if (ret < 0)
    {
      vty_out (vty, "OSPF area ID is invalid%s", VTY_NEWLINE);
      return CMD_WARNING;
    }

  area = ospf_area_lookup_by_area_id (ospf, vl_config.area_id);
  if (!area)
    {
      vty_out (vty, "Area does not exist%s", VTY_NEWLINE);
      return CMD_WARNING;
    }

  ret = inet_aton (argv[1], &vl_config.vl_peer);
  if (! ret)
    {
      vty_out (vty, "Please specify valid Router ID as a.b.c.d%s",
               VTY_NEWLINE);
      return CMD_WARNING;
    }

  if (argc <=2)
    {
      /* Basic VLink no command */
      /* Thats all folks! - BUGS B. strikes again!!!*/
      if ((vl_data = ospf_vl_lookup (area, vl_config.vl_peer)))
	ospf_vl_delete (ospf, vl_data);

      ospf_area_check_free (ospf, vl_config.area_id);
      
      return CMD_SUCCESS;
    }

  /* If we are down here, we are reseting parameters */

  /* Deal with other parameters */
  for (i=2; i < argc; i++)
    {
      /* vty_out (vty, "argv[%d] - %s%s", i, argv[i], VTY_NEWLINE); */

      switch (argv[i][0])
	{

	case 'a':
	  if (i > 2 || strncmp (argv[i], "authentication-", 15) == 0)
	    {
	      /* authentication-key - this option can occur anywhere on 
		                      command line.  At start of command line
				      must check for authentication option. */
	      memset (auth_key, 0, OSPF_AUTH_SIMPLE_SIZE + 1);
	      vl_config.auth_key = auth_key;
	    }
	  else if (strncmp (argv[i], "authentication", 14) == 0)
	    {
	      /* authentication  - this option can only occur at start
		                   of command line */
	      vl_config.auth_type = OSPF_AUTH_NOTSET;
	    }
	  break;

	case 'm':
	  /* message-digest-key */
	  /* Delete one key */
	  i++;
	  vl_config.crypto_key_id = strtol (argv[i], NULL, 10);
	  if (vl_config.crypto_key_id < 0)
	    return CMD_WARNING;
	  vl_config.md5_key = NULL; 
	  break;

	case 'h':
	  /* Hello interval */
	  vl_config.hello_interval = OSPF_HELLO_INTERVAL_DEFAULT;
	  break;

	case 'r':
	  /* Retransmit Interval */
	  vl_config.retransmit_interval = OSPF_RETRANSMIT_INTERVAL_DEFAULT;
	  break;

	case 't':
	  /* Transmit Delay */
	  vl_config.transmit_delay = OSPF_TRANSMIT_DELAY_DEFAULT;
	  break;

	case 'd':
	  /* Dead Interval */
	  i++;
	  vl_config.dead_interval = OSPF_ROUTER_DEAD_INTERVAL_DEFAULT;
	  break;
	}
    }


  /* Action configuration */

  return ospf_vl_set (ospf, &vl_config);
}

ALIAS (ospf_area_vlink,
       ospf_area_vlink_param1_cmd,
       "area (A.B.C.D|<0-4294967295>) virtual-link A.B.C.D "
       "(hello-interval|retransmit-interval|transmit-delay|dead-interval) <1-65535>",
       VLINK_HELPSTR_IPADDR
       VLINK_HELPSTR_TIME_PARAM)

ALIAS (no_ospf_area_vlink,
       no_ospf_area_vlink_param1_cmd,
       "no area (A.B.C.D|<0-4294967295>) virtual-link A.B.C.D "
       "(hello-interval|retransmit-interval|transmit-delay|dead-interval)",
       NO_STR
       VLINK_HELPSTR_IPADDR
       VLINK_HELPSTR_TIME_PARAM)

ALIAS (ospf_area_vlink,
       ospf_area_vlink_param2_cmd,
       "area (A.B.C.D|<0-4294967295>) virtual-link A.B.C.D "
       "(hello-interval|retransmit-interval|transmit-delay|dead-interval) <1-65535> "
       "(hello-interval|retransmit-interval|transmit-delay|dead-interval) <1-65535>",
       VLINK_HELPSTR_IPADDR
       VLINK_HELPSTR_TIME_PARAM
       VLINK_HELPSTR_TIME_PARAM)

ALIAS (no_ospf_area_vlink,
       no_ospf_area_vlink_param2_cmd,
       "no area (A.B.C.D|<0-4294967295>) virtual-link A.B.C.D "
       "(hello-interval|retransmit-interval|transmit-delay|dead-interval) "
       "(hello-interval|retransmit-interval|transmit-delay|dead-interval)",
       NO_STR
       VLINK_HELPSTR_IPADDR
       VLINK_HELPSTR_TIME_PARAM
       VLINK_HELPSTR_TIME_PARAM)

ALIAS (ospf_area_vlink,
       ospf_area_vlink_param3_cmd,
       "area (A.B.C.D|<0-4294967295>) virtual-link A.B.C.D "
       "(hello-interval|retransmit-interval|transmit-delay|dead-interval) <1-65535> "
       "(hello-interval|retransmit-interval|transmit-delay|dead-interval) <1-65535> "
       "(hello-interval|retransmit-interval|transmit-delay|dead-interval) <1-65535>",
       VLINK_HELPSTR_IPADDR
       VLINK_HELPSTR_TIME_PARAM
       VLINK_HELPSTR_TIME_PARAM
       VLINK_HELPSTR_TIME_PARAM)

ALIAS (no_ospf_area_vlink,
       no_ospf_area_vlink_param3_cmd,
       "no area (A.B.C.D|<0-4294967295>) virtual-link A.B.C.D "
       "(hello-interval|retransmit-interval|transmit-delay|dead-interval) "
       "(hello-interval|retransmit-interval|transmit-delay|dead-interval) "
       "(hello-interval|retransmit-interval|transmit-delay|dead-interval)",
       NO_STR
       VLINK_HELPSTR_IPADDR
       VLINK_HELPSTR_TIME_PARAM
       VLINK_HELPSTR_TIME_PARAM
       VLINK_HELPSTR_TIME_PARAM)

ALIAS (ospf_area_vlink,
       ospf_area_vlink_param4_cmd,
       "area (A.B.C.D|<0-4294967295>) virtual-link A.B.C.D "
       "(hello-interval|retransmit-interval|transmit-delay|dead-interval) <1-65535> "
       "(hello-interval|retransmit-interval|transmit-delay|dead-interval) <1-65535> "
       "(hello-interval|retransmit-interval|transmit-delay|dead-interval) <1-65535> "
       "(hello-interval|retransmit-interval|transmit-delay|dead-interval) <1-65535>",
       VLINK_HELPSTR_IPADDR
       VLINK_HELPSTR_TIME_PARAM
       VLINK_HELPSTR_TIME_PARAM
       VLINK_HELPSTR_TIME_PARAM
       VLINK_HELPSTR_TIME_PARAM)

ALIAS (no_ospf_area_vlink,
       no_ospf_area_vlink_param4_cmd,
       "no area (A.B.C.D|<0-4294967295>) virtual-link A.B.C.D "
       "(hello-interval|retransmit-interval|transmit-delay|dead-interval) "
       "(hello-interval|retransmit-interval|transmit-delay|dead-interval) "
       "(hello-interval|retransmit-interval|transmit-delay|dead-interval) "
       "(hello-interval|retransmit-interval|transmit-delay|dead-interval)",
       NO_STR
       VLINK_HELPSTR_IPADDR
       VLINK_HELPSTR_TIME_PARAM
       VLINK_HELPSTR_TIME_PARAM
       VLINK_HELPSTR_TIME_PARAM
       VLINK_HELPSTR_TIME_PARAM)

ALIAS (ospf_area_vlink,
       ospf_area_vlink_authtype_args_cmd,
       "area (A.B.C.D|<0-4294967295>) virtual-link A.B.C.D "
       "(authentication|) (message-digest|null)",
       VLINK_HELPSTR_IPADDR
       VLINK_HELPSTR_AUTHTYPE_ALL)

ALIAS (ospf_area_vlink,
       ospf_area_vlink_authtype_cmd,
       "area (A.B.C.D|<0-4294967295>) virtual-link A.B.C.D "
       "(authentication|)",
       VLINK_HELPSTR_IPADDR
       VLINK_HELPSTR_AUTHTYPE_SIMPLE)

ALIAS (no_ospf_area_vlink,
       no_ospf_area_vlink_authtype_cmd,
       "no area (A.B.C.D|<0-4294967295>) virtual-link A.B.C.D "
       "(authentication|)",
       NO_STR
       VLINK_HELPSTR_IPADDR
       VLINK_HELPSTR_AUTHTYPE_SIMPLE)

ALIAS (ospf_area_vlink,
       ospf_area_vlink_md5_cmd,
       "area (A.B.C.D|<0-4294967295>) virtual-link A.B.C.D "
       "(message-digest-key|) <1-255> md5 KEY",
       VLINK_HELPSTR_IPADDR
       VLINK_HELPSTR_AUTH_MD5)

ALIAS (no_ospf_area_vlink,
       no_ospf_area_vlink_md5_cmd,
       "no area (A.B.C.D|<0-4294967295>) virtual-link A.B.C.D "
       "(message-digest-key|) <1-255>",
       NO_STR
       VLINK_HELPSTR_IPADDR
       VLINK_HELPSTR_AUTH_MD5)

ALIAS (ospf_area_vlink,
       ospf_area_vlink_authkey_cmd,
       "area (A.B.C.D|<0-4294967295>) virtual-link A.B.C.D "
       "(authentication-key|) AUTH_KEY",
       VLINK_HELPSTR_IPADDR
       VLINK_HELPSTR_AUTH_SIMPLE)

ALIAS (no_ospf_area_vlink,
       no_ospf_area_vlink_authkey_cmd,
       "no area (A.B.C.D|<0-4294967295>) virtual-link A.B.C.D "
       "(authentication-key|)",
       NO_STR
       VLINK_HELPSTR_IPADDR
       VLINK_HELPSTR_AUTH_SIMPLE)

ALIAS (ospf_area_vlink,
       ospf_area_vlink_authtype_args_authkey_cmd,
       "area (A.B.C.D|<0-4294967295>) virtual-link A.B.C.D "
       "(authentication|) (message-digest|null) "
       "(authentication-key|) AUTH_KEY",
       VLINK_HELPSTR_IPADDR
       VLINK_HELPSTR_AUTHTYPE_ALL
       VLINK_HELPSTR_AUTH_SIMPLE)

ALIAS (ospf_area_vlink,
       ospf_area_vlink_authtype_authkey_cmd,
       "area (A.B.C.D|<0-4294967295>) virtual-link A.B.C.D "
       "(authentication|) "
       "(authentication-key|) AUTH_KEY",
       VLINK_HELPSTR_IPADDR
       VLINK_HELPSTR_AUTHTYPE_SIMPLE
       VLINK_HELPSTR_AUTH_SIMPLE)

ALIAS (no_ospf_area_vlink,
       no_ospf_area_vlink_authtype_authkey_cmd,
       "no area (A.B.C.D|<0-4294967295>) virtual-link A.B.C.D "
       "(authentication|) "
       "(authentication-key|)",
       NO_STR
       VLINK_HELPSTR_IPADDR
       VLINK_HELPSTR_AUTHTYPE_SIMPLE
       VLINK_HELPSTR_AUTH_SIMPLE)

ALIAS (ospf_area_vlink,
       ospf_area_vlink_authtype_args_md5_cmd,
       "area (A.B.C.D|<0-4294967295>) virtual-link A.B.C.D "
       "(authentication|) (message-digest|null) "
       "(message-digest-key|) <1-255> md5 KEY",
       VLINK_HELPSTR_IPADDR
       VLINK_HELPSTR_AUTHTYPE_ALL
       VLINK_HELPSTR_AUTH_MD5)

ALIAS (ospf_area_vlink,
       ospf_area_vlink_authtype_md5_cmd,
       "area (A.B.C.D|<0-4294967295>) virtual-link A.B.C.D "
       "(authentication|) "
       "(message-digest-key|) <1-255> md5 KEY",
       VLINK_HELPSTR_IPADDR
       VLINK_HELPSTR_AUTHTYPE_SIMPLE
       VLINK_HELPSTR_AUTH_MD5)

ALIAS (no_ospf_area_vlink,
       no_ospf_area_vlink_authtype_md5_cmd,
       "no area (A.B.C.D|<0-4294967295>) virtual-link A.B.C.D "
       "(authentication|) "
       "(message-digest-key|)",
       NO_STR
       VLINK_HELPSTR_IPADDR
       VLINK_HELPSTR_AUTHTYPE_SIMPLE
       VLINK_HELPSTR_AUTH_MD5)


DEFUN (ospf_area_shortcut,
       ospf_area_shortcut_cmd,
       "area (A.B.C.D|<0-4294967295>) shortcut (default|enable|disable)",
       "OSPF area parameters\n"
       "OSPF area ID in IP address format\n"
       "OSPF area ID as a decimal value\n"
       "Configure the area's shortcutting mode\n"
       "Set default shortcutting behavior\n"
       "Enable shortcutting through the area\n"
       "Disable shortcutting through the area\n")
{
  struct ospf *ospf = vty->index;
  struct ospf_area *area;
  struct in_addr area_id;
  int mode;
  int format;

  VTY_GET_OSPF_AREA_ID_NO_BB ("shortcut", area_id, format, argv[0]);

  area = ospf_area_get (ospf, area_id, format);

  if (strncmp (argv[1], "de", 2) == 0)
    mode = OSPF_SHORTCUT_DEFAULT;
  else if (strncmp (argv[1], "di", 2) == 0)
    mode = OSPF_SHORTCUT_DISABLE;
  else if (strncmp (argv[1], "e", 1) == 0)
    mode = OSPF_SHORTCUT_ENABLE;
  else
    return CMD_WARNING;

  ospf_area_shortcut_set (ospf, area, mode);

  if (ospf->abr_type != OSPF_ABR_SHORTCUT)
    vty_out (vty, "Shortcut area setting will take effect "
	     "only when the router is configured as Shortcut ABR%s",
	     VTY_NEWLINE);

  return CMD_SUCCESS;
}

DEFUN (no_ospf_area_shortcut,
       no_ospf_area_shortcut_cmd,
       "no area (A.B.C.D|<0-4294967295>) shortcut (enable|disable)",
       NO_STR
       "OSPF area parameters\n"
       "OSPF area ID in IP address format\n"
       "OSPF area ID as a decimal value\n"
       "Deconfigure the area's shortcutting mode\n"
       "Deconfigure enabled shortcutting through the area\n"
       "Deconfigure disabled shortcutting through the area\n")
{
  struct ospf *ospf = vty->index;
  struct ospf_area *area;
  struct in_addr area_id;
  int format;

  VTY_GET_OSPF_AREA_ID_NO_BB ("shortcut", area_id, format, argv[0]);

  area = ospf_area_lookup_by_area_id (ospf, area_id);
  if (!area)
    return CMD_SUCCESS;

  ospf_area_shortcut_unset (ospf, area);

  return CMD_SUCCESS;
}


DEFUN (ospf_area_stub,
       ospf_area_stub_cmd,
       "area (A.B.C.D|<0-4294967295>) stub",
       "OSPF area parameters\n"
       "OSPF area ID in IP address format\n"
       "OSPF area ID as a decimal value\n"
       "Configure OSPF area as stub\n")
{
  struct ospf *ospf = vty->index;
  struct in_addr area_id;
  int ret, format;

  VTY_GET_OSPF_AREA_ID_NO_BB ("stub", area_id, format, argv[0]);

  ret = ospf_area_stub_set (ospf, area_id);
  if (ret == 0)
    {
      vty_out (vty, "First deconfigure all virtual link through this area%s",
	       VTY_NEWLINE);
      return CMD_WARNING;
    }

  ospf_area_no_summary_unset (ospf, area_id);

  return CMD_SUCCESS;
}

DEFUN (ospf_area_stub_no_summary,
       ospf_area_stub_no_summary_cmd,
       "area (A.B.C.D|<0-4294967295>) stub no-summary",
       "OSPF stub parameters\n"
       "OSPF area ID in IP address format\n"
       "OSPF area ID as a decimal value\n"
       "Configure OSPF area as stub\n"
       "Do not inject inter-area routes into stub\n")
{
  struct ospf *ospf = vty->index;
  struct in_addr area_id;
  int ret, format;

  VTY_GET_OSPF_AREA_ID_NO_BB ("stub", area_id, format, argv[0]);

  ret = ospf_area_stub_set (ospf, area_id);
  if (ret == 0)
    {
      vty_out (vty, "%% Area cannot be stub as it contains a virtual link%s",
	       VTY_NEWLINE);
      return CMD_WARNING;
    }

  ospf_area_no_summary_set (ospf, area_id);

  return CMD_SUCCESS;
}

DEFUN (no_ospf_area_stub,
       no_ospf_area_stub_cmd,
       "no area (A.B.C.D|<0-4294967295>) stub",
       NO_STR
       "OSPF area parameters\n"
       "OSPF area ID in IP address format\n"
       "OSPF area ID as a decimal value\n"
       "Configure OSPF area as stub\n")
{
  struct ospf *ospf = vty->index;
  struct in_addr area_id;
  int format;

  VTY_GET_OSPF_AREA_ID_NO_BB ("stub", area_id, format, argv[0]);

  ospf_area_stub_unset (ospf, area_id);
  ospf_area_no_summary_unset (ospf, area_id);

  return CMD_SUCCESS;
}

DEFUN (no_ospf_area_stub_no_summary,
       no_ospf_area_stub_no_summary_cmd,
       "no area (A.B.C.D|<0-4294967295>) stub no-summary",
       NO_STR
       "OSPF area parameters\n"
       "OSPF area ID in IP address format\n"
       "OSPF area ID as a decimal value\n"
       "Configure OSPF area as stub\n"
       "Do not inject inter-area routes into area\n")
{
  struct ospf *ospf = vty->index;
  struct in_addr area_id;
  int format;

  VTY_GET_OSPF_AREA_ID_NO_BB ("stub", area_id, format, argv[0]);
  ospf_area_no_summary_unset (ospf, area_id);

  return CMD_SUCCESS;
}

int
ospf_area_nssa_cmd_handler (struct vty *vty, int argc, const char *argv[], 
                            int nosum)
{
  struct ospf *ospf = vty->index;
  struct in_addr area_id;
  int ret, format;

  VTY_GET_OSPF_AREA_ID_NO_BB ("NSSA", area_id, format, argv[0]);

  ret = ospf_area_nssa_set (ospf, area_id);
  if (ret == 0)
    {
      vty_out (vty, "%% Area cannot be nssa as it contains a virtual link%s",
	       VTY_NEWLINE);
      return CMD_WARNING;
    }

  if (argc > 1)
    {
      if (strncmp (argv[1], "translate-c", 11) == 0)
        ospf_area_nssa_translator_role_set (ospf, area_id,
					    OSPF_NSSA_ROLE_CANDIDATE);
      else if (strncmp (argv[1], "translate-n", 11) == 0)
        ospf_area_nssa_translator_role_set (ospf, area_id,
					    OSPF_NSSA_ROLE_NEVER);
      else if (strncmp (argv[1], "translate-a", 11) == 0)
        ospf_area_nssa_translator_role_set (ospf, area_id,
					    OSPF_NSSA_ROLE_ALWAYS);
    }
  else
    {
      ospf_area_nssa_translator_role_set (ospf, area_id,
                        OSPF_NSSA_ROLE_CANDIDATE);
    }

  if (nosum)
    ospf_area_no_summary_set (ospf, area_id);
  else
    ospf_area_no_summary_unset (ospf, area_id);

  ospf_schedule_abr_task (ospf);
    
  return CMD_SUCCESS;
}

DEFUN (ospf_area_nssa_translate_no_summary,
       ospf_area_nssa_translate_no_summary_cmd,
       "area (A.B.C.D|<0-4294967295>) nssa (translate-candidate|translate-never|translate-always) no-summary",
       "OSPF area parameters\n"
       "OSPF area ID in IP address format\n"
       "OSPF area ID as a decimal value\n"
       "Configure OSPF area as nssa\n"
       "Configure NSSA-ABR for translate election (default)\n"
       "Configure NSSA-ABR to never translate\n"
       "Configure NSSA-ABR to always translate\n"
       "Do not inject inter-area routes into nssa\n")
{
   return ospf_area_nssa_cmd_handler (vty, argc, argv, 1);
}

DEFUN (ospf_area_nssa_translate,
       ospf_area_nssa_translate_cmd,
       "area (A.B.C.D|<0-4294967295>) nssa (translate-candidate|translate-never|translate-always)",
       "OSPF area parameters\n"
       "OSPF area ID in IP address format\n"
       "OSPF area ID as a decimal value\n"
       "Configure OSPF area as nssa\n"
       "Configure NSSA-ABR for translate election (default)\n"
       "Configure NSSA-ABR to never translate\n"
       "Configure NSSA-ABR to always translate\n")
{
  return ospf_area_nssa_cmd_handler (vty, argc, argv, 0);
}

DEFUN (ospf_area_nssa,
       ospf_area_nssa_cmd,
       "area (A.B.C.D|<0-4294967295>) nssa",
       "OSPF area parameters\n"
       "OSPF area ID in IP address format\n"
       "OSPF area ID as a decimal value\n"
       "Configure OSPF area as nssa\n")
{
  return ospf_area_nssa_cmd_handler (vty, argc, argv, 0);
}

DEFUN (ospf_area_nssa_no_summary,
       ospf_area_nssa_no_summary_cmd,
       "area (A.B.C.D|<0-4294967295>) nssa no-summary",
       "OSPF area parameters\n"
       "OSPF area ID in IP address format\n"
       "OSPF area ID as a decimal value\n"
       "Configure OSPF area as nssa\n"
       "Do not inject inter-area routes into nssa\n")
{
  return ospf_area_nssa_cmd_handler (vty, argc, argv, 1);
}

DEFUN (no_ospf_area_nssa,
       no_ospf_area_nssa_cmd,
       "no area (A.B.C.D|<0-4294967295>) nssa",
       NO_STR
       "OSPF area parameters\n"
       "OSPF area ID in IP address format\n"
       "OSPF area ID as a decimal value\n"
       "Configure OSPF area as nssa\n")
{
  struct ospf *ospf = vty->index;
  struct in_addr area_id;
  int format;

  VTY_GET_OSPF_AREA_ID_NO_BB ("NSSA", area_id, format, argv[0]);

  ospf_area_nssa_unset (ospf, area_id);
  ospf_area_no_summary_unset (ospf, area_id);

  ospf_schedule_abr_task (ospf);

  return CMD_SUCCESS;
}

DEFUN (no_ospf_area_nssa_no_summary,
       no_ospf_area_nssa_no_summary_cmd,
       "no area (A.B.C.D|<0-4294967295>) nssa no-summary",
       NO_STR
       "OSPF area parameters\n"
       "OSPF area ID in IP address format\n"
       "OSPF area ID as a decimal value\n"
       "Configure OSPF area as nssa\n"
       "Do not inject inter-area routes into nssa\n")
{
  struct ospf *ospf = vty->index;
  struct in_addr area_id;
  int format;

  VTY_GET_OSPF_AREA_ID_NO_BB ("NSSA", area_id, format, argv[0]);
  ospf_area_no_summary_unset (ospf, area_id);

  return CMD_SUCCESS;
}

DEFUN (ospf_area_default_cost,
       ospf_area_default_cost_cmd,
       "area (A.B.C.D|<0-4294967295>) default-cost <0-16777215>",
       "OSPF area parameters\n"
       "OSPF area ID in IP address format\n"
       "OSPF area ID as a decimal value\n"
       "Set the summary-default cost of a NSSA or stub area\n"
       "Stub's advertised default summary cost\n")
{
  struct ospf *ospf = vty->index;
  struct ospf_area *area;
  struct in_addr area_id;
  u_int32_t cost;
  int format;

  VTY_GET_OSPF_AREA_ID_NO_BB ("default-cost", area_id, format, argv[0]);
  VTY_GET_INTEGER_RANGE ("stub default cost", cost, argv[1], 0, 16777215);

  area = ospf_area_get (ospf, area_id, format);

  if (area->external_routing == OSPF_AREA_DEFAULT)
    {
      vty_out (vty, "The area is neither stub, nor NSSA%s", VTY_NEWLINE);
      return CMD_WARNING;
    }

  area->default_cost = cost;

  return CMD_SUCCESS;
}

DEFUN (no_ospf_area_default_cost,
       no_ospf_area_default_cost_cmd,
       "no area (A.B.C.D|<0-4294967295>) default-cost <0-16777215>",
       NO_STR
       "OSPF area parameters\n"
       "OSPF area ID in IP address format\n"
       "OSPF area ID as a decimal value\n"
       "Set the summary-default cost of a NSSA or stub area\n"
       "Stub's advertised default summary cost\n")
{
  struct ospf *ospf = vty->index;
  struct ospf_area *area;
  struct in_addr area_id;
  u_int32_t cost;
  int format;

  VTY_GET_OSPF_AREA_ID_NO_BB ("default-cost", area_id, format, argv[0]);
  VTY_GET_INTEGER_RANGE ("stub default cost", cost, argv[1], 0, 16777215);

  area = ospf_area_lookup_by_area_id (ospf, area_id);
  if (area == NULL)
    return CMD_SUCCESS;

  if (area->external_routing == OSPF_AREA_DEFAULT)
    {
      vty_out (vty, "The area is neither stub, nor NSSA%s", VTY_NEWLINE);
      return CMD_WARNING;
    }

  area->default_cost = 1;

  ospf_area_check_free (ospf, area_id);

  return CMD_SUCCESS;
}

DEFUN (ospf_area_export_list,
       ospf_area_export_list_cmd,
       "area (A.B.C.D|<0-4294967295>) export-list NAME",
       "OSPF area parameters\n"
       "OSPF area ID in IP address format\n"
       "OSPF area ID as a decimal value\n"
       "Set the filter for networks announced to other areas\n"
       "Name of the access-list\n")
{
  struct ospf *ospf = vty->index;
  struct ospf_area *area;
  struct in_addr area_id;
  int format;

  VTY_GET_OSPF_AREA_ID (area_id, format, argv[0]);

  area = ospf_area_get (ospf, area_id, format);
  ospf_area_export_list_set (ospf, area, argv[1]);

  return CMD_SUCCESS;
}

DEFUN (no_ospf_area_export_list,
       no_ospf_area_export_list_cmd,
       "no area (A.B.C.D|<0-4294967295>) export-list NAME",
       NO_STR
       "OSPF area parameters\n"
       "OSPF area ID in IP address format\n"
       "OSPF area ID as a decimal value\n"
       "Unset the filter for networks announced to other areas\n"
       "Name of the access-list\n")
{
  struct ospf *ospf = vty->index;
  struct ospf_area *area;
  struct in_addr area_id;
  int format;

  VTY_GET_OSPF_AREA_ID (area_id, format, argv[0]);

  area = ospf_area_lookup_by_area_id (ospf, area_id);
  if (area == NULL)
    return CMD_SUCCESS;

  ospf_area_export_list_unset (ospf, area);

  return CMD_SUCCESS;
}


DEFUN (ospf_area_import_list,
       ospf_area_import_list_cmd,
       "area (A.B.C.D|<0-4294967295>) import-list NAME",
       "OSPF area parameters\n"
       "OSPF area ID in IP address format\n"
       "OSPF area ID as a decimal value\n"
       "Set the filter for networks from other areas announced to the specified one\n"
       "Name of the access-list\n")
{
  struct ospf *ospf = vty->index;
  struct ospf_area *area;
  struct in_addr area_id;
  int format;

  VTY_GET_OSPF_AREA_ID (area_id, format, argv[0]);

  area = ospf_area_get (ospf, area_id, format);
  ospf_area_import_list_set (ospf, area, argv[1]);

  return CMD_SUCCESS;
}

DEFUN (no_ospf_area_import_list,
       no_ospf_area_import_list_cmd,
       "no area (A.B.C.D|<0-4294967295>) import-list NAME",
       NO_STR
       "OSPF area parameters\n"
       "OSPF area ID in IP address format\n"
       "OSPF area ID as a decimal value\n"
       "Unset the filter for networks announced to other areas\n"
       "Name of the access-list\n")
{
  struct ospf *ospf = vty->index;
  struct ospf_area *area;
  struct in_addr area_id;
  int format;

  VTY_GET_OSPF_AREA_ID (area_id, format, argv[0]);

  area = ospf_area_lookup_by_area_id (ospf, area_id);
  if (area == NULL)
    return CMD_SUCCESS;

  ospf_area_import_list_unset (ospf, area);

  return CMD_SUCCESS;
}

DEFUN (ospf_area_filter_list,
       ospf_area_filter_list_cmd,
       "area (A.B.C.D|<0-4294967295>) filter-list prefix WORD (in|out)",
       "OSPF area parameters\n"
       "OSPF area ID in IP address format\n"
       "OSPF area ID as a decimal value\n"
       "Filter networks between OSPF areas\n"
       "Filter prefixes between OSPF areas\n"
       "Name of an IP prefix-list\n"
       "Filter networks sent to this area\n"
       "Filter networks sent from this area\n")
{
  struct ospf *ospf = vty->index;
  struct ospf_area *area;
  struct in_addr area_id;
  struct prefix_list *plist;
  int format;

  VTY_GET_OSPF_AREA_ID (area_id, format, argv[0]);

  area = ospf_area_get (ospf, area_id, format);
  plist = prefix_list_lookup (AFI_IP, argv[1]);
  if (strncmp (argv[2], "in", 2) == 0)
    {
      PREFIX_LIST_IN (area) = plist;
      if (PREFIX_NAME_IN (area))
	free (PREFIX_NAME_IN (area));

      PREFIX_NAME_IN (area) = strdup (argv[1]);
      ospf_schedule_abr_task (ospf);
    }
  else
    {
      PREFIX_LIST_OUT (area) = plist;
      if (PREFIX_NAME_OUT (area))
	free (PREFIX_NAME_OUT (area));

      PREFIX_NAME_OUT (area) = strdup (argv[1]);
      ospf_schedule_abr_task (ospf);
    }

  return CMD_SUCCESS;
}

DEFUN (no_ospf_area_filter_list,
       no_ospf_area_filter_list_cmd,
       "no area (A.B.C.D|<0-4294967295>) filter-list prefix WORD (in|out)",
       NO_STR
       "OSPF area parameters\n"
       "OSPF area ID in IP address format\n"
       "OSPF area ID as a decimal value\n"
       "Filter networks between OSPF areas\n"
       "Filter prefixes between OSPF areas\n"
       "Name of an IP prefix-list\n"
       "Filter networks sent to this area\n"
       "Filter networks sent from this area\n")
{
  struct ospf *ospf = vty->index;
  struct ospf_area *area;
  struct in_addr area_id;
  struct prefix_list *plist;
  int format;

  VTY_GET_OSPF_AREA_ID (area_id, format, argv[0]);

  area = ospf_area_lookup_by_area_id (ospf, area_id);
  plist = prefix_list_lookup (AFI_IP, argv[1]);
  if (strncmp (argv[2], "in", 2) == 0)
    {
      if (PREFIX_NAME_IN (area))
	if (strcmp (PREFIX_NAME_IN (area), argv[1]) != 0)
	  return CMD_SUCCESS;

      PREFIX_LIST_IN (area) = NULL;
      if (PREFIX_NAME_IN (area))
	free (PREFIX_NAME_IN (area));

      PREFIX_NAME_IN (area) = NULL;

      ospf_schedule_abr_task (ospf);
    }
  else
    {
      if (PREFIX_NAME_OUT (area))
	if (strcmp (PREFIX_NAME_OUT (area), argv[1]) != 0)
	  return CMD_SUCCESS;

      PREFIX_LIST_OUT (area) = NULL;
      if (PREFIX_NAME_OUT (area))
	free (PREFIX_NAME_OUT (area));

      PREFIX_NAME_OUT (area) = NULL;

      ospf_schedule_abr_task (ospf);
    }

  return CMD_SUCCESS;
}


DEFUN (ospf_area_authentication_message_digest,
       ospf_area_authentication_message_digest_cmd,
       "area (A.B.C.D|<0-4294967295>) authentication message-digest",
       "OSPF area parameters\n"
       "Enable authentication\n"
       "Use message-digest authentication\n")
{
  struct ospf *ospf = vty->index;
  struct ospf_area *area;
  struct in_addr area_id;
  int format;

  VTY_GET_OSPF_AREA_ID (area_id, format, argv[0]);

  area = ospf_area_get (ospf, area_id, format);
  area->auth_type = OSPF_AUTH_CRYPTOGRAPHIC;

  return CMD_SUCCESS;
}

DEFUN (ospf_area_authentication,
       ospf_area_authentication_cmd,
       "area (A.B.C.D|<0-4294967295>) authentication",
       "OSPF area parameters\n"
       "OSPF area ID in IP address format\n"
       "OSPF area ID as a decimal value\n"
       "Enable authentication\n")
{
  struct ospf *ospf = vty->index;
  struct ospf_area *area;
  struct in_addr area_id;
  int format;

  VTY_GET_OSPF_AREA_ID (area_id, format, argv[0]);

  area = ospf_area_get (ospf, area_id, format);
  area->auth_type = OSPF_AUTH_SIMPLE;

  return CMD_SUCCESS;
}

DEFUN (no_ospf_area_authentication,
       no_ospf_area_authentication_cmd,
       "no area (A.B.C.D|<0-4294967295>) authentication",
       NO_STR
       "OSPF area parameters\n"
       "OSPF area ID in IP address format\n"
       "OSPF area ID as a decimal value\n"
       "Enable authentication\n")
{
  struct ospf *ospf = vty->index;
  struct ospf_area *area;
  struct in_addr area_id;
  int format;

  VTY_GET_OSPF_AREA_ID (area_id, format, argv[0]);

  area = ospf_area_lookup_by_area_id (ospf, area_id);
  if (area == NULL)
    return CMD_SUCCESS;

  area->auth_type = OSPF_AUTH_NULL;

  ospf_area_check_free (ospf, area_id);
  
  return CMD_SUCCESS;
}


DEFUN (ospf_abr_type,
       ospf_abr_type_cmd,
       "ospf abr-type (cisco|ibm|shortcut|standard)",
       "OSPF specific commands\n"
       "Set OSPF ABR type\n"
       "Alternative ABR, cisco implementation\n"
       "Alternative ABR, IBM implementation\n"
       "Shortcut ABR\n"
       "Standard behavior (RFC2328)\n")
{
  struct ospf *ospf = vty->index;
  u_char abr_type = OSPF_ABR_UNKNOWN;

  if (strncmp (argv[0], "c", 1) == 0)
    abr_type = OSPF_ABR_CISCO;
  else if (strncmp (argv[0], "i", 1) == 0)
    abr_type = OSPF_ABR_IBM;
  else if (strncmp (argv[0], "sh", 2) == 0)
    abr_type = OSPF_ABR_SHORTCUT;
  else if (strncmp (argv[0], "st", 2) == 0)
    abr_type = OSPF_ABR_STAND;
  else
    return CMD_WARNING;

  /* If ABR type value is changed, schedule ABR task. */
  if (ospf->abr_type != abr_type)
    {
      ospf->abr_type = abr_type;
      ospf_schedule_abr_task (ospf);
    }

  return CMD_SUCCESS;
}

DEFUN (no_ospf_abr_type,
       no_ospf_abr_type_cmd,
       "no ospf abr-type (cisco|ibm|shortcut)",
       NO_STR
       "OSPF specific commands\n"
       "Set OSPF ABR type\n"
       "Alternative ABR, cisco implementation\n"
       "Alternative ABR, IBM implementation\n"
       "Shortcut ABR\n")
{
  struct ospf *ospf = vty->index;
  u_char abr_type = OSPF_ABR_UNKNOWN;

  if (strncmp (argv[0], "c", 1) == 0)
    abr_type = OSPF_ABR_CISCO;
  else if (strncmp (argv[0], "i", 1) == 0)
    abr_type = OSPF_ABR_IBM;
  else if (strncmp (argv[0], "s", 1) == 0)
    abr_type = OSPF_ABR_SHORTCUT;
  else
    return CMD_WARNING;

  /* If ABR type value is changed, schedule ABR task. */
  if (ospf->abr_type == abr_type)
    {
      ospf->abr_type = OSPF_ABR_STAND;
      ospf_schedule_abr_task (ospf);
    }

  return CMD_SUCCESS;
}

DEFUN (ospf_compatible_rfc1583,
       ospf_compatible_rfc1583_cmd,
       "compatible rfc1583",
       "OSPF compatibility list\n"
       "compatible with RFC 1583\n")
{
  struct ospf *ospf = vty->index;

  if (!CHECK_FLAG (ospf->config, OSPF_RFC1583_COMPATIBLE))
    {
      SET_FLAG (ospf->config, OSPF_RFC1583_COMPATIBLE);
      ospf_spf_calculate_schedule (ospf);
    }
  return CMD_SUCCESS;
}

DEFUN (no_ospf_compatible_rfc1583,
       no_ospf_compatible_rfc1583_cmd,
       "no compatible rfc1583",
       NO_STR
       "OSPF compatibility list\n"
       "compatible with RFC 1583\n")
{
  struct ospf *ospf = vty->index;

  if (CHECK_FLAG (ospf->config, OSPF_RFC1583_COMPATIBLE))
    {
      UNSET_FLAG (ospf->config, OSPF_RFC1583_COMPATIBLE);
      ospf_spf_calculate_schedule (ospf);
    }
  return CMD_SUCCESS;
}

ALIAS (ospf_compatible_rfc1583,
       ospf_rfc1583_flag_cmd,
       "ospf rfc1583compatibility",
       "OSPF specific commands\n"
       "Enable the RFC1583Compatibility flag\n")

ALIAS (no_ospf_compatible_rfc1583,
       no_ospf_rfc1583_flag_cmd,
       "no ospf rfc1583compatibility",
       NO_STR
       "OSPF specific commands\n"
       "Disable the RFC1583Compatibility flag\n")

DEFUN (ospf_timers_spf,
       ospf_timers_spf_cmd,
       "timers spf <0-4294967295> <0-4294967295>",
       "Adjust routing timers\n"
       "OSPF SPF timers\n"
       "Delay between receiving a change to SPF calculation\n"
       "Hold time between consecutive SPF calculations\n")
{
  struct ospf *ospf = vty->index;
  u_int32_t delay, hold;

  VTY_GET_UINT32 ("SPF delay timer", delay, argv[0]);
  VTY_GET_UINT32 ("SPF hold timer", hold, argv[1]);

  ospf_timers_spf_set (ospf, delay, hold);

  return CMD_SUCCESS;
}

DEFUN (no_ospf_timers_spf,
       no_ospf_timers_spf_cmd,
       "no timers spf",
       NO_STR
       "Adjust routing timers\n"
       "OSPF SPF timers\n")
{
  struct ospf *ospf = vty->index;

  ospf->spf_delay = OSPF_SPF_DELAY_DEFAULT;
  ospf->spf_holdtime = OSPF_SPF_HOLDTIME_DEFAULT;

  return CMD_SUCCESS;
}


DEFUN (ospf_neighbor,
       ospf_neighbor_cmd,
       "neighbor A.B.C.D",
       NEIGHBOR_STR
       "Neighbor IP address\n")
{
  struct ospf *ospf = vty->index;
  struct in_addr nbr_addr;
  unsigned int priority = OSPF_NEIGHBOR_PRIORITY_DEFAULT;
  unsigned int interval = OSPF_POLL_INTERVAL_DEFAULT;

  VTY_GET_IPV4_ADDRESS ("neighbor address", nbr_addr, argv[0]);

  if (argc > 1)
    VTY_GET_INTEGER_RANGE ("neighbor priority", priority, argv[1], 0, 255);

  if (argc > 2)
    VTY_GET_INTEGER_RANGE ("poll interval", interval, argv[2], 1, 65535);

  ospf_nbr_nbma_set (ospf, nbr_addr);
  if (argc > 1)
    ospf_nbr_nbma_priority_set (ospf, nbr_addr, priority);
  if (argc > 2)
    ospf_nbr_nbma_poll_interval_set (ospf, nbr_addr, priority);

  return CMD_SUCCESS;
}

ALIAS (ospf_neighbor,
       ospf_neighbor_priority_poll_interval_cmd,
       "neighbor A.B.C.D priority <0-255> poll-interval <1-65535>",
       NEIGHBOR_STR
       "Neighbor IP address\n"
       "Neighbor Priority\n"
       "Priority\n"
       "Dead Neighbor Polling interval\n"
       "Seconds\n")

ALIAS (ospf_neighbor,
       ospf_neighbor_priority_cmd,
       "neighbor A.B.C.D priority <0-255>",
       NEIGHBOR_STR
       "Neighbor IP address\n"
       "Neighbor Priority\n"
       "Seconds\n")

DEFUN (ospf_neighbor_poll_interval,
       ospf_neighbor_poll_interval_cmd,
       "neighbor A.B.C.D poll-interval <1-65535>",
       NEIGHBOR_STR
       "Neighbor IP address\n"
       "Dead Neighbor Polling interval\n"
       "Seconds\n")
{
  struct ospf *ospf = vty->index;
  struct in_addr nbr_addr;
  unsigned int priority = OSPF_NEIGHBOR_PRIORITY_DEFAULT;
  unsigned int interval = OSPF_POLL_INTERVAL_DEFAULT;

  VTY_GET_IPV4_ADDRESS ("neighbor address", nbr_addr, argv[0]);

  if (argc > 1)
    VTY_GET_INTEGER_RANGE ("poll interval", interval, argv[1], 1, 65535);

  if (argc > 2)
    VTY_GET_INTEGER_RANGE ("neighbor priority", priority, argv[2], 0, 255);

  ospf_nbr_nbma_set (ospf, nbr_addr);
  if (argc > 1)
    ospf_nbr_nbma_poll_interval_set (ospf, nbr_addr, interval);
  if (argc > 2)
    ospf_nbr_nbma_priority_set (ospf, nbr_addr, priority);

  return CMD_SUCCESS;
}

ALIAS (ospf_neighbor_poll_interval,
       ospf_neighbor_poll_interval_priority_cmd,
       "neighbor A.B.C.D poll-interval <1-65535> priority <0-255>",
       NEIGHBOR_STR
       "Neighbor address\n"
       "OSPF dead-router polling interval\n"
       "Seconds\n"
       "OSPF priority of non-broadcast neighbor\n"
       "Priority\n")

DEFUN (no_ospf_neighbor,
       no_ospf_neighbor_cmd,
       "no neighbor A.B.C.D",
       NO_STR
       NEIGHBOR_STR
       "Neighbor IP address\n")
{
  struct ospf *ospf = vty->index;
  struct in_addr nbr_addr;
  int ret;

  VTY_GET_IPV4_ADDRESS ("neighbor address", nbr_addr, argv[0]);

  ret = ospf_nbr_nbma_unset (ospf, nbr_addr);

  return CMD_SUCCESS;
}

ALIAS (no_ospf_neighbor,
       no_ospf_neighbor_priority_cmd,
       "no neighbor A.B.C.D priority <0-255>",
       NO_STR
       NEIGHBOR_STR
       "Neighbor IP address\n"
       "Neighbor Priority\n"
       "Priority\n")

ALIAS (no_ospf_neighbor,
       no_ospf_neighbor_poll_interval_cmd,
       "no neighbor A.B.C.D poll-interval <1-65535>",
       NO_STR
       NEIGHBOR_STR
       "Neighbor IP address\n"
       "Dead Neighbor Polling interval\n"
       "Seconds\n")

ALIAS (no_ospf_neighbor,
       no_ospf_neighbor_priority_pollinterval_cmd,
       "no neighbor A.B.C.D priority <0-255> poll-interval <1-65535>",
       NO_STR
       NEIGHBOR_STR
       "Neighbor IP address\n"
       "Neighbor Priority\n"
       "Priority\n"
       "Dead Neighbor Polling interval\n"
       "Seconds\n")


DEFUN (ospf_refresh_timer, ospf_refresh_timer_cmd,
       "refresh timer <10-1800>",
       "Adjust refresh parameters\n"
       "Set refresh timer\n"
       "Timer value in seconds\n")
{
  struct ospf *ospf = vty->index;
  unsigned int interval;
  
  VTY_GET_INTEGER_RANGE ("refresh timer", interval, argv[0], 10, 1800);
  interval = (interval / 10) * 10;

  ospf_timers_refresh_set (ospf, interval);

  return CMD_SUCCESS;
}

DEFUN (no_ospf_refresh_timer, no_ospf_refresh_timer_val_cmd,
       "no refresh timer <10-1800>",
       "Adjust refresh parameters\n"
       "Unset refresh timer\n"
       "Timer value in seconds\n")
{
  struct ospf *ospf = vty->index;
  unsigned int interval;

  if (argc == 1)
    {
      VTY_GET_INTEGER_RANGE ("refresh timer", interval, argv[0], 10, 1800);
  
      if (ospf->lsa_refresh_interval != interval ||
	  interval == OSPF_LSA_REFRESH_INTERVAL_DEFAULT)
	return CMD_SUCCESS;
    }

  ospf_timers_refresh_unset (ospf);

  return CMD_SUCCESS;
}

ALIAS (no_ospf_refresh_timer,
       no_ospf_refresh_timer_cmd,
       "no refresh timer",
       "Adjust refresh parameters\n"
       "Unset refresh timer\n")

DEFUN (ospf_auto_cost_reference_bandwidth,
       ospf_auto_cost_reference_bandwidth_cmd,
       "auto-cost reference-bandwidth <1-4294967>",
       "Calculate OSPF interface cost according to bandwidth\n"
       "Use reference bandwidth method to assign OSPF cost\n"
       "The reference bandwidth in terms of Mbits per second\n")
{
  struct ospf *ospf = vty->index;
  u_int32_t refbw;
  struct listnode *node;

  refbw = strtol (argv[0], NULL, 10);
  if (refbw < 1 || refbw > 4294967)
    {
      vty_out (vty, "reference-bandwidth value is invalid%s", VTY_NEWLINE);
      return CMD_WARNING;
    }

  /* If reference bandwidth is changed. */
  if ((refbw * 1000) == ospf->ref_bandwidth)
    return CMD_SUCCESS;
  
  ospf->ref_bandwidth = refbw * 1000;
  vty_out (vty, "%% OSPF: Reference bandwidth is changed.%s", VTY_NEWLINE);
  vty_out (vty, "        Please ensure reference bandwidth is consistent across all routers%s", VTY_NEWLINE);
      
  for (node = listhead (om->iflist); node; nextnode (node))
    ospf_if_recalculate_output_cost (getdata (node));
  
  return CMD_SUCCESS;
}

DEFUN (no_ospf_auto_cost_reference_bandwidth,
       no_ospf_auto_cost_reference_bandwidth_cmd,
       "no auto-cost reference-bandwidth",
       NO_STR
       "Calculate OSPF interface cost according to bandwidth\n"
       "Use reference bandwidth method to assign OSPF cost\n")
{
  struct ospf *ospf = vty->index;
  struct listnode *node;

  if (ospf->ref_bandwidth == OSPF_DEFAULT_REF_BANDWIDTH)
    return CMD_SUCCESS;
  
  ospf->ref_bandwidth = OSPF_DEFAULT_REF_BANDWIDTH;
  vty_out (vty, "%% OSPF: Reference bandwidth is changed.%s", VTY_NEWLINE);
  vty_out (vty, "        Please ensure reference bandwidth is consistent across all routers%s", VTY_NEWLINE);

  for (node = listhead (om->iflist); node; nextnode (node))
    ospf_if_recalculate_output_cost (getdata (node));
      
  return CMD_SUCCESS;
}

const char *ospf_abr_type_descr_str[] = 
{
  "Unknown",
  "Standard (RFC2328)",
  "Alternative IBM",
  "Alternative Cisco",
  "Alternative Shortcut"
};

const char *ospf_shortcut_mode_descr_str[] = 
{
  "Default",
  "Enabled",
  "Disabled"
};



void
show_ip_ospf_area (struct vty *vty, struct ospf_area *area)
{
  /* Show Area ID. */
  vty_out (vty, " Area ID: %s", inet_ntoa (area->area_id));

  /* Show Area type/mode. */
  if (OSPF_IS_AREA_BACKBONE (area))
    vty_out (vty, " (Backbone)%s", VTY_NEWLINE);
  else
    {
      if (area->external_routing == OSPF_AREA_STUB)
        vty_out (vty, " (Stub%s%s)",
		         area->no_summary ? ", no summary" : "",
		         area->shortcut_configured ? "; " : "");

      else if (area->external_routing == OSPF_AREA_NSSA)
        vty_out (vty, " (NSSA%s%s)",
                 area->no_summary ? ", no summary" : "",
                 area->shortcut_configured ? "; " : "");

      vty_out (vty, "%s", VTY_NEWLINE);
      vty_out (vty, "   Shortcutting mode: %s",
               ospf_shortcut_mode_descr_str[area->shortcut_configured]);
      vty_out (vty, ", S-bit consensus: %s%s",
               area->shortcut_capability ? "ok" : "no", VTY_NEWLINE);
    }

  /* Show number of interfaces. */
  vty_out (vty, "   Number of interfaces in this area: Total: %d, "
	   "Active: %d%s", listcount (area->oiflist),
	   area->act_ints, VTY_NEWLINE);

  if (area->external_routing == OSPF_AREA_NSSA)
    {
      vty_out (vty, "   It is an NSSA configuration. %s   Elected NSSA/ABR performs type-7/type-5 LSA translation. %s", VTY_NEWLINE, VTY_NEWLINE);
      if (! IS_OSPF_ABR (area->ospf))
        vty_out (vty, "   It is not ABR, therefore not Translator. %s",
                 VTY_NEWLINE);
      else if (area->NSSATranslatorState)
       {
         vty_out (vty, "   We are an ABR and ");
         if (area->NSSATranslatorRole == OSPF_NSSA_ROLE_CANDIDATE)
           vty_out (vty, "the NSSA Elected Translator. %s", 
	                VTY_NEWLINE);
         else if (area->NSSATranslatorRole == OSPF_NSSA_ROLE_ALWAYS)
           vty_out (vty, "always an NSSA Translator. %s",
                    VTY_NEWLINE);
       }
      else
       {
         vty_out (vty, "   We are an ABR, but ");
         if (area->NSSATranslatorRole == OSPF_NSSA_ROLE_CANDIDATE)
           vty_out (vty, "not the NSSA Elected Translator. %s",
                    VTY_NEWLINE);
         else
           vty_out (vty, "never an NSSA Translator. %s", 
	             VTY_NEWLINE);
	   }
    }

  /* Show number of fully adjacent neighbors. */
  vty_out (vty, "   Number of fully adjacent neighbors in this area:"
                " %d%s", area->full_nbrs, VTY_NEWLINE);

  /* Show authentication type. */
  vty_out (vty, "   Area has ");
  if (area->auth_type == OSPF_AUTH_NULL)
    vty_out (vty, "no authentication%s", VTY_NEWLINE);
  else if (area->auth_type == OSPF_AUTH_SIMPLE)
    vty_out (vty, "simple password authentication%s", VTY_NEWLINE);
  else if (area->auth_type == OSPF_AUTH_CRYPTOGRAPHIC)
    vty_out (vty, "message digest authentication%s", VTY_NEWLINE);

  if (!OSPF_IS_AREA_BACKBONE (area))
    vty_out (vty, "   Number of full virtual adjacencies going through"
	     " this area: %d%s", area->full_vls, VTY_NEWLINE);

  /* Show SPF calculation times. */
  vty_out (vty, "   SPF algorithm executed %d times%s",
	   area->spf_calculation, VTY_NEWLINE);

  /* Show number of LSA. */
  vty_out (vty, "   Number of LSA %ld%s", area->lsdb->total, VTY_NEWLINE);
  vty_out (vty, "   Number of router LSA %ld. Checksum Sum 0x%08x%s",
	   ospf_lsdb_count (area->lsdb, OSPF_ROUTER_LSA),
	   ospf_lsdb_checksum (area->lsdb, OSPF_ROUTER_LSA), VTY_NEWLINE);
  vty_out (vty, "   Number of network LSA %ld. Checksum Sum 0x%08x%s",
           ospf_lsdb_count (area->lsdb, OSPF_NETWORK_LSA),
           ospf_lsdb_checksum (area->lsdb, OSPF_NETWORK_LSA), VTY_NEWLINE);
  vty_out (vty, "   Number of summary LSA %ld. Checksum Sum 0x%08x%s",
           ospf_lsdb_count (area->lsdb, OSPF_SUMMARY_LSA),
           ospf_lsdb_checksum (area->lsdb, OSPF_SUMMARY_LSA), VTY_NEWLINE);
  vty_out (vty, "   Number of ASBR summary LSA %ld. Checksum Sum 0x%08x%s",
           ospf_lsdb_count (area->lsdb, OSPF_ASBR_SUMMARY_LSA),
           ospf_lsdb_checksum (area->lsdb, OSPF_ASBR_SUMMARY_LSA), VTY_NEWLINE);
  vty_out (vty, "   Number of NSSA LSA %ld. Checksum Sum 0x%08x%s",
           ospf_lsdb_count (area->lsdb, OSPF_AS_NSSA_LSA),
           ospf_lsdb_checksum (area->lsdb, OSPF_AS_NSSA_LSA), VTY_NEWLINE);
#ifdef HAVE_OPAQUE_LSA
  vty_out (vty, "   Number of opaque link LSA %ld. Checksum Sum 0x%08x%s",
           ospf_lsdb_count (area->lsdb, OSPF_OPAQUE_LINK_LSA),
           ospf_lsdb_checksum (area->lsdb, OSPF_OPAQUE_LINK_LSA), VTY_NEWLINE);
  vty_out (vty, "   Number of opaque area LSA %ld. Checksum Sum 0x%08x%s",
           ospf_lsdb_count (area->lsdb, OSPF_OPAQUE_AREA_LSA),
           ospf_lsdb_checksum (area->lsdb, OSPF_OPAQUE_AREA_LSA), VTY_NEWLINE);
#endif /* HAVE_OPAQUE_LSA */
  vty_out (vty, "%s", VTY_NEWLINE);
}

DEFUN (show_ip_ospf,
       show_ip_ospf_cmd,
       "show ip ospf",
       SHOW_STR
       IP_STR
       "OSPF information\n")
{
  struct listnode *node;
  struct ospf_area * area;
  struct ospf *ospf;

  /* Check OSPF is enable. */
  ospf = ospf_lookup ();
  if (ospf == NULL)
    {
      vty_out (vty, " OSPF Routing Process not enabled%s", VTY_NEWLINE);
      return CMD_SUCCESS;
    }

  /* Show Router ID. */
  vty_out (vty, " OSPF Routing Process, Router ID: %s%s",
           inet_ntoa (ospf->router_id),
           VTY_NEWLINE);

  /* Show capability. */
  vty_out (vty, " Supports only single TOS (TOS0) routes%s", VTY_NEWLINE);
  vty_out (vty, " This implementation conforms to RFC2328%s", VTY_NEWLINE);
  vty_out (vty, " RFC1583Compatibility flag is %s%s",
	   CHECK_FLAG (ospf->config, OSPF_RFC1583_COMPATIBLE) ?
	   "enabled" : "disabled", VTY_NEWLINE);
#ifdef HAVE_OPAQUE_LSA
  vty_out (vty, " OpaqueCapability flag is %s%s%s",
	   CHECK_FLAG (ospf->config, OSPF_OPAQUE_CAPABLE) ?
           "enabled" : "disabled",
           IS_OPAQUE_LSA_ORIGINATION_BLOCKED (ospf->opaque) ?
           " (origination blocked)" : "",
           VTY_NEWLINE);
#endif /* HAVE_OPAQUE_LSA */

  /* Show SPF timers. */
  vty_out (vty, " SPF schedule delay %d secs, Hold time between two SPFs %d secs%s",
	   ospf->spf_delay, ospf->spf_holdtime, VTY_NEWLINE);

  /* Show refresh parameters. */
  vty_out (vty, " Refresh timer %d secs%s",
	   ospf->lsa_refresh_interval, VTY_NEWLINE);
	   
  /* Show ABR/ASBR flags. */
  if (CHECK_FLAG (ospf->flags, OSPF_FLAG_ABR))
    vty_out (vty, " This router is an ABR, ABR type is: %s%s",
             ospf_abr_type_descr_str[ospf->abr_type], VTY_NEWLINE);

  if (CHECK_FLAG (ospf->flags, OSPF_FLAG_ASBR))
    vty_out (vty, " This router is an ASBR "
             "(injecting external routing information)%s", VTY_NEWLINE);

  /* Show Number of AS-external-LSAs. */
  vty_out (vty, " Number of external LSA %ld. Checksum Sum 0x%08x%s",
	   ospf_lsdb_count (ospf->lsdb, OSPF_AS_EXTERNAL_LSA),
	   ospf_lsdb_checksum (ospf->lsdb, OSPF_AS_EXTERNAL_LSA), VTY_NEWLINE);
#ifdef HAVE_OPAQUE_LSA
  vty_out (vty, " Number of opaque AS LSA %ld. Checksum Sum 0x%08x%s",
	   ospf_lsdb_count (ospf->lsdb, OSPF_OPAQUE_AS_LSA),
	   ospf_lsdb_checksum (ospf->lsdb, OSPF_OPAQUE_AS_LSA), VTY_NEWLINE);
#endif /* HAVE_OPAQUE_LSA */
  /* Show number of areas attached. */
  vty_out (vty, " Number of areas attached to this router: %d%s%s",
           listcount (ospf->areas), VTY_NEWLINE, VTY_NEWLINE);

  /* Show each area status. */
  for (node = listhead (ospf->areas); node; nextnode (node))
    if ((area = getdata (node)) != NULL)
      show_ip_ospf_area (vty, area);

  return CMD_SUCCESS;
}


void
show_ip_ospf_interface_sub (struct vty *vty, struct ospf *ospf,
			    struct interface *ifp)
{
  struct ospf_neighbor *nbr;
  int oi_count;
  struct route_node *rn;
  char buf[9];

  oi_count = ospf_oi_count (ifp);
  
  /* Is interface up? */
  if (if_is_operative (ifp)) {
  	vty_out (vty, "%s is up%s", ifp->name, VTY_NEWLINE);
  } else
  	{
  		vty_out (vty, "%s is down%s", ifp->name, VTY_NEWLINE);

      
      if (oi_count == 0)
	vty_out (vty, "  OSPF not enabled on this interface%s", VTY_NEWLINE);
      else
	vty_out (vty, "  OSPF is enabled, but not running on this interface%s",
		 VTY_NEWLINE);
      return;
    }

  /* Is interface OSPF enabled? */
  if (oi_count == 0)
    {
      vty_out (vty, "  OSPF not enabled on this interface%s", VTY_NEWLINE);
      return;
    }
  
  for (rn = route_top (IF_OIFS (ifp)); rn; rn = route_next (rn))
    {
      struct ospf_interface *oi = rn->info;
      
      if (oi == NULL)
	continue;
      
      /* Show OSPF interface information. */
      vty_out (vty, "  Internet Address %s/%d,",
	       inet_ntoa (oi->address->u.prefix4), oi->address->prefixlen);

      if (oi->connected->destination)
	 vty_out (vty, " %s %s,",
		  ((ifp->flags & IFF_POINTOPOINT) ? "Peer" : "Broadcast"),
		  inet_ntoa (oi->connected->destination->u.prefix4));

      vty_out (vty, " Area %s%s", ospf_area_desc_string (oi->area),
	       VTY_NEWLINE);

      vty_out (vty, "  Router ID %s, Network Type %s, Cost: %d%s",
	       inet_ntoa (ospf->router_id), ospf_network_type_str[oi->type],
	       oi->output_cost, VTY_NEWLINE);

      vty_out (vty, "  Transmit Delay is %d sec, State %s, Priority %d%s",
	       OSPF_IF_PARAM (oi,transmit_delay), LOOKUP (ospf_ism_state_msg, oi->state),
	       PRIORITY (oi), VTY_NEWLINE);

  /* Show DR information. */
      if (DR (oi).s_addr == 0)
	vty_out (vty, "  No designated router on this network%s", VTY_NEWLINE);
      else
	{
	  nbr = ospf_nbr_lookup_by_addr (oi->nbrs, &DR (oi));
	  if (nbr == NULL)
	    vty_out (vty, "  No designated router on this network%s", VTY_NEWLINE);
	  else
	    {
	      vty_out (vty, "  Designated Router (ID) %s,",
		       inet_ntoa (nbr->router_id));
	      vty_out (vty, " Interface Address %s%s",
		       inet_ntoa (nbr->address.u.prefix4), VTY_NEWLINE);
	    }
	}

      /* Show BDR information. */
      if (BDR (oi).s_addr == 0)
	vty_out (vty, "  No backup designated router on this network%s",
		 VTY_NEWLINE);
      else
	{
	  nbr = ospf_nbr_lookup_by_addr (oi->nbrs, &BDR (oi));
	  if (nbr == NULL)
	    vty_out (vty, "  No backup designated router on this network%s",
		     VTY_NEWLINE);
	  else
	    {
	      vty_out (vty, "  Backup Designated Router (ID) %s,",
		       inet_ntoa (nbr->router_id));
	      vty_out (vty, " Interface Address %s%s",
		       inet_ntoa (nbr->address.u.prefix4), VTY_NEWLINE);
	    }
	}
      vty_out (vty, "  Timer intervals configured,");
      vty_out (vty, " Hello %d, Dead %d, Wait %d, Retransmit %d%s",
	       OSPF_IF_PARAM (oi, v_hello), OSPF_IF_PARAM (oi, v_wait),
	       OSPF_IF_PARAM (oi, v_wait),
	       OSPF_IF_PARAM (oi, retransmit_interval),
	       VTY_NEWLINE);
      
      if (OSPF_IF_PARAM (oi, passive_interface) == OSPF_IF_ACTIVE)
	vty_out (vty, "    Hello due in %s%s",
		 ospf_timer_dump (oi->t_hello, buf, 9), VTY_NEWLINE);
      else /* OSPF_IF_PASSIVE is set */
	vty_out (vty, "    No Hellos (Passive interface)%s", VTY_NEWLINE);
      
      vty_out (vty, "  Neighbor Count is %d, Adjacent neighbor count is %d%s",
	       ospf_nbr_count (oi, 0), ospf_nbr_count (oi, NSM_Full),
	       VTY_NEWLINE);
    }
}

DEFUN (show_ip_ospf_interface,
       show_ip_ospf_interface_cmd,
       "show ip ospf interface [INTERFACE]",
       SHOW_STR
       IP_STR
       "OSPF information\n"
       "Interface information\n"
       "Interface name\n")
{
  struct interface *ifp;
  struct ospf *ospf;
  struct listnode *node;

  ospf = ospf_lookup ();

  /* Show All Interfaces. */
  if (argc == 0)
    for (node = listhead (iflist); node; nextnode (node))
      show_ip_ospf_interface_sub (vty, ospf, node->data);
  /* Interface name is specified. */
  else
    {
      if ((ifp = if_lookup_by_name (argv[0])) == NULL)
        vty_out (vty, "No such interface name%s", VTY_NEWLINE);
      else
        show_ip_ospf_interface_sub (vty, ospf, ifp);
    }

  return CMD_SUCCESS;
}

void
show_ip_ospf_neighbor_sub (struct vty *vty, struct ospf_interface *oi)
{
  struct route_node *rn;
  struct ospf_neighbor *nbr;
  char msgbuf[16];
  char timebuf[9];

  for (rn = route_top (oi->nbrs); rn; rn = route_next (rn))
    if ((nbr = rn->info))
      /* Do not show myself. */
      if (nbr != oi->nbr_self)
	/* Down state is not shown. */
	if (nbr->state != NSM_Down)
	  {
	    ospf_nbr_state_message (nbr, msgbuf, 16);

	    if (nbr->state == NSM_Attempt && nbr->router_id.s_addr == 0)
	    vty_out (vty, "%-15s %3d   %-15s %8s    ",
		     "-", nbr->priority,
		     msgbuf, ospf_timer_dump (nbr->t_inactivity, timebuf, 9));
	    else
	    vty_out (vty, "%-15s %3d   %-15s %8s    ",
		     inet_ntoa (nbr->router_id), nbr->priority,
		     msgbuf, ospf_timer_dump (nbr->t_inactivity, timebuf, 9));
	    vty_out (vty, "%-15s ", inet_ntoa (nbr->src));
	    vty_out (vty, "%-15s %5ld %5ld %5d%s",
		     IF_NAME (oi), ospf_ls_retransmit_count (nbr),
		     ospf_ls_request_count (nbr), ospf_db_summary_count (nbr),
		     VTY_NEWLINE);
	  }
}

DEFUN (show_ip_ospf_neighbor,
       show_ip_ospf_neighbor_cmd,
       "show ip ospf neighbor",
       SHOW_STR
       IP_STR
       "OSPF information\n"
       "Neighbor list\n")
{
  struct ospf *ospf;
  struct listnode *node;

  ospf = ospf_lookup ();
  if (ospf == NULL)
    {
      vty_out (vty, " OSPF Routing Process not enabled%s", VTY_NEWLINE);
      return CMD_SUCCESS;
    }

  /* Show All neighbors. */
  vty_out (vty, "%sNeighbor ID     Pri   State           Dead "
           "Time   Address         Interface           RXmtL "
           "RqstL DBsmL%s", VTY_NEWLINE, VTY_NEWLINE);

  for (node = listhead (ospf->oiflist); node; nextnode (node))
    show_ip_ospf_neighbor_sub (vty, getdata (node));

  return CMD_SUCCESS;
}

DEFUN (show_ip_ospf_neighbor_all,
       show_ip_ospf_neighbor_all_cmd,
       "show ip ospf neighbor all",
       SHOW_STR
       IP_STR
       "OSPF information\n"
       "Neighbor list\n"
       "include down status neighbor\n")
{
  struct ospf *ospf = vty->index;
  struct listnode *node;

  if (ospf == NULL)
    {
      vty_out (vty, " OSPF Routing Process not enabled%s", VTY_NEWLINE);
      return CMD_SUCCESS;
    }

  /* Show All neighbors. */
  vty_out (vty, "%sNeighbor ID     Pri   State           Dead "
           "Time   Address         Interface           RXmtL "
           "RqstL DBsmL%s", VTY_NEWLINE, VTY_NEWLINE);

  for (node = listhead (ospf->oiflist); node; nextnode (node))
    {
      struct ospf_interface *oi = getdata (node);
      struct listnode *nbr_node;

      show_ip_ospf_neighbor_sub (vty, oi);

    /* print Down neighbor status */
    for (nbr_node = listhead (oi->nbr_nbma); nbr_node; nextnode (nbr_node))
      {
	struct ospf_nbr_nbma *nbr_nbma;

	nbr_nbma = getdata (nbr_node);

	if (nbr_nbma->nbr == NULL
	    || nbr_nbma->nbr->state == NSM_Down)
	  {
	    vty_out (vty, "%-15s %3d   %-15s %8s    ",
		     "-", nbr_nbma->priority, "Down", "-");
	    vty_out (vty, "%-15s %-15s %5d %5d %5d%s", 
		     inet_ntoa (nbr_nbma->addr), IF_NAME (oi),
		     0, 0, 0, VTY_NEWLINE);
	  }
      }
    }

  return CMD_SUCCESS;
}

DEFUN (show_ip_ospf_neighbor_int,
       show_ip_ospf_neighbor_int_cmd,
       "show ip ospf neighbor A.B.C.D",
       SHOW_STR
       IP_STR
       "OSPF information\n"
       "Neighbor list\n"
       "Interface name\n")
{
  struct ospf *ospf;
  struct ospf_interface *oi;
  struct in_addr addr;
  int ret;
  
  ret = inet_aton (argv[0], &addr);
  if (!ret)
    {
      vty_out (vty, "Please specify interface address by A.B.C.D%s",
	       VTY_NEWLINE);
      return CMD_WARNING;
    }

  ospf = ospf_lookup ();
  if (ospf == NULL)
    {
      vty_out (vty, " OSPF Routing Process not enabled%s", VTY_NEWLINE);
      return CMD_SUCCESS;
    }

  if ((oi = ospf_if_is_configured (ospf, &addr)) == NULL)
    vty_out (vty, "No such interface address%s", VTY_NEWLINE);
  else
    {
      vty_out (vty, "%sNeighbor ID     Pri   State           Dead "
               "Time   Address         Interface           RXmtL "
               "RqstL DBsmL%s", VTY_NEWLINE, VTY_NEWLINE);
      show_ip_ospf_neighbor_sub (vty, oi);
    }

  return CMD_SUCCESS;
}

void
show_ip_ospf_nbr_nbma_detail_sub (struct vty *vty, struct ospf_interface *oi,
				  struct ospf_nbr_nbma *nbr_nbma)
{
  char timebuf[9];

  /* Show neighbor ID. */
  vty_out (vty, " Neighbor %s,", "-");

  /* Show interface address. */
  vty_out (vty, " interface address %s%s",
	   inet_ntoa (nbr_nbma->addr), VTY_NEWLINE);
  /* Show Area ID. */
  vty_out (vty, "    In the area %s via interface %s%s",
	   ospf_area_desc_string (oi->area), IF_NAME (oi), VTY_NEWLINE);
  /* Show neighbor priority and state. */
  vty_out (vty, "    Neighbor priority is %d, State is %s,",
	   nbr_nbma->priority, "Down");
  /* Show state changes. */
  vty_out (vty, " %d state changes%s", nbr_nbma->state_change, VTY_NEWLINE);

  /* Show PollInterval */
  vty_out (vty, "    Poll interval %d%s", nbr_nbma->v_poll, VTY_NEWLINE);

  /* Show poll-interval timer. */
  vty_out (vty, "    Poll timer due in %s%s",
	   ospf_timer_dump (nbr_nbma->t_poll, timebuf, 9), VTY_NEWLINE);

  /* Show poll-interval timer thread. */
  vty_out (vty, "    Thread Poll Timer %s%s", 
	   nbr_nbma->t_poll != NULL ? "on" : "off", VTY_NEWLINE);
}

void
show_ip_ospf_neighbor_detail_sub (struct vty *vty, struct ospf_interface *oi,
				  struct ospf_neighbor *nbr)
{
  char timebuf[9];

  /* Show neighbor ID. */
  if (nbr->state == NSM_Attempt && nbr->router_id.s_addr == 0)
    vty_out (vty, " Neighbor %s,", "-");
  else
  vty_out (vty, " Neighbor %s,", inet_ntoa (nbr->router_id));

  /* Show interface address. */
  vty_out (vty, " interface address %s%s",
	   inet_ntoa (nbr->address.u.prefix4), VTY_NEWLINE);
  /* Show Area ID. */
  vty_out (vty, "    In the area %s via interface %s%s",
	   ospf_area_desc_string (oi->area), oi->ifp->name, VTY_NEWLINE);
  /* Show neighbor priority and state. */
  vty_out (vty, "    Neighbor priority is %d, State is %s,",
	   nbr->priority, LOOKUP (ospf_nsm_state_msg, nbr->state));
  /* Show state changes. */
  vty_out (vty, " %d state changes%s", nbr->state_change, VTY_NEWLINE);

  /* Show Designated Rotuer ID. */
  vty_out (vty, "    DR is %s,", inet_ntoa (nbr->d_router));
  /* Show Backup Designated Rotuer ID. */
  vty_out (vty, " BDR is %s%s", inet_ntoa (nbr->bd_router), VTY_NEWLINE);
  /* Show options. */
  vty_out (vty, "    Options %d %s%s", nbr->options,
	   ospf_options_dump (nbr->options), VTY_NEWLINE);
  /* Show Router Dead interval timer. */
  vty_out (vty, "    Dead timer due in %s%s",
	   ospf_timer_dump (nbr->t_inactivity, timebuf, 9), VTY_NEWLINE);
  /* Show Database Summary list. */
  vty_out (vty, "    Database Summary List %d%s",
	   ospf_db_summary_count (nbr), VTY_NEWLINE);
  /* Show Link State Request list. */
  vty_out (vty, "    Link State Request List %ld%s",
	   ospf_ls_request_count (nbr), VTY_NEWLINE);
  /* Show Link State Retransmission list. */
  vty_out (vty, "    Link State Retransmission List %ld%s",
	   ospf_ls_retransmit_count (nbr), VTY_NEWLINE);
  /* Show inactivity timer thread. */
  vty_out (vty, "    Thread Inactivity Timer %s%s", 
	   nbr->t_inactivity != NULL ? "on" : "off", VTY_NEWLINE);
  /* Show Database Description retransmission thread. */
  vty_out (vty, "    Thread Database Description Retransmision %s%s",
	   nbr->t_db_desc != NULL ? "on" : "off", VTY_NEWLINE);
  /* Show Link State Request Retransmission thread. */
  vty_out (vty, "    Thread Link State Request Retransmission %s%s",
	   nbr->t_ls_req != NULL ? "on" : "off", VTY_NEWLINE);
  /* Show Link State Update Retransmission thread. */
  vty_out (vty, "    Thread Link State Update Retransmission %s%s%s",
	   nbr->t_ls_upd != NULL ? "on" : "off", VTY_NEWLINE, VTY_NEWLINE);
}

DEFUN (show_ip_ospf_neighbor_id,
       show_ip_ospf_neighbor_id_cmd,
       "show ip ospf neighbor A.B.C.D",
       SHOW_STR
       IP_STR
       "OSPF information\n"
       "Neighbor list\n"
       "Neighbor ID\n")
{
  struct ospf *ospf;
  struct listnode *node;
  struct ospf_neighbor *nbr;
  struct in_addr router_id;
  int ret;

  ret = inet_aton (argv[0], &router_id);
  if (!ret)
    {
      vty_out (vty, "Please specify Neighbor ID by A.B.C.D%s", VTY_NEWLINE);
      return CMD_WARNING;
    }

  ospf = ospf_lookup ();
  if (ospf == NULL)
    {
      vty_out (vty, " OSPF Routing Process not enabled%s", VTY_NEWLINE);
      return CMD_SUCCESS;
    }

  for (node = listhead (ospf->oiflist); node; nextnode (node))
    {
      struct ospf_interface *oi = getdata (node);

      if ((nbr = ospf_nbr_lookup_by_routerid (oi->nbrs, &router_id)))
	{
	  show_ip_ospf_neighbor_detail_sub (vty, oi, nbr);
	  return CMD_SUCCESS;
	}
    }

  /* Nothing to show. */
  return CMD_SUCCESS;
}

DEFUN (show_ip_ospf_neighbor_detail,
       show_ip_ospf_neighbor_detail_cmd,
       "show ip ospf neighbor detail",
       SHOW_STR
       IP_STR
       "OSPF information\n"
       "Neighbor list\n"
       "detail of all neighbors\n")
{
  struct ospf *ospf;
  struct listnode *node;

  ospf = ospf_lookup ();
  if (ospf == NULL)
    {
      vty_out (vty, " OSPF Routing Process not enabled%s", VTY_NEWLINE);
      return CMD_SUCCESS;
    }

  for (node = listhead (ospf->oiflist); node; nextnode (node))
    {
      struct ospf_interface *oi = getdata (node);
      struct route_node *rn;
      struct ospf_neighbor *nbr;

      for (rn = route_top (oi->nbrs); rn; rn = route_next (rn))
	if ((nbr = rn->info))
	  if (nbr != oi->nbr_self)
	    if (nbr->state != NSM_Down)
	      show_ip_ospf_neighbor_detail_sub (vty, oi, nbr);
    }

  return CMD_SUCCESS;
}

DEFUN (show_ip_ospf_neighbor_detail_all,
       show_ip_ospf_neighbor_detail_all_cmd,
       "show ip ospf neighbor detail all",
       SHOW_STR
       IP_STR
       "OSPF information\n"
       "Neighbor list\n"
       "detail of all neighbors\n"
       "include down status neighbor\n")
{
  struct ospf *ospf;
  struct listnode *node;

  ospf = ospf_lookup ();
  if (ospf == NULL)
    {
      vty_out (vty, " OSPF Routing Process not enabled%s", VTY_NEWLINE);
      return CMD_SUCCESS;
    }

  for (node = listhead (ospf->oiflist); node; nextnode (node))
    {
      struct ospf_interface *oi = getdata (node);
      struct route_node *rn;
      struct ospf_neighbor *nbr;

      for (rn = route_top (oi->nbrs); rn; rn = route_next (rn))
	if ((nbr = rn->info))
	  if (nbr != oi->nbr_self)
	    if (oi->type == OSPF_IFTYPE_NBMA && nbr->state != NSM_Down)
	      show_ip_ospf_neighbor_detail_sub (vty, oi, rn->info);

      if (oi->type == OSPF_IFTYPE_NBMA)
	{
	  struct listnode *nd;

	  for (nd = listhead (oi->nbr_nbma); nd; nextnode (nd))
	    {
	      struct ospf_nbr_nbma *nbr_nbma = getdata (nd);
	      if (nbr_nbma->nbr == NULL
		  || nbr_nbma->nbr->state == NSM_Down)
		show_ip_ospf_nbr_nbma_detail_sub (vty, oi, nbr_nbma);
	    }
	}
    }

  return CMD_SUCCESS;
}

DEFUN (show_ip_ospf_neighbor_int_detail,
       show_ip_ospf_neighbor_int_detail_cmd,
       "show ip ospf neighbor A.B.C.D detail",
       SHOW_STR
       IP_STR
       "OSPF information\n"
       "Neighbor list\n"
       "Interface address\n"
       "detail of all neighbors")
{
  struct ospf *ospf;
  struct ospf_interface *oi;
  struct in_addr addr;
  int ret;
  
  ret = inet_aton (argv[0], &addr);
  if (!ret)
    {
      vty_out (vty, "Please specify interface address by A.B.C.D%s",
	       VTY_NEWLINE);
      return CMD_WARNING;
    }

  ospf = ospf_lookup ();
  if (ospf == NULL)
    {
      vty_out (vty, " OSPF Routing Process not enabled%s", VTY_NEWLINE);
      return CMD_SUCCESS;
    }

  if ((oi = ospf_if_is_configured (ospf, &addr)) == NULL)
    vty_out (vty, "No such interface address%s", VTY_NEWLINE);
  else
    {
      struct route_node *rn;
      struct ospf_neighbor *nbr;

      for (rn = route_top (oi->nbrs); rn; rn = route_next (rn))
	if ((nbr = rn->info))
	  if (nbr != oi->nbr_self)
	    if (nbr->state != NSM_Down)
	      show_ip_ospf_neighbor_detail_sub (vty, oi, nbr);
    }

  return CMD_SUCCESS;
}


/* Show functions */
int
show_lsa_summary (struct vty *vty, struct ospf_lsa *lsa, int self)
{
  struct router_lsa *rl;
  struct summary_lsa *sl;
  struct as_external_lsa *asel;
  struct prefix_ipv4 p;

  if (lsa != NULL)
    /* If self option is set, check LSA self flag. */
    if (self == 0 || IS_LSA_SELF (lsa))
      {
	/* LSA common part show. */
	vty_out (vty, "%-15s ", inet_ntoa (lsa->data->id));
	vty_out (vty, "%-15s %4d 0x%08lx 0x%04x",
		 inet_ntoa (lsa->data->adv_router), LS_AGE (lsa),
		 (u_long)ntohl (lsa->data->ls_seqnum), ntohs (lsa->data->checksum));
	/* LSA specific part show. */
	switch (lsa->data->type)
	  {
	  case OSPF_ROUTER_LSA:
	    rl = (struct router_lsa *) lsa->data;
	    vty_out (vty, " %-d", ntohs (rl->links));
	    break;
	  case OSPF_SUMMARY_LSA:
	    sl = (struct summary_lsa *) lsa->data;

	    p.family = AF_INET;
	    p.prefix = sl->header.id;
	    p.prefixlen = ip_masklen (sl->mask);
	    apply_mask_ipv4 (&p);

	    vty_out (vty, " %s/%d", inet_ntoa (p.prefix), p.prefixlen);
	    break;
	  case OSPF_AS_EXTERNAL_LSA:
	  case OSPF_AS_NSSA_LSA:
	    asel = (struct as_external_lsa *) lsa->data;

	    p.family = AF_INET;
	    p.prefix = asel->header.id;
	    p.prefixlen = ip_masklen (asel->mask);
	    apply_mask_ipv4 (&p);

	    vty_out (vty, " %s %s/%d [0x%lx]",
		     IS_EXTERNAL_METRIC (asel->e[0].tos) ? "E2" : "E1",
		     inet_ntoa (p.prefix), p.prefixlen,
		     (u_long)ntohl (asel->e[0].route_tag));
	    break;
	  case OSPF_NETWORK_LSA:
	  case OSPF_ASBR_SUMMARY_LSA:
#ifdef HAVE_OPAQUE_LSA
	  case OSPF_OPAQUE_LINK_LSA:
	  case OSPF_OPAQUE_AREA_LSA:
	  case OSPF_OPAQUE_AS_LSA:
#endif /* HAVE_OPAQUE_LSA */
	  default:
	    break;
	  }
	vty_out (vty, VTY_NEWLINE);
      }

  return 0;
}

const char *show_database_desc[] =
{
  "unknown",
  "Router Link States",
  "Net Link States",
  "Summary Link States",
  "ASBR-Summary Link States",
  "AS External Link States",
  "Group Membership LSA",
  "NSSA-external Link States",
#ifdef HAVE_OPAQUE_LSA
  "Type-8 LSA",
  "Link-Local Opaque-LSA",
  "Area-Local Opaque-LSA",
  "AS-external Opaque-LSA",
#endif /* HAVE_OPAQUE_LSA */
};

#define SHOW_OSPF_COMMON_HEADER \
  "Link ID         ADV Router      Age  Seq#       CkSum"

const char *show_database_header[] =
{
  "",
  "Link ID         ADV Router      Age  Seq#       CkSum  Link count",
  "Link ID         ADV Router      Age  Seq#       CkSum",
  "Link ID         ADV Router      Age  Seq#       CkSum  Route",
  "Link ID         ADV Router      Age  Seq#       CkSum",
  "Link ID         ADV Router      Age  Seq#       CkSum  Route",
  " --- header for Group Member ----",
  "Link ID         ADV Router      Age  Seq#       CkSum  Route",
#ifdef HAVE_OPAQUE_LSA
  " --- type-8 ---",
  "Opaque-Type/Id  ADV Router      Age  Seq#       CkSum",
  "Opaque-Type/Id  ADV Router      Age  Seq#       CkSum",
  "Opaque-Type/Id  ADV Router      Age  Seq#       CkSum",
#endif /* HAVE_OPAQUE_LSA */
};

const char *show_lsa_flags[] =
{
  "Self-originated",
  "Checked",
  "Received",
  "Approved",
  "Discard",
  "Translated",
};

void
show_ip_ospf_database_header (struct vty *vty, struct ospf_lsa *lsa)
{
  struct router_lsa *rlsa = (struct router_lsa*) lsa->data;
  
  vty_out (vty, "  LS age: %d%s", LS_AGE (lsa), VTY_NEWLINE);
  vty_out (vty, "  Options: 0x%-2x : %s%s", 
           lsa->data->options,
           ospf_options_dump(lsa->data->options), 
           VTY_NEWLINE);
  vty_out (vty, "  LS Flags: 0x%-2x %s%s",
           lsa->flags,
           ((lsa->flags & OSPF_LSA_LOCAL_XLT) ? "(Translated from Type-7)" : ""),
           VTY_NEWLINE);

  if (lsa->data->type == OSPF_ROUTER_LSA)
    {
      vty_out (vty, "  Flags: 0x%x" , rlsa->flags);

      if (rlsa->flags)
	vty_out (vty, " :%s%s%s%s",
		 IS_ROUTER_LSA_BORDER (rlsa) ? " ABR" : "",
		 IS_ROUTER_LSA_EXTERNAL (rlsa) ? " ASBR" : "",
		 IS_ROUTER_LSA_VIRTUAL (rlsa) ? " VL-endpoint" : "",
		 IS_ROUTER_LSA_SHORTCUT (rlsa) ? " Shortcut" : "");

      vty_out (vty, "%s", VTY_NEWLINE);
    }
  vty_out (vty, "  LS Type: %s%s",
           LOOKUP (ospf_lsa_type_msg, lsa->data->type), VTY_NEWLINE);
  vty_out (vty, "  Link State ID: %s %s%s", inet_ntoa (lsa->data->id),
           LOOKUP (ospf_link_state_id_type_msg, lsa->data->type), VTY_NEWLINE);
  vty_out (vty, "  Advertising Router: %s%s",
           inet_ntoa (lsa->data->adv_router), VTY_NEWLINE);
  vty_out (vty, "  LS Seq Number: %08lx%s", (u_long)ntohl (lsa->data->ls_seqnum),
           VTY_NEWLINE);
  vty_out (vty, "  Checksum: 0x%04x%s", ntohs (lsa->data->checksum),
           VTY_NEWLINE);
  vty_out (vty, "  Length: %d%s", ntohs (lsa->data->length), VTY_NEWLINE);
}

const char *link_type_desc[] =
{
  "(null)",
  "another Router (point-to-point)",
  "a Transit Network",
  "Stub Network",
  "a Virtual Link",
};

const char *link_id_desc[] =
{
  "(null)",
  "Neighboring Router ID",
  "Designated Router address",
  "Net",
  "Neighboring Router ID",
};

const char *link_data_desc[] =
{
  "(null)",
  "Router Interface address",
  "Router Interface address",
  "Network Mask",
  "Router Interface address",
};

/* Show router-LSA each Link information. */
void
show_ip_ospf_database_router_links (struct vty *vty,
                                    struct router_lsa *rl)
{
  int len, i, type;

  len = ntohs (rl->header.length) - 4;
  for (i = 0; i < ntohs (rl->links) && len > 0; len -= 12, i++)
    {
      type = rl->link[i].type;

      vty_out (vty, "    Link connected to: %s%s",
	       link_type_desc[type], VTY_NEWLINE);
      vty_out (vty, "     (Link ID) %s: %s%s", link_id_desc[type],
	       inet_ntoa (rl->link[i].link_id), VTY_NEWLINE);
      vty_out (vty, "     (Link Data) %s: %s%s", link_data_desc[type],
	       inet_ntoa (rl->link[i].link_data), VTY_NEWLINE);
      vty_out (vty, "      Number of TOS metrics: 0%s", VTY_NEWLINE);
      vty_out (vty, "       TOS 0 Metric: %d%s",
	       ntohs (rl->link[i].metric), VTY_NEWLINE);
      vty_out (vty, "%s", VTY_NEWLINE);
    }
}

/* Show router-LSA detail information. */
int
show_router_lsa_detail (struct vty *vty, struct ospf_lsa *lsa)
{
  if (lsa != NULL)
    {
      struct router_lsa *rl = (struct router_lsa *) lsa->data;

      show_ip_ospf_database_header (vty, lsa);
          
      vty_out (vty, "   Number of Links: %d%s%s", ntohs (rl->links),
	       VTY_NEWLINE, VTY_NEWLINE);

      show_ip_ospf_database_router_links (vty, rl);
      vty_out (vty, "%s", VTY_NEWLINE);
    }

  return 0;
}

/* Show network-LSA detail information. */
int
show_network_lsa_detail (struct vty *vty, struct ospf_lsa *lsa)
{
  int length, i;

  if (lsa != NULL)
    {
      struct network_lsa *nl = (struct network_lsa *) lsa->data;

      show_ip_ospf_database_header (vty, lsa);

      vty_out (vty, "  Network Mask: /%d%s",
	       ip_masklen (nl->mask), VTY_NEWLINE);

      length = ntohs (lsa->data->length) - OSPF_LSA_HEADER_SIZE - 4;

      for (i = 0; length > 0; i++, length -= 4)
	vty_out (vty, "        Attached Router: %s%s",
		 inet_ntoa (nl->routers[i]), VTY_NEWLINE);

      vty_out (vty, "%s", VTY_NEWLINE);
    }

  return 0;
}

/* Show summary-LSA detail information. */
int
show_summary_lsa_detail (struct vty *vty, struct ospf_lsa *lsa)
{
  if (lsa != NULL)
    {
      struct summary_lsa *sl = (struct summary_lsa *) lsa->data;

      show_ip_ospf_database_header (vty, lsa);

      vty_out (vty, "  Network Mask: /%d%s", ip_masklen (sl->mask),
	       VTY_NEWLINE);
      vty_out (vty, "        TOS: 0  Metric: %d%s", GET_METRIC (sl->metric),
	       VTY_NEWLINE);
	  vty_out (vty, "%s", VTY_NEWLINE);
    }

  return 0;
}

/* Show summary-ASBR-LSA detail information. */
int
show_summary_asbr_lsa_detail (struct vty *vty, struct ospf_lsa *lsa)
{
  if (lsa != NULL)
    {
      struct summary_lsa *sl = (struct summary_lsa *) lsa->data;

      show_ip_ospf_database_header (vty, lsa);

      vty_out (vty, "  Network Mask: /%d%s",
	       ip_masklen (sl->mask), VTY_NEWLINE);
      vty_out (vty, "        TOS: 0  Metric: %d%s", GET_METRIC (sl->metric),
	       VTY_NEWLINE);
	  vty_out (vty, "%s", VTY_NEWLINE);
    }

  return 0;
}

/* Show AS-external-LSA detail information. */
int
show_as_external_lsa_detail (struct vty *vty, struct ospf_lsa *lsa)
{
  if (lsa != NULL)
    {
      struct as_external_lsa *al = (struct as_external_lsa *) lsa->data;

      show_ip_ospf_database_header (vty, lsa);

      vty_out (vty, "  Network Mask: /%d%s",
	       ip_masklen (al->mask), VTY_NEWLINE);
      vty_out (vty, "        Metric Type: %s%s",
	       IS_EXTERNAL_METRIC (al->e[0].tos) ?
	       "2 (Larger than any link state path)" : "1", VTY_NEWLINE);
      vty_out (vty, "        TOS: 0%s", VTY_NEWLINE);
      vty_out (vty, "        Metric: %d%s",
	       GET_METRIC (al->e[0].metric), VTY_NEWLINE);
      vty_out (vty, "        Forward Address: %s%s",
	       inet_ntoa (al->e[0].fwd_addr), VTY_NEWLINE);

      vty_out (vty, "        External Route Tag: %lu%s%s",
	       (u_long)ntohl (al->e[0].route_tag), VTY_NEWLINE, VTY_NEWLINE);
    }

  return 0;
}

/* N.B. This function currently seems to be unused. */
int
show_as_external_lsa_stdvty (struct ospf_lsa *lsa)
{
  struct as_external_lsa *al = (struct as_external_lsa *) lsa->data;

  /* show_ip_ospf_database_header (vty, lsa); */

  zlog_debug( "  Network Mask: /%d%s",
	     ip_masklen (al->mask), "\n");
  zlog_debug( "        Metric Type: %s%s",
	     IS_EXTERNAL_METRIC (al->e[0].tos) ?
	     "2 (Larger than any link state path)" : "1", "\n");
  zlog_debug( "        TOS: 0%s", "\n");
  zlog_debug( "        Metric: %d%s",
	     GET_METRIC (al->e[0].metric), "\n");
  zlog_debug( "        Forward Address: %s%s",
	     inet_ntoa (al->e[0].fwd_addr), "\n");

  zlog_debug( "        External Route Tag: %u%s%s",
	     ntohl (al->e[0].route_tag), "\n", "\n");

  return 0;
}

/* Show AS-NSSA-LSA detail information. */
int
show_as_nssa_lsa_detail (struct vty *vty, struct ospf_lsa *lsa)
{
  if (lsa != NULL)
    {
      struct as_external_lsa *al = (struct as_external_lsa *) lsa->data;

      show_ip_ospf_database_header (vty, lsa);

      vty_out (vty, "  Network Mask: /%d%s",
	       ip_masklen (al->mask), VTY_NEWLINE);
      vty_out (vty, "        Metric Type: %s%s",
	       IS_EXTERNAL_METRIC (al->e[0].tos) ?
	       "2 (Larger than any link state path)" : "1", VTY_NEWLINE);
      vty_out (vty, "        TOS: 0%s", VTY_NEWLINE);
      vty_out (vty, "        Metric: %d%s",
	       GET_METRIC (al->e[0].metric), VTY_NEWLINE);
      vty_out (vty, "        NSSA: Forward Address: %s%s",
	       inet_ntoa (al->e[0].fwd_addr), VTY_NEWLINE);

      vty_out (vty, "        External Route Tag: %u%s%s",
	       ntohl (al->e[0].route_tag), VTY_NEWLINE, VTY_NEWLINE);
    }

  return 0;
}

int
show_func_dummy (struct vty *vty, struct ospf_lsa *lsa)
{
  return 0;
}

#ifdef HAVE_OPAQUE_LSA
int
show_opaque_lsa_detail (struct vty *vty, struct ospf_lsa *lsa)
{
  if (lsa != NULL)
    {
      show_ip_ospf_database_header (vty, lsa);
      show_opaque_info_detail (vty, lsa);

      vty_out (vty, "%s", VTY_NEWLINE);
    }
  return 0;
}
#endif /* HAVE_OPAQUE_LSA */

int (*show_function[])(struct vty *, struct ospf_lsa *) =
{
  NULL,
  show_router_lsa_detail,
  show_network_lsa_detail,
  show_summary_lsa_detail,
  show_summary_asbr_lsa_detail,
  show_as_external_lsa_detail,
  show_func_dummy,
  show_as_nssa_lsa_detail,  /* almost same as external */
#ifdef HAVE_OPAQUE_LSA
  NULL,				/* type-8 */
  show_opaque_lsa_detail,
  show_opaque_lsa_detail,
  show_opaque_lsa_detail,
#endif /* HAVE_OPAQUE_LSA */
};

void
show_lsa_prefix_set (struct vty *vty, struct prefix_ls *lp, struct in_addr *id,
		     struct in_addr *adv_router)
{
  memset (lp, 0, sizeof (struct prefix_ls));
  lp->family = 0;
  if (id == NULL)
    lp->prefixlen = 0;
  else if (adv_router == NULL)
    {
      lp->prefixlen = 32;
      lp->id = *id;
    }
  else
    {
      lp->prefixlen = 64;
      lp->id = *id;
      lp->adv_router = *adv_router;
    }
}

void
show_lsa_detail_proc (struct vty *vty, struct route_table *rt,
		      struct in_addr *id, struct in_addr *adv_router)
{
  struct prefix_ls lp;
  struct route_node *rn, *start;
  struct ospf_lsa *lsa;

  show_lsa_prefix_set (vty, &lp, id, adv_router);
  start = route_node_get (rt, (struct prefix *) &lp);
  if (start)
    {
      route_lock_node (start);
      for (rn = start; rn; rn = route_next_until (rn, start))
	if ((lsa = rn->info))
	  {
	    if (show_function[lsa->data->type] != NULL)
	      show_function[lsa->data->type] (vty, lsa);
	  }
      route_unlock_node (start);
    }
}

/* Show detail LSA information
   -- if id is NULL then show all LSAs. */
void
show_lsa_detail (struct vty *vty, struct ospf *ospf, int type,
		 struct in_addr *id, struct in_addr *adv_router)
{
  struct listnode *node;

  switch (type)
    {
    case OSPF_AS_EXTERNAL_LSA:
#ifdef HAVE_OPAQUE_LSA
    case OSPF_OPAQUE_AS_LSA:
#endif /* HAVE_OPAQUE_LSA */
      vty_out (vty, "                %s %s%s",
               show_database_desc[type],
               VTY_NEWLINE, VTY_NEWLINE);
      show_lsa_detail_proc (vty, AS_LSDB (ospf, type), id, adv_router);
      break;
    default:
      for (node = listhead (ospf->areas); node; nextnode (node))
        {
          struct ospf_area *area = node->data;
          vty_out (vty, "%s                %s (Area %s)%s%s",
                   VTY_NEWLINE, show_database_desc[type],
                   ospf_area_desc_string (area), VTY_NEWLINE, VTY_NEWLINE);
          show_lsa_detail_proc (vty, AREA_LSDB (area, type), id, adv_router);
        }
      break;
    }
}

void
show_lsa_detail_adv_router_proc (struct vty *vty, struct route_table *rt,
				 struct in_addr *adv_router)
{
  struct route_node *rn;
  struct ospf_lsa *lsa;

  for (rn = route_top (rt); rn; rn = route_next (rn))
    if ((lsa = rn->info))
      if (IPV4_ADDR_SAME (adv_router, &lsa->data->adv_router))
	{
	  if (CHECK_FLAG (lsa->flags, OSPF_LSA_LOCAL_XLT))
	    continue;
	  if (show_function[lsa->data->type] != NULL)
	    show_function[lsa->data->type] (vty, lsa);
	}
}

/* Show detail LSA information. */
void
show_lsa_detail_adv_router (struct vty *vty, struct ospf *ospf, int type,
			    struct in_addr *adv_router)
{
  struct listnode *node;

  switch (type)
    {
    case OSPF_AS_EXTERNAL_LSA:
#ifdef HAVE_OPAQUE_LSA
    case OSPF_OPAQUE_AS_LSA:
#endif /* HAVE_OPAQUE_LSA */
      vty_out (vty, "                %s %s%s",
               show_database_desc[type],
               VTY_NEWLINE, VTY_NEWLINE);
      show_lsa_detail_adv_router_proc (vty, AS_LSDB (ospf, type),
                                       adv_router);
      break;
    default:
      for (node = listhead (ospf->areas); node; nextnode (node))
        {
          struct ospf_area *area = node->data;
          vty_out (vty, "%s                %s (Area %s)%s%s",
                   VTY_NEWLINE, show_database_desc[type],
                   ospf_area_desc_string (area), VTY_NEWLINE, VTY_NEWLINE);
          show_lsa_detail_adv_router_proc (vty, AREA_LSDB (area, type),
                                           adv_router);
	}
      break;
    }
}

void
show_ip_ospf_database_summary (struct vty *vty, struct ospf *ospf, int self)
{
  struct ospf_lsa *lsa;
  struct route_node *rn;
  struct listnode *node;
  int type;

  for (node = listhead (ospf->areas); node; nextnode (node))
    {
      struct ospf_area *area = node->data;
      for (type = OSPF_MIN_LSA; type < OSPF_MAX_LSA; type++)
	{
	  switch (type)
	    {
	    case OSPF_AS_EXTERNAL_LSA:
#ifdef HAVE_OPAQUE_LSA
            case OSPF_OPAQUE_AS_LSA:
#endif /* HAVE_OPAQUE_LSA */
	      continue;
	    default:
	      break;
	    }
          if (ospf_lsdb_count_self (area->lsdb, type) > 0 ||
              (!self && ospf_lsdb_count (area->lsdb, type) > 0))
            {
              vty_out (vty, "                %s (Area %s)%s%s",
                       show_database_desc[type],
		       ospf_area_desc_string (area),
                       VTY_NEWLINE, VTY_NEWLINE);
              vty_out (vty, "%s%s", show_database_header[type], VTY_NEWLINE);

	      LSDB_LOOP (AREA_LSDB (area, type), rn, lsa)
		show_lsa_summary (vty, lsa, self);

              vty_out (vty, "%s", VTY_NEWLINE);
	  }
	}
    }

  for (type = OSPF_MIN_LSA; type < OSPF_MAX_LSA; type++)
    {
      switch (type)
        {
          case OSPF_AS_EXTERNAL_LSA:
#ifdef HAVE_OPAQUE_LSA
          case OSPF_OPAQUE_AS_LSA:
#endif /* HAVE_OPAQUE_LSA */
            break;;
          default:
            continue;
        }
      if (ospf_lsdb_count_self (ospf->lsdb, type) ||
         (!self && ospf_lsdb_count (ospf->lsdb, type)))
        {
          vty_out (vty, "                %s%s%s",
	       show_database_desc[type],
	       VTY_NEWLINE, VTY_NEWLINE);
          vty_out (vty, "%s%s", show_database_header[type],
	       VTY_NEWLINE);

	  LSDB_LOOP (AS_LSDB (ospf, type), rn, lsa)
	    show_lsa_summary (vty, lsa, self);

          vty_out (vty, "%s", VTY_NEWLINE);
        }
    }

  vty_out (vty, "%s", VTY_NEWLINE);
}

void
show_ip_ospf_database_maxage (struct vty *vty, struct ospf *ospf)
{
  struct listnode *node;
  struct ospf_lsa *lsa;

  vty_out (vty, "%s                MaxAge Link States:%s%s",
           VTY_NEWLINE, VTY_NEWLINE, VTY_NEWLINE);

  for (node = listhead (ospf->maxage_lsa); node; nextnode (node))
    if ((lsa = node->data) != NULL)
      {
	vty_out (vty, "Link type: %d%s", lsa->data->type, VTY_NEWLINE);
	vty_out (vty, "Link State ID: %s%s",
		 inet_ntoa (lsa->data->id), VTY_NEWLINE);
	vty_out (vty, "Advertising Router: %s%s",
		 inet_ntoa (lsa->data->adv_router), VTY_NEWLINE);
	vty_out (vty, "LSA lock count: %d%s", lsa->lock, VTY_NEWLINE);
	vty_out (vty, "%s", VTY_NEWLINE);
      }
}

#define OSPF_LSA_TYPE_NSSA_DESC      "NSSA external link state\n"
#define OSPF_LSA_TYPE_NSSA_CMD_STR   "|nssa-external"

#ifdef HAVE_OPAQUE_LSA
#define OSPF_LSA_TYPE_OPAQUE_LINK_DESC "Link local Opaque-LSA\n"
#define OSPF_LSA_TYPE_OPAQUE_AREA_DESC "Link area Opaque-LSA\n"
#define OSPF_LSA_TYPE_OPAQUE_AS_DESC   "Link AS Opaque-LSA\n"
#define OSPF_LSA_TYPE_OPAQUE_CMD_STR   "|opaque-link|opaque-area|opaque-as"
#else /* HAVE_OPAQUE_LSA */
#define OSPF_LSA_TYPE_OPAQUE_LINK_DESC ""
#define OSPF_LSA_TYPE_OPAQUE_AREA_DESC ""
#define OSPF_LSA_TYPE_OPAQUE_AS_DESC   ""
#define OSPF_LSA_TYPE_OPAQUE_CMD_STR   ""
#endif /* HAVE_OPAQUE_LSA */

#define OSPF_LSA_TYPES_CMD_STR                                                \
    "asbr-summary|external|network|router|summary"                            \
    OSPF_LSA_TYPE_NSSA_CMD_STR                                                \
    OSPF_LSA_TYPE_OPAQUE_CMD_STR

#define OSPF_LSA_TYPES_DESC                                                   \
   "ASBR summary link states\n"                                               \
   "External link states\n"                                                   \
   "Network link states\n"                                                    \
   "Router link states\n"                                                     \
   "Network summary link states\n"                                            \
   OSPF_LSA_TYPE_NSSA_DESC                                                    \
   OSPF_LSA_TYPE_OPAQUE_LINK_DESC                                             \
   OSPF_LSA_TYPE_OPAQUE_AREA_DESC                                             \
   OSPF_LSA_TYPE_OPAQUE_AS_DESC     

DEFUN (show_ip_ospf_database,
       show_ip_ospf_database_cmd,
       "show ip ospf database",
       SHOW_STR
       IP_STR
       "OSPF information\n"
       "Database summary\n")
{
  struct ospf *ospf;
  int type, ret;
  struct in_addr id, adv_router;

  ospf = ospf_lookup ();
  if (ospf == NULL)
    return CMD_SUCCESS;

  vty_out (vty, "%s       OSPF Router with ID (%s)%s%s", VTY_NEWLINE,
           inet_ntoa (ospf->router_id), VTY_NEWLINE, VTY_NEWLINE);

  /* Show all LSA. */
  if (argc == 0)
    {
      show_ip_ospf_database_summary (vty, ospf, 0);
      return CMD_SUCCESS;
    }

  /* Set database type to show. */
  if (strncmp (argv[0], "r", 1) == 0)
    type = OSPF_ROUTER_LSA;
  else if (strncmp (argv[0], "ne", 2) == 0)
    type = OSPF_NETWORK_LSA;
  else if (strncmp (argv[0], "ns", 2) == 0)
    type = OSPF_AS_NSSA_LSA;
  else if (strncmp (argv[0], "su", 2) == 0)
    type = OSPF_SUMMARY_LSA;
  else if (strncmp (argv[0], "a", 1) == 0)
    type = OSPF_ASBR_SUMMARY_LSA;
  else if (strncmp (argv[0], "e", 1) == 0)
    type = OSPF_AS_EXTERNAL_LSA;
  else if (strncmp (argv[0], "se", 2) == 0)
    {
      show_ip_ospf_database_summary (vty, ospf, 1);
      return CMD_SUCCESS;
    }
  else if (strncmp (argv[0], "m", 1) == 0)
    {
      show_ip_ospf_database_maxage (vty, ospf);
      return CMD_SUCCESS;
    }
#ifdef HAVE_OPAQUE_LSA
  else if (strncmp (argv[0], "opaque-l", 8) == 0)
    type = OSPF_OPAQUE_LINK_LSA;
  else if (strncmp (argv[0], "opaque-ar", 9) == 0)
    type = OSPF_OPAQUE_AREA_LSA;
  else if (strncmp (argv[0], "opaque-as", 9) == 0)
    type = OSPF_OPAQUE_AS_LSA;
#endif /* HAVE_OPAQUE_LSA */
  else
    return CMD_WARNING;

  /* `show ip ospf database LSA'. */
  if (argc == 1)
    show_lsa_detail (vty, ospf, type, NULL, NULL);
  else if (argc >= 2)
    {
      ret = inet_aton (argv[1], &id);
      if (!ret)
	return CMD_WARNING;
      
      /* `show ip ospf database LSA ID'. */
      if (argc == 2)
	show_lsa_detail (vty, ospf, type, &id, NULL);
      /* `show ip ospf database LSA ID adv-router ADV_ROUTER'. */
      else if (argc == 3)
	{
	  if (strncmp (argv[2], "s", 1) == 0)
	    adv_router = ospf->router_id;
	  else
	    {
	      ret = inet_aton (argv[2], &adv_router);
	      if (!ret)
		return CMD_WARNING;
	    }
	  show_lsa_detail (vty, ospf, type, &id, &adv_router);
	}
    }

  return CMD_SUCCESS;
}

ALIAS (show_ip_ospf_database,
       show_ip_ospf_database_type_cmd,
       "show ip ospf database (" OSPF_LSA_TYPES_CMD_STR "|max-age|self-originate)",
       SHOW_STR
       IP_STR
       "OSPF information\n"
       "Database summary\n"
       OSPF_LSA_TYPES_DESC
       "LSAs in MaxAge list\n"
       "Self-originated link states\n")

ALIAS (show_ip_ospf_database,
       show_ip_ospf_database_type_id_cmd,
       "show ip ospf database (" OSPF_LSA_TYPES_CMD_STR ") A.B.C.D",
       SHOW_STR
       IP_STR
       "OSPF information\n"
       "Database summary\n"
       OSPF_LSA_TYPES_DESC
       "Link State ID (as an IP address)\n")

ALIAS (show_ip_ospf_database,
       show_ip_ospf_database_type_id_adv_router_cmd,
       "show ip ospf database (" OSPF_LSA_TYPES_CMD_STR ") A.B.C.D adv-router A.B.C.D",
       SHOW_STR
       IP_STR
       "OSPF information\n"
       "Database summary\n"
       OSPF_LSA_TYPES_DESC
       "Link State ID (as an IP address)\n"
       "Advertising Router link states\n"
       "Advertising Router (as an IP address)\n")

ALIAS (show_ip_ospf_database,
       show_ip_ospf_database_type_id_self_cmd,
       "show ip ospf database (" OSPF_LSA_TYPES_CMD_STR ") A.B.C.D (self-originate|)",
       SHOW_STR
       IP_STR
       "OSPF information\n"
       "Database summary\n"
       OSPF_LSA_TYPES_DESC
       "Link State ID (as an IP address)\n"
       "Self-originated link states\n"
       "\n")

DEFUN (show_ip_ospf_database_type_adv_router,
       show_ip_ospf_database_type_adv_router_cmd,
       "show ip ospf database (" OSPF_LSA_TYPES_CMD_STR ") adv-router A.B.C.D",
       SHOW_STR
       IP_STR
       "OSPF information\n"
       "Database summary\n"
       OSPF_LSA_TYPES_DESC
       "Advertising Router link states\n"
       "Advertising Router (as an IP address)\n")
{
  struct ospf *ospf;
  int type, ret;
  struct in_addr adv_router;

  ospf = ospf_lookup ();
  if (ospf == NULL)
    return CMD_SUCCESS;

  vty_out (vty, "%s       OSPF Router with ID (%s)%s%s", VTY_NEWLINE,
           inet_ntoa (ospf->router_id), VTY_NEWLINE, VTY_NEWLINE);

  if (argc != 2)
    return CMD_WARNING;

  /* Set database type to show. */
  if (strncmp (argv[0], "r", 1) == 0)
    type = OSPF_ROUTER_LSA;
  else if (strncmp (argv[0], "ne", 2) == 0)
    type = OSPF_NETWORK_LSA;
  else if (strncmp (argv[0], "ns", 2) == 0)
    type = OSPF_AS_NSSA_LSA;
  else if (strncmp (argv[0], "s", 1) == 0)
    type = OSPF_SUMMARY_LSA;
  else if (strncmp (argv[0], "a", 1) == 0)
    type = OSPF_ASBR_SUMMARY_LSA;
  else if (strncmp (argv[0], "e", 1) == 0)
    type = OSPF_AS_EXTERNAL_LSA;
#ifdef HAVE_OPAQUE_LSA
  else if (strncmp (argv[0], "opaque-l", 8) == 0)
    type = OSPF_OPAQUE_LINK_LSA;
  else if (strncmp (argv[0], "opaque-ar", 9) == 0)
    type = OSPF_OPAQUE_AREA_LSA;
  else if (strncmp (argv[0], "opaque-as", 9) == 0)
    type = OSPF_OPAQUE_AS_LSA;
#endif /* HAVE_OPAQUE_LSA */
  else
    return CMD_WARNING;

  /* `show ip ospf database LSA adv-router ADV_ROUTER'. */
  if (strncmp (argv[1], "s", 1) == 0)
    adv_router = ospf->router_id;
  else
    {
      ret = inet_aton (argv[1], &adv_router);
      if (!ret)
	return CMD_WARNING;
    }

  show_lsa_detail_adv_router (vty, ospf, type, &adv_router);

  return CMD_SUCCESS;
}

ALIAS (show_ip_ospf_database_type_adv_router,
       show_ip_ospf_database_type_self_cmd,
       "show ip ospf database (" OSPF_LSA_TYPES_CMD_STR ") (self-originate|)",
       SHOW_STR
       IP_STR
       "OSPF information\n"
       "Database summary\n"
       OSPF_LSA_TYPES_DESC
       "Self-originated link states\n")


DEFUN (ip_ospf_authentication_args,
       ip_ospf_authentication_args_addr_cmd,
       "ip ospf authentication (null|message-digest) A.B.C.D",
       "IP Information\n"
       "OSPF interface commands\n"
       "Enable authentication on this interface\n"
       "Use null authentication\n"
       "Use message-digest authentication\n"
       "Address of interface")
{
  struct interface *ifp;
  struct in_addr addr;
  int ret;
  struct ospf_if_params *params;
  
  ifp = vty->index;
  params = IF_DEF_PARAMS (ifp);

  if (argc == 2)
    {
      ret = inet_aton(argv[1], &addr);
      if (!ret)
	{
	  vty_out (vty, "Please specify interface address by A.B.C.D%s",
		   VTY_NEWLINE);
	  return CMD_WARNING;
	}

      params = ospf_get_if_params (ifp, addr);
      ospf_if_update_params (ifp, addr);
    }

  /* Handle null authentication */
  if ( argv[0][0] == 'n' )
    {
      SET_IF_PARAM (params, auth_type);
      params->auth_type = OSPF_AUTH_NULL;
      return CMD_SUCCESS;
    }

  /* Handle message-digest authentication */
  if ( argv[0][0] == 'm' )
    {
      SET_IF_PARAM (params, auth_type);
      params->auth_type = OSPF_AUTH_CRYPTOGRAPHIC;
      return CMD_SUCCESS;
    }

  vty_out (vty, "You shouldn't get here!%s", VTY_NEWLINE);
  return CMD_WARNING;
}

ALIAS (ip_ospf_authentication_args,
       ip_ospf_authentication_args_cmd,
       "ip ospf authentication (null|message-digest)",
       "IP Information\n"
       "OSPF interface commands\n"
       "Enable authentication on this interface\n"
       "Use null authentication\n"
       "Use message-digest authentication\n")

DEFUN (ip_ospf_authentication,
       ip_ospf_authentication_addr_cmd,
       "ip ospf authentication A.B.C.D",
       "IP Information\n"
       "OSPF interface commands\n"
       "Enable authentication on this interface\n"
       "Address of interface")
{
  struct interface *ifp;
  struct in_addr addr;
  int ret;
  struct ospf_if_params *params;
  
  ifp = vty->index;
  params = IF_DEF_PARAMS (ifp);

  if (argc == 1)
    {
      ret = inet_aton(argv[1], &addr);
      if (!ret)
	{
	  vty_out (vty, "Please specify interface address by A.B.C.D%s",
		   VTY_NEWLINE);
	  return CMD_WARNING;
	}

      params = ospf_get_if_params (ifp, addr);
      ospf_if_update_params (ifp, addr);
    }
  
  SET_IF_PARAM (params, auth_type);
  params->auth_type = OSPF_AUTH_SIMPLE;

  return CMD_SUCCESS;
}

ALIAS (ip_ospf_authentication,
       ip_ospf_authentication_cmd,
       "ip ospf authentication",
       "IP Information\n"
       "OSPF interface commands\n"
       "Enable authentication on this interface\n")

DEFUN (no_ip_ospf_authentication,
       no_ip_ospf_authentication_addr_cmd,
       "no ip ospf authentication A.B.C.D",
       NO_STR
       "IP Information\n"
       "OSPF interface commands\n"
       "Enable authentication on this interface\n"
       "Address of interface")
{
  struct interface *ifp;
  struct in_addr addr;
  int ret;
  struct ospf_if_params *params;
  
  ifp = vty->index;
  params = IF_DEF_PARAMS (ifp);

  if (argc == 1)
    {
      ret = inet_aton(argv[1], &addr);
      if (!ret)
	{
	  vty_out (vty, "Please specify interface address by A.B.C.D%s",
		   VTY_NEWLINE);
	  return CMD_WARNING;
	}

      params = ospf_lookup_if_params (ifp, addr);
      if (params == NULL)
	return CMD_SUCCESS;
    }

  params->auth_type = OSPF_AUTH_NOTSET;
  UNSET_IF_PARAM (params, auth_type);
  
  if (params != IF_DEF_PARAMS (ifp))
    {
      ospf_free_if_params (ifp, addr);
      ospf_if_update_params (ifp, addr);
    }
  
  return CMD_SUCCESS;
}

ALIAS (no_ip_ospf_authentication,
       no_ip_ospf_authentication_cmd,
       "no ip ospf authentication",
       NO_STR
       "IP Information\n"
       "OSPF interface commands\n"
       "Enable authentication on this interface\n")

DEFUN (ip_ospf_authentication_key,
       ip_ospf_authentication_key_addr_cmd,
       "ip ospf authentication-key AUTH_KEY A.B.C.D",
       "IP Information\n"
       "OSPF interface commands\n"
       "Authentication password (key)\n"
       "The OSPF password (key)\n"
       "Address of interface")
{
  struct interface *ifp;
  struct in_addr addr;
  int ret;
  struct ospf_if_params *params;
  
  ifp = vty->index;
  params = IF_DEF_PARAMS (ifp);

  if (argc == 2)
    {
      ret = inet_aton(argv[1], &addr);
      if (!ret)
	{
	  vty_out (vty, "Please specify interface address by A.B.C.D%s",
		   VTY_NEWLINE);
	  return CMD_WARNING;
	}

      params = ospf_get_if_params (ifp, addr);
      ospf_if_update_params (ifp, addr);
    }


  memset (params->auth_simple, 0, OSPF_AUTH_SIMPLE_SIZE + 1);
  strncpy ((char *) params->auth_simple, argv[0], OSPF_AUTH_SIMPLE_SIZE);
  SET_IF_PARAM (params, auth_simple);

  return CMD_SUCCESS;
}

ALIAS (ip_ospf_authentication_key,
       ip_ospf_authentication_key_cmd,
       "ip ospf authentication-key AUTH_KEY",
       "IP Information\n"
       "OSPF interface commands\n"
       "Authentication password (key)\n"
       "The OSPF password (key)")

ALIAS (ip_ospf_authentication_key,
       ospf_authentication_key_cmd,
       "ospf authentication-key AUTH_KEY",
       "OSPF interface commands\n"
       "Authentication password (key)\n"
       "The OSPF password (key)")

DEFUN (no_ip_ospf_authentication_key,
       no_ip_ospf_authentication_key_addr_cmd,
       "no ip ospf authentication-key A.B.C.D",
       NO_STR
       "IP Information\n"
       "OSPF interface commands\n"
       "Authentication password (key)\n"
       "Address of interface")
{
  struct interface *ifp;
  struct in_addr addr;
  int ret;
  struct ospf_if_params *params;
  
  ifp = vty->index;
  params = IF_DEF_PARAMS (ifp);

  if (argc == 2)
    {
      ret = inet_aton(argv[1], &addr);
      if (!ret)
	{
	  vty_out (vty, "Please specify interface address by A.B.C.D%s",
		   VTY_NEWLINE);
	  return CMD_WARNING;
	}

      params = ospf_lookup_if_params (ifp, addr);
      if (params == NULL)
	return CMD_SUCCESS;
    }

  memset (params->auth_simple, 0, OSPF_AUTH_SIMPLE_SIZE);
  UNSET_IF_PARAM (params, auth_simple);
  
  if (params != IF_DEF_PARAMS (ifp))
    {
      ospf_free_if_params (ifp, addr);
      ospf_if_update_params (ifp, addr);
    }
  
  return CMD_SUCCESS;
}

ALIAS (no_ip_ospf_authentication_key,
       no_ip_ospf_authentication_key_cmd,
       "no ip ospf authentication-key",
       NO_STR
       "IP Information\n"
       "OSPF interface commands\n"
       "Authentication password (key)\n")

ALIAS (no_ip_ospf_authentication_key,
       no_ospf_authentication_key_cmd,
       "no ospf authentication-key",
       NO_STR
       "OSPF interface commands\n"
       "Authentication password (key)\n")

DEFUN (ip_ospf_message_digest_key,
       ip_ospf_message_digest_key_addr_cmd,
       "ip ospf message-digest-key <1-255> md5 KEY A.B.C.D",
       "IP Information\n"
       "OSPF interface commands\n"
       "Message digest authentication password (key)\n"
       "Key ID\n"
       "Use MD5 algorithm\n"
       "The OSPF password (key)"
       "Address of interface")
{
  struct interface *ifp;
  struct crypt_key *ck;
  u_char key_id;
  struct in_addr addr;
  int ret;
  struct ospf_if_params *params;
  
  ifp = vty->index;
  params = IF_DEF_PARAMS (ifp);

  if (argc == 3)
    {
      ret = inet_aton(argv[2], &addr);
      if (!ret)
	{
	  vty_out (vty, "Please specify interface address by A.B.C.D%s",
		   VTY_NEWLINE);
	  return CMD_WARNING;
	}

      params = ospf_get_if_params (ifp, addr);
      ospf_if_update_params (ifp, addr);
    }

  key_id = strtol (argv[0], NULL, 10);
  if (ospf_crypt_key_lookup (params->auth_crypt, key_id) != NULL)
    {
      vty_out (vty, "OSPF: Key %d already exists%s", key_id, VTY_NEWLINE);
      return CMD_WARNING;
    }

  ck = ospf_crypt_key_new ();
  ck->key_id = (u_char) key_id;
  memset (ck->auth_key, 0, OSPF_AUTH_MD5_SIZE+1);
  strncpy ((char *) ck->auth_key, argv[1], OSPF_AUTH_MD5_SIZE);

  ospf_crypt_key_add (params->auth_crypt, ck);
  SET_IF_PARAM (params, auth_crypt);
  
  return CMD_SUCCESS;
}

ALIAS (ip_ospf_message_digest_key,
       ip_ospf_message_digest_key_cmd,
       "ip ospf message-digest-key <1-255> md5 KEY",
       "IP Information\n"
       "OSPF interface commands\n"
       "Message digest authentication password (key)\n"
       "Key ID\n"
       "Use MD5 algorithm\n"
       "The OSPF password (key)")

ALIAS (ip_ospf_message_digest_key,
       ospf_message_digest_key_cmd,
       "ospf message-digest-key <1-255> md5 KEY",
       "OSPF interface commands\n"
       "Message digest authentication password (key)\n"
       "Key ID\n"
       "Use MD5 algorithm\n"
       "The OSPF password (key)")

DEFUN (no_ip_ospf_message_digest_key,
       no_ip_ospf_message_digest_key_addr_cmd,
       "no ip ospf message-digest-key <1-255> A.B.C.D",
       NO_STR
       "IP Information\n"
       "OSPF interface commands\n"
       "Message digest authentication password (key)\n"
       "Key ID\n"
       "Address of interface")
{
  struct interface *ifp;
  struct crypt_key *ck;
  int key_id;
  struct in_addr addr;
  int ret;
  struct ospf_if_params *params;
  
  ifp = vty->index;
  params = IF_DEF_PARAMS (ifp);

  if (argc == 2)
    {
      ret = inet_aton(argv[1], &addr);
      if (!ret)
	{
	  vty_out (vty, "Please specify interface address by A.B.C.D%s",
		   VTY_NEWLINE);
	  return CMD_WARNING;
	}

      params = ospf_lookup_if_params (ifp, addr);
      if (params == NULL)
	return CMD_SUCCESS;
    }

  key_id = strtol (argv[0], NULL, 10);
  ck = ospf_crypt_key_lookup (params->auth_crypt, key_id);
  if (ck == NULL)
    {
      vty_out (vty, "OSPF: Key %d does not exist%s", key_id, VTY_NEWLINE);
      return CMD_WARNING;
    }

  ospf_crypt_key_delete (params->auth_crypt, key_id);

  if (params != IF_DEF_PARAMS (ifp))
    {
      ospf_free_if_params (ifp, addr);
      ospf_if_update_params (ifp, addr);
    }
  
  return CMD_SUCCESS;
}

ALIAS (no_ip_ospf_message_digest_key,
       no_ip_ospf_message_digest_key_cmd,
       "no ip ospf message-digest-key <1-255>",
       NO_STR
       "IP Information\n"
       "OSPF interface commands\n"
       "Message digest authentication password (key)\n"
       "Key ID\n")
     
ALIAS (no_ip_ospf_message_digest_key,
       no_ospf_message_digest_key_cmd,
       "no ospf message-digest-key <1-255>",
       NO_STR
       "OSPF interface commands\n"
       "Message digest authentication password (key)\n"
       "Key ID\n")

DEFUN (ip_ospf_cost,
       ip_ospf_cost_addr_cmd,
       "ip ospf cost <1-65535> A.B.C.D",
       "IP Information\n"
       "OSPF interface commands\n"
       "Interface cost\n"
       "Cost\n"
       "Address of interface")
{
  struct interface *ifp = vty->index;
  u_int32_t cost;
  struct in_addr addr;
  int ret;
  struct ospf_if_params *params;
      
  params = IF_DEF_PARAMS (ifp);

  cost = strtol (argv[0], NULL, 10);

  /* cost range is <1-65535>. */
  if (cost < 1 || cost > 65535)
    {
      vty_out (vty, "Interface output cost is invalid%s", VTY_NEWLINE);
      return CMD_WARNING;
    }

  if (argc == 2)
    {
      ret = inet_aton(argv[1], &addr);
      if (!ret)
	{
	  vty_out (vty, "Please specify interface address by A.B.C.D%s",
		   VTY_NEWLINE);
	  return CMD_WARNING;
	}

      params = ospf_get_if_params (ifp, addr);
      ospf_if_update_params (ifp, addr);
    }

  SET_IF_PARAM (params, output_cost_cmd);
  params->output_cost_cmd = cost;

  ospf_if_recalculate_output_cost (ifp);
    
  return CMD_SUCCESS;
}

ALIAS (ip_ospf_cost,
       ip_ospf_cost_cmd,
       "ip ospf cost <1-65535>",
       "IP Information\n"
       "OSPF interface commands\n"
       "Interface cost\n"
       "Cost")

ALIAS (ip_ospf_cost,
       ospf_cost_cmd,
       "ospf cost <1-65535>",
       "OSPF interface commands\n"
       "Interface cost\n"
       "Cost")

DEFUN (no_ip_ospf_cost,
       no_ip_ospf_cost_addr_cmd,
       "no ip ospf cost A.B.C.D",
       NO_STR
       "IP Information\n"
       "OSPF interface commands\n"
       "Interface cost\n"
       "Address of interface")
{
  struct interface *ifp = vty->index;
  struct in_addr addr;
  int ret;
  struct ospf_if_params *params;
  
  ifp = vty->index;
  params = IF_DEF_PARAMS (ifp);

  if (argc == 1)
    {
      ret = inet_aton(argv[0], &addr);
      if (!ret)
	{
	  vty_out (vty, "Please specify interface address by A.B.C.D%s",
		   VTY_NEWLINE);
	  return CMD_WARNING;
	}

      params = ospf_lookup_if_params (ifp, addr);
      if (params == NULL)
	return CMD_SUCCESS;
    }

  UNSET_IF_PARAM (params, output_cost_cmd);

  if (params != IF_DEF_PARAMS (ifp))
    {
      ospf_free_if_params (ifp, addr);
      ospf_if_update_params (ifp, addr);
    }

  ospf_if_recalculate_output_cost (ifp);
  
  return CMD_SUCCESS;
}

ALIAS (no_ip_ospf_cost,
       no_ip_ospf_cost_cmd,
       "no ip ospf cost",
       NO_STR
       "IP Information\n"
       "OSPF interface commands\n"
       "Interface cost\n")

ALIAS (no_ip_ospf_cost,
       no_ospf_cost_cmd,
       "no ospf cost",
       NO_STR
       "OSPF interface commands\n"
       "Interface cost\n")

void
ospf_nbr_timer_update (struct ospf_interface *oi)
{
  struct route_node *rn;
  struct ospf_neighbor *nbr;

  for (rn = route_top (oi->nbrs); rn; rn = route_next (rn))
    if ((nbr = rn->info))
      {
	nbr->v_inactivity = OSPF_IF_PARAM (oi, v_wait);
	nbr->v_db_desc = OSPF_IF_PARAM (oi, retransmit_interval);
	nbr->v_ls_req = OSPF_IF_PARAM (oi, retransmit_interval);
	nbr->v_ls_upd = OSPF_IF_PARAM (oi, retransmit_interval);
      }
}

DEFUN (ip_ospf_dead_interval,
       ip_ospf_dead_interval_addr_cmd,
       "ip ospf dead-interval <1-65535> A.B.C.D",
       "IP Information\n"
       "OSPF interface commands\n"
       "Interval after which a neighbor is declared dead\n"
       "Seconds\n"
       "Address of interface")
{
  struct interface *ifp = vty->index;
  u_int32_t seconds;
  struct in_addr addr;
  int ret;
  struct ospf_if_params *params;
  struct ospf_interface *oi;
  struct route_node *rn;
  struct ospf *ospf;
      
  ospf = ospf_lookup ();

  params = IF_DEF_PARAMS (ifp);

  seconds = strtol (argv[0], NULL, 10);

  /* dead_interval range is <1-65535>. */
  if (seconds < 1 || seconds > 65535)
    {
      vty_out (vty, "Router Dead Interval is invalid%s", VTY_NEWLINE);
      return CMD_WARNING;
    }

  if (argc == 2)
    {
      ret = inet_aton(argv[1], &addr);
      if (!ret)
	{
	  vty_out (vty, "Please specify interface address by A.B.C.D%s",
		   VTY_NEWLINE);
	  return CMD_WARNING;
	}

      params = ospf_get_if_params (ifp, addr);
      ospf_if_update_params (ifp, addr);
    }

  SET_IF_PARAM (params, v_wait);
  params->v_wait = seconds;
  
  /* Update timer values in neighbor structure. */
  if (argc == 2)
    {
      if (ospf)
	{
	  oi = ospf_if_lookup_by_local_addr (ospf, ifp, addr);
	  if (oi)
	    ospf_nbr_timer_update (oi);
	}
    }
  else
    {
      for (rn = route_top (IF_OIFS (ifp)); rn; rn = route_next (rn))
	if ((oi = rn->info))
	  ospf_nbr_timer_update (oi);
    }

  return CMD_SUCCESS;
}

ALIAS (ip_ospf_dead_interval,
       ip_ospf_dead_interval_cmd,
       "ip ospf dead-interval <1-65535>",
       "IP Information\n"
       "OSPF interface commands\n"
       "Interval after which a neighbor is declared dead\n"
       "Seconds\n")

ALIAS (ip_ospf_dead_interval,
       ospf_dead_interval_cmd,
       "ospf dead-interval <1-65535>",
       "OSPF interface commands\n"
       "Interval after which a neighbor is declared dead\n"
       "Seconds\n")

DEFUN (no_ip_ospf_dead_interval,
       no_ip_ospf_dead_interval_addr_cmd,
       "no ip ospf dead-interval A.B.C.D",
       NO_STR
       "IP Information\n"
       "OSPF interface commands\n"
       "Interval after which a neighbor is declared dead\n"
       "Address of interface")
{
  struct interface *ifp = vty->index;
  struct in_addr addr;
  int ret;
  struct ospf_if_params *params;
  struct ospf_interface *oi;
  struct route_node *rn;
  struct ospf *ospf;
  
  ospf = ospf_lookup ();

  ifp = vty->index;
  params = IF_DEF_PARAMS (ifp);

  if (argc == 1)
    {
      ret = inet_aton(argv[0], &addr);
      if (!ret)
	{
	  vty_out (vty, "Please specify interface address by A.B.C.D%s",
		   VTY_NEWLINE);
	  return CMD_WARNING;
	}

      params = ospf_lookup_if_params (ifp, addr);
      if (params == NULL)
	return CMD_SUCCESS;
    }

  UNSET_IF_PARAM (params, v_wait);
  params->v_wait = OSPF_ROUTER_DEAD_INTERVAL_DEFAULT;

  if (params != IF_DEF_PARAMS (ifp))
    {
      ospf_free_if_params (ifp, addr);
      ospf_if_update_params (ifp, addr);
    }

  /* Update timer values in neighbor structure. */
  if (argc == 1)
    {
      if (ospf)
	{
	  oi = ospf_if_lookup_by_local_addr (ospf, ifp, addr);
	  if (oi)
	    ospf_nbr_timer_update (oi);
	}
    }
  else
    {
      for (rn = route_top (IF_OIFS (ifp)); rn; rn = route_next (rn))
	if ((oi = rn->info))
	  ospf_nbr_timer_update (oi);
    }

  return CMD_SUCCESS;
}

ALIAS (no_ip_ospf_dead_interval,
       no_ip_ospf_dead_interval_cmd,
       "no ip ospf dead-interval",
       NO_STR
       "IP Information\n"
       "OSPF interface commands\n"
       "Interval after which a neighbor is declared dead\n")

ALIAS (no_ip_ospf_dead_interval,
       no_ospf_dead_interval_cmd,
       "no ospf dead-interval",
       NO_STR
       "OSPF interface commands\n"
       "Interval after which a neighbor is declared dead\n")

DEFUN (ip_ospf_hello_interval,
       ip_ospf_hello_interval_addr_cmd,
       "ip ospf hello-interval <1-65535> A.B.C.D",
       "IP Information\n"
       "OSPF interface commands\n"
       "Time between HELLO packets\n"
       "Seconds\n"
       "Address of interface")
{
  struct interface *ifp = vty->index;
  u_int32_t seconds;
  struct in_addr addr;
  int ret;
  struct ospf_if_params *params;
      
  params = IF_DEF_PARAMS (ifp);

  seconds = strtol (argv[0], NULL, 10);
  
  /* HelloInterval range is <1-65535>. */
  if (seconds < 1 || seconds > 65535)
    {
      vty_out (vty, "Hello Interval is invalid%s", VTY_NEWLINE);
      return CMD_WARNING;
    }

  if (argc == 2)
    {
      ret = inet_aton(argv[1], &addr);
      if (!ret)
	{
	  vty_out (vty, "Please specify interface address by A.B.C.D%s",
		   VTY_NEWLINE);
	  return CMD_WARNING;
	}

      params = ospf_get_if_params (ifp, addr);
      ospf_if_update_params (ifp, addr);
    }

  SET_IF_PARAM (params, v_hello); 
  params->v_hello = seconds;

  return CMD_SUCCESS;
}

ALIAS (ip_ospf_hello_interval,
       ip_ospf_hello_interval_cmd,
       "ip ospf hello-interval <1-65535>",
       "IP Information\n"
       "OSPF interface commands\n"
       "Time between HELLO packets\n"
       "Seconds\n")

ALIAS (ip_ospf_hello_interval,
       ospf_hello_interval_cmd,
       "ospf hello-interval <1-65535>",
       "OSPF interface commands\n"
       "Time between HELLO packets\n"
       "Seconds\n")

DEFUN (no_ip_ospf_hello_interval,
       no_ip_ospf_hello_interval_addr_cmd,
       "no ip ospf hello-interval A.B.C.D",
       NO_STR
       "IP Information\n"
       "OSPF interface commands\n"
       "Time between HELLO packets\n"
       "Address of interface")
{
  struct interface *ifp = vty->index;
  struct in_addr addr;
  int ret;
  struct ospf_if_params *params;
  
  ifp = vty->index;
  params = IF_DEF_PARAMS (ifp);

  if (argc == 1)
    {
      ret = inet_aton(argv[0], &addr);
      if (!ret)
	{
	  vty_out (vty, "Please specify interface address by A.B.C.D%s",
		   VTY_NEWLINE);
	  return CMD_WARNING;
	}

      params = ospf_lookup_if_params (ifp, addr);
      if (params == NULL)
	return CMD_SUCCESS;
    }

  UNSET_IF_PARAM (params, v_hello);
  params->v_hello = OSPF_ROUTER_DEAD_INTERVAL_DEFAULT;

  if (params != IF_DEF_PARAMS (ifp))
    {
      ospf_free_if_params (ifp, addr);
      ospf_if_update_params (ifp, addr);
    }

  return CMD_SUCCESS;
}

ALIAS (no_ip_ospf_hello_interval,
       no_ip_ospf_hello_interval_cmd,
       "no ip ospf hello-interval",
       NO_STR
       "IP Information\n"
       "OSPF interface commands\n"
       "Time between HELLO packets\n")

ALIAS (no_ip_ospf_hello_interval,
       no_ospf_hello_interval_cmd,
       "no ospf hello-interval",
       NO_STR
       "OSPF interface commands\n"
       "Time between HELLO packets\n")

DEFUN (ip_ospf_network,
       ip_ospf_network_cmd,
       "ip ospf network (broadcast|non-broadcast|point-to-multipoint|point-to-point)",
       "IP Information\n"
       "OSPF interface commands\n"
       "Network type\n"
       "Specify OSPF broadcast multi-access network\n"
       "Specify OSPF NBMA network\n"
       "Specify OSPF point-to-multipoint network\n"
       "Specify OSPF point-to-point network\n")
{
  struct interface *ifp = vty->index;
  int old_type = IF_DEF_PARAMS (ifp)->type;
  struct route_node *rn;
  
  if (strncmp (argv[0], "b", 1) == 0)
    IF_DEF_PARAMS (ifp)->type = OSPF_IFTYPE_BROADCAST;
  else if (strncmp (argv[0], "n", 1) == 0)
    IF_DEF_PARAMS (ifp)->type = OSPF_IFTYPE_NBMA;
  else if (strncmp (argv[0], "point-to-m", 10) == 0)
    IF_DEF_PARAMS (ifp)->type = OSPF_IFTYPE_POINTOMULTIPOINT;
  else if (strncmp (argv[0], "point-to-p", 10) == 0)
    IF_DEF_PARAMS (ifp)->type = OSPF_IFTYPE_POINTOPOINT;

  if (IF_DEF_PARAMS (ifp)->type == old_type)
    return CMD_SUCCESS;

  SET_IF_PARAM (IF_DEF_PARAMS (ifp), type);

  for (rn = route_top (IF_OIFS (ifp)); rn; rn = route_next (rn))
    {
      struct ospf_interface *oi = rn->info;

      if (!oi)
	continue;
      
      oi->type = IF_DEF_PARAMS (ifp)->type;
      
      if (oi->state > ISM_Down)
	{
	  OSPF_ISM_EVENT_EXECUTE (oi, ISM_InterfaceDown);
	  OSPF_ISM_EVENT_EXECUTE (oi, ISM_InterfaceUp);
	}
    }

  return CMD_SUCCESS;
}

ALIAS (ip_ospf_network,
       ospf_network_cmd,
       "ospf network (broadcast|non-broadcast|point-to-multipoint|point-to-point)",
       "OSPF interface commands\n"
       "Network type\n"
       "Specify OSPF broadcast multi-access network\n"
       "Specify OSPF NBMA network\n"
       "Specify OSPF point-to-multipoint network\n"
       "Specify OSPF point-to-point network\n")

DEFUN (no_ip_ospf_network,
       no_ip_ospf_network_cmd,
       "no ip ospf network",
       NO_STR
       "IP Information\n"
       "OSPF interface commands\n"
       "Network type\n")
{
  struct interface *ifp = vty->index;
  int old_type = IF_DEF_PARAMS (ifp)->type;
  struct route_node *rn;

  IF_DEF_PARAMS (ifp)->type = ospf_default_iftype(ifp);

  if (IF_DEF_PARAMS (ifp)->type == old_type)
    return CMD_SUCCESS;

  for (rn = route_top (IF_OIFS (ifp)); rn; rn = route_next (rn))
    {
      struct ospf_interface *oi = rn->info;

      if (!oi)
	continue;
      
      oi->type = IF_DEF_PARAMS (ifp)->type;
      
      if (oi->state > ISM_Down)
	{
	  OSPF_ISM_EVENT_EXECUTE (oi, ISM_InterfaceDown);
	  OSPF_ISM_EVENT_EXECUTE (oi, ISM_InterfaceUp);
	}
    }

  return CMD_SUCCESS;
}

ALIAS (no_ip_ospf_network,
       no_ospf_network_cmd,
       "no ospf network",
       NO_STR
       "OSPF interface commands\n"
       "Network type\n")

DEFUN (ip_ospf_priority,
       ip_ospf_priority_addr_cmd,
       "ip ospf priority <0-255> A.B.C.D",
       "IP Information\n"
       "OSPF interface commands\n"
       "Router priority\n"
       "Priority\n"
       "Address of interface")
{
  struct interface *ifp = vty->index;
  u_int32_t priority;
  struct route_node *rn;
  struct in_addr addr;
  int ret;
  struct ospf_if_params *params;
      
  params = IF_DEF_PARAMS (ifp);

  priority = strtol (argv[0], NULL, 10);
  
  /* Router Priority range is <0-255>. */
  if (priority < 0 || priority > 255)
    {
      vty_out (vty, "Router Priority is invalid%s", VTY_NEWLINE);
      return CMD_WARNING;
    }

  if (argc == 2)
    {
      ret = inet_aton(argv[1], &addr);
      if (!ret)
	{
	  vty_out (vty, "Please specify interface address by A.B.C.D%s",
		   VTY_NEWLINE);
	  return CMD_WARNING;
	}

      params = ospf_get_if_params (ifp, addr);
      ospf_if_update_params (ifp, addr);
    }
  
  SET_IF_PARAM (params, priority);
  params->priority = priority;

  for (rn = route_top (IF_OIFS (ifp)); rn; rn = route_next (rn))
    {
      struct ospf_interface *oi = rn->info;
      
      if (!oi)
	continue;
      

      if (PRIORITY (oi) != OSPF_IF_PARAM (oi, priority))
	{
	  PRIORITY (oi) = OSPF_IF_PARAM (oi, priority);
	  OSPF_ISM_EVENT_SCHEDULE (oi, ISM_NeighborChange);
	}
    }
  
  return CMD_SUCCESS;
}

ALIAS (ip_ospf_priority,
       ip_ospf_priority_cmd,
       "ip ospf priority <0-255>",
       "IP Information\n"
       "OSPF interface commands\n"
       "Router priority\n"
       "Priority\n")

ALIAS (ip_ospf_priority,
       ospf_priority_cmd,
       "ospf priority <0-255>",
       "OSPF interface commands\n"
       "Router priority\n"
       "Priority\n")

DEFUN (no_ip_ospf_priority,
       no_ip_ospf_priority_addr_cmd,
       "no ip ospf priority A.B.C.D",
       NO_STR
       "IP Information\n"
       "OSPF interface commands\n"
       "Router priority\n"
       "Address of interface")
{
  struct interface *ifp = vty->index;
  struct route_node *rn;
  struct in_addr addr;
  int ret;
  struct ospf_if_params *params;
  
  ifp = vty->index;
  params = IF_DEF_PARAMS (ifp);

  if (argc == 1)
    {
      ret = inet_aton(argv[0], &addr);
      if (!ret)
	{
	  vty_out (vty, "Please specify interface address by A.B.C.D%s",
		   VTY_NEWLINE);
	  return CMD_WARNING;
	}

      params = ospf_lookup_if_params (ifp, addr);
      if (params == NULL)
	return CMD_SUCCESS;
    }

  UNSET_IF_PARAM (params, priority);
  params->priority = OSPF_ROUTER_PRIORITY_DEFAULT;

  if (params != IF_DEF_PARAMS (ifp))
    {
      ospf_free_if_params (ifp, addr);
      ospf_if_update_params (ifp, addr);
    }
  
  for (rn = route_top (IF_OIFS (ifp)); rn; rn = route_next (rn))
    {
      struct ospf_interface *oi = rn->info;
      
      if (!oi)
	continue;
      
      
      if (PRIORITY (oi) != OSPF_IF_PARAM (oi, priority))
	{
	  PRIORITY (oi) = OSPF_IF_PARAM (oi, priority);
	  OSPF_ISM_EVENT_SCHEDULE (oi, ISM_NeighborChange);
	}
    }
  
  return CMD_SUCCESS;
}

ALIAS (no_ip_ospf_priority,
       no_ip_ospf_priority_cmd,
       "no ip ospf priority",
       NO_STR
       "IP Information\n"
       "OSPF interface commands\n"
       "Router priority\n")

ALIAS (no_ip_ospf_priority,
       no_ospf_priority_cmd,
       "no ospf priority",
       NO_STR
       "OSPF interface commands\n"
       "Router priority\n")

DEFUN (ip_ospf_retransmit_interval,
       ip_ospf_retransmit_interval_addr_cmd,
       "ip ospf retransmit-interval <3-65535> A.B.C.D",
       "IP Information\n"
       "OSPF interface commands\n"
       "Time between retransmitting lost link state advertisements\n"
       "Seconds\n"
       "Address of interface")
{
  struct interface *ifp = vty->index;
  u_int32_t seconds;
  struct in_addr addr;
  int ret;
  struct ospf_if_params *params;
      
  params = IF_DEF_PARAMS (ifp);
  seconds = strtol (argv[0], NULL, 10);

  /* Retransmit Interval range is <3-65535>. */
  if (seconds < 3 || seconds > 65535)
    {
      vty_out (vty, "Retransmit Interval is invalid%s", VTY_NEWLINE);
      return CMD_WARNING;
    }


  if (argc == 2)
    {
      ret = inet_aton(argv[1], &addr);
      if (!ret)
	{
	  vty_out (vty, "Please specify interface address by A.B.C.D%s",
		   VTY_NEWLINE);
	  return CMD_WARNING;
	}

      params = ospf_get_if_params (ifp, addr);
      ospf_if_update_params (ifp, addr);
    }

  SET_IF_PARAM (params, retransmit_interval);
  params->retransmit_interval = seconds;

  return CMD_SUCCESS;
}

ALIAS (ip_ospf_retransmit_interval,
       ip_ospf_retransmit_interval_cmd,
       "ip ospf retransmit-interval <3-65535>",
       "IP Information\n"
       "OSPF interface commands\n"
       "Time between retransmitting lost link state advertisements\n"
       "Seconds\n")

ALIAS (ip_ospf_retransmit_interval,
       ospf_retransmit_interval_cmd,
       "ospf retransmit-interval <3-65535>",
       "OSPF interface commands\n"
       "Time between retransmitting lost link state advertisements\n"
       "Seconds\n")

DEFUN (no_ip_ospf_retransmit_interval,
       no_ip_ospf_retransmit_interval_addr_cmd,
       "no ip ospf retransmit-interval A.B.C.D",
       NO_STR
       "IP Information\n"
       "OSPF interface commands\n"
       "Time between retransmitting lost link state advertisements\n"
       "Address of interface")
{
  struct interface *ifp = vty->index;
  struct in_addr addr;
  int ret;
  struct ospf_if_params *params;
  
  ifp = vty->index;
  params = IF_DEF_PARAMS (ifp);

  if (argc == 1)
    {
      ret = inet_aton(argv[0], &addr);
      if (!ret)
	{
	  vty_out (vty, "Please specify interface address by A.B.C.D%s",
		   VTY_NEWLINE);
	  return CMD_WARNING;
	}

      params = ospf_lookup_if_params (ifp, addr);
      if (params == NULL)
	return CMD_SUCCESS;
    }

  UNSET_IF_PARAM (params, retransmit_interval);
  params->retransmit_interval = OSPF_RETRANSMIT_INTERVAL_DEFAULT;

  if (params != IF_DEF_PARAMS (ifp))
    {
      ospf_free_if_params (ifp, addr);
      ospf_if_update_params (ifp, addr);
    }

  return CMD_SUCCESS;
}

ALIAS (no_ip_ospf_retransmit_interval,
       no_ip_ospf_retransmit_interval_cmd,
       "no ip ospf retransmit-interval",
       NO_STR
       "IP Information\n"
       "OSPF interface commands\n"
       "Time between retransmitting lost link state advertisements\n")

ALIAS (no_ip_ospf_retransmit_interval,
       no_ospf_retransmit_interval_cmd,
       "no ospf retransmit-interval",
       NO_STR
       "OSPF interface commands\n"
       "Time between retransmitting lost link state advertisements\n")

DEFUN (ip_ospf_transmit_delay,
       ip_ospf_transmit_delay_addr_cmd,
       "ip ospf transmit-delay <1-65535> A.B.C.D",
       "IP Information\n"
       "OSPF interface commands\n"
       "Link state transmit delay\n"
       "Seconds\n"
       "Address of interface")
{
  struct interface *ifp = vty->index;
  u_int32_t seconds;
  struct in_addr addr;
  int ret;
  struct ospf_if_params *params;
      
  params = IF_DEF_PARAMS (ifp);
  seconds = strtol (argv[0], NULL, 10);

  /* Transmit Delay range is <1-65535>. */
  if (seconds < 1 || seconds > 65535)
    {
      vty_out (vty, "Transmit Delay is invalid%s", VTY_NEWLINE);
      return CMD_WARNING;
    }

  if (argc == 2)
    {
      ret = inet_aton(argv[1], &addr);
      if (!ret)
	{
	  vty_out (vty, "Please specify interface address by A.B.C.D%s",
		   VTY_NEWLINE);
	  return CMD_WARNING;
	}

      params = ospf_get_if_params (ifp, addr);
      ospf_if_update_params (ifp, addr);
    }

  SET_IF_PARAM (params, transmit_delay); 
  params->transmit_delay = seconds;

  return CMD_SUCCESS;
}

ALIAS (ip_ospf_transmit_delay,
       ip_ospf_transmit_delay_cmd,
       "ip ospf transmit-delay <1-65535>",
       "IP Information\n"
       "OSPF interface commands\n"
       "Link state transmit delay\n"
       "Seconds\n")

ALIAS (ip_ospf_transmit_delay,
       ospf_transmit_delay_cmd,
       "ospf transmit-delay <1-65535>",
       "OSPF interface commands\n"
       "Link state transmit delay\n"
       "Seconds\n")

DEFUN (no_ip_ospf_transmit_delay,
       no_ip_ospf_transmit_delay_addr_cmd,
       "no ip ospf transmit-delay A.B.C.D",
       NO_STR
       "IP Information\n"
       "OSPF interface commands\n"
       "Link state transmit delay\n"
       "Address of interface")
{
  struct interface *ifp = vty->index;
  struct in_addr addr;
  int ret;
  struct ospf_if_params *params;
  
  ifp = vty->index;
  params = IF_DEF_PARAMS (ifp);

  if (argc == 1)
    {
      ret = inet_aton(argv[0], &addr);
      if (!ret)
	{
	  vty_out (vty, "Please specify interface address by A.B.C.D%s",
		   VTY_NEWLINE);
	  return CMD_WARNING;
	}

      params = ospf_lookup_if_params (ifp, addr);
      if (params == NULL)
	return CMD_SUCCESS;
    }

  UNSET_IF_PARAM (params, transmit_delay);
  params->transmit_delay = OSPF_TRANSMIT_DELAY_DEFAULT;

  if (params != IF_DEF_PARAMS (ifp))
    {
      ospf_free_if_params (ifp, addr);
      ospf_if_update_params (ifp, addr);
    }

  return CMD_SUCCESS;
}

ALIAS (no_ip_ospf_transmit_delay,
       no_ip_ospf_transmit_delay_cmd,
       "no ip ospf transmit-delay",
       NO_STR
       "IP Information\n"
       "OSPF interface commands\n"
       "Link state transmit delay\n")

ALIAS (no_ip_ospf_transmit_delay,
       no_ospf_transmit_delay_cmd,
       "no ospf transmit-delay",
       NO_STR
       "OSPF interface commands\n"
       "Link state transmit delay\n")


DEFUN (ospf_redistribute_source_metric_type,
       ospf_redistribute_source_metric_type_routemap_cmd,
       "redistribute (kernel|connected|static|rip|bgp) metric <0-16777214> metric-type (1|2) route-map WORD",
       "Redistribute information from another routing protocol\n"
       "Kernel routes\n"
       "Connected\n"
       "Static routes\n"
       "Routing Information Protocol (RIP)\n"
       "Border Gateway Protocol (BGP)\n"
       "Metric for redistributed routes\n"
       "OSPF default metric\n"
       "OSPF exterior metric type for redistributed routes\n"
       "Set OSPF External Type 1 metrics\n"
       "Set OSPF External Type 2 metrics\n"
       "Route map reference\n"
       "Pointer to route-map entries\n")
{
  struct ospf *ospf = vty->index;
  int source;
  int type = -1;
  int metric = -1;

  /* Get distribute source. */
  if (!str2distribute_source (argv[0], &source))
    return CMD_WARNING;

  /* Get metric value. */
  if (argc >= 2)
    if (!str2metric (argv[1], &metric))
      return CMD_WARNING;

  /* Get metric type. */
  if (argc >= 3)
    if (!str2metric_type (argv[2], &type))
      return CMD_WARNING;

  if (argc == 4)
    ospf_routemap_set (ospf, source, argv[3]);
  else
    ospf_routemap_unset (ospf, source);
  
  return ospf_redistribute_set (ospf, source, type, metric);
}

ALIAS (ospf_redistribute_source_metric_type,
       ospf_redistribute_source_metric_type_cmd,
       "redistribute (kernel|connected|static|rip|bgp) metric <0-16777214> metric-type (1|2)",
       "Redistribute information from another routing protocol\n"
       "Kernel routes\n"
       "Connected\n"
       "Static routes\n"
       "Routing Information Protocol (RIP)\n"
       "Border Gateway Protocol (BGP)\n"
       "Metric for redistributed routes\n"
       "OSPF default metric\n"
       "OSPF exterior metric type for redistributed routes\n"
       "Set OSPF External Type 1 metrics\n"
       "Set OSPF External Type 2 metrics\n")

ALIAS (ospf_redistribute_source_metric_type,
       ospf_redistribute_source_metric_cmd,
       "redistribute (kernel|connected|static|rip|bgp) metric <0-16777214>",
       "Redistribute information from another routing protocol\n"
       "Kernel routes\n"
       "Connected\n"
       "Static routes\n"
       "Routing Information Protocol (RIP)\n"
       "Border Gateway Protocol (BGP)\n"
       "Metric for redistributed routes\n"
       "OSPF default metric\n")

DEFUN (ospf_redistribute_source_type_metric,
       ospf_redistribute_source_type_metric_routemap_cmd,
       "redistribute (kernel|connected|static|rip|bgp) metric-type (1|2) metric <0-16777214> route-map WORD",
       "Redistribute information from another routing protocol\n"
       "Kernel routes\n"
       "Connected\n"
       "Static routes\n"
       "Routing Information Protocol (RIP)\n"
       "Border Gateway Protocol (BGP)\n"
       "OSPF exterior metric type for redistributed routes\n"
       "Set OSPF External Type 1 metrics\n"
       "Set OSPF External Type 2 metrics\n"
       "Metric for redistributed routes\n"
       "OSPF default metric\n"
       "Route map reference\n"
       "Pointer to route-map entries\n")
{
  struct ospf *ospf = vty->index;
  int source;
  int type = -1;
  int metric = -1;

  /* Get distribute source. */
  if (!str2distribute_source (argv[0], &source))
    return CMD_WARNING;

  /* Get metric value. */
  if (argc >= 2)
    if (!str2metric_type (argv[1], &type))
      return CMD_WARNING;

  /* Get metric type. */
  if (argc >= 3)
    if (!str2metric (argv[2], &metric))
      return CMD_WARNING;

  if (argc == 4)
    ospf_routemap_set (ospf, source, argv[3]);
  else
    ospf_routemap_unset (ospf, source);

  return ospf_redistribute_set (ospf, source, type, metric);
}

ALIAS (ospf_redistribute_source_type_metric,
       ospf_redistribute_source_type_metric_cmd,
       "redistribute (kernel|connected|static|rip|bgp) metric-type (1|2) metric <0-16777214>",
       "Redistribute information from another routing protocol\n"
       "Kernel routes\n"
       "Connected\n"
       "Static routes\n"
       "Routing Information Protocol (RIP)\n"
       "Border Gateway Protocol (BGP)\n"
       "OSPF exterior metric type for redistributed routes\n"
       "Set OSPF External Type 1 metrics\n"
       "Set OSPF External Type 2 metrics\n"
       "Metric for redistributed routes\n"
       "OSPF default metric\n")

ALIAS (ospf_redistribute_source_type_metric,
       ospf_redistribute_source_type_cmd,
       "redistribute (kernel|connected|static|rip|bgp) metric-type (1|2)",
       "Redistribute information from another routing protocol\n"
       "Kernel routes\n"
       "Connected\n"
       "Static routes\n"
       "Routing Information Protocol (RIP)\n"
       "Border Gateway Protocol (BGP)\n"
       "OSPF exterior metric type for redistributed routes\n"
       "Set OSPF External Type 1 metrics\n"
       "Set OSPF External Type 2 metrics\n")

ALIAS (ospf_redistribute_source_type_metric,
       ospf_redistribute_source_cmd,
       "redistribute (kernel|connected|static|rip|bgp)",
       "Redistribute information from another routing protocol\n"
       "Kernel routes\n"
       "Connected\n"
       "Static routes\n"
       "Routing Information Protocol (RIP)\n"
       "Border Gateway Protocol (BGP)\n")

DEFUN (ospf_redistribute_source_metric_routemap,
       ospf_redistribute_source_metric_routemap_cmd,
       "redistribute (kernel|connected|static|rip|bgp) metric <0-16777214> route-map WORD",
       "Redistribute information from another routing protocol\n"
       "Kernel routes\n"
       "Connected\n"
       "Static routes\n"
       "Routing Information Protocol (RIP)\n"
       "Border Gateway Protocol (BGP)\n"
       "Metric for redistributed routes\n"
       "OSPF default metric\n"
       "Route map reference\n"
       "Pointer to route-map entries\n")
{
  struct ospf *ospf = vty->index;
  int source;
  int metric = -1;

  /* Get distribute source. */
  if (!str2distribute_source (argv[0], &source))
    return CMD_WARNING;

  /* Get metric value. */
  if (argc >= 2)
    if (!str2metric (argv[1], &metric))
      return CMD_WARNING;

  if (argc == 3)
    ospf_routemap_set (ospf, source, argv[2]);
  else
    ospf_routemap_unset (ospf, source);
  
  return ospf_redistribute_set (ospf, source, -1, metric);
}

DEFUN (ospf_redistribute_source_type_routemap,
       ospf_redistribute_source_type_routemap_cmd,
       "redistribute (kernel|connected|static|rip|bgp) metric-type (1|2) route-map WORD",
       "Redistribute information from another routing protocol\n"
       "Kernel routes\n"
       "Connected\n"
       "Static routes\n"
       "Routing Information Protocol (RIP)\n"
       "Border Gateway Protocol (BGP)\n"
       "OSPF exterior metric type for redistributed routes\n"
       "Set OSPF External Type 1 metrics\n"
       "Set OSPF External Type 2 metrics\n"
       "Route map reference\n"
       "Pointer to route-map entries\n")
{
  struct ospf *ospf = vty->index;
  int source;
  int type = -1;

  /* Get distribute source. */
  if (!str2distribute_source (argv[0], &source))
    return CMD_WARNING;

  /* Get metric value. */
  if (argc >= 2)
    if (!str2metric_type (argv[1], &type))
      return CMD_WARNING;

  if (argc == 3)
    ospf_routemap_set (ospf, source, argv[2]);
  else
    ospf_routemap_unset (ospf, source);

  return ospf_redistribute_set (ospf, source, type, -1);
}

DEFUN (ospf_redistribute_source_routemap,
       ospf_redistribute_source_routemap_cmd,
       "redistribute (kernel|connected|static|rip|bgp) route-map WORD",
       "Redistribute information from another routing protocol\n"
       "Kernel routes\n"
       "Connected\n"
       "Static routes\n"
       "Routing Information Protocol (RIP)\n"
       "Border Gateway Protocol (BGP)\n"
       "Route map reference\n"
       "Pointer to route-map entries\n")
{
  struct ospf *ospf = vty->index;
  int source;

  /* Get distribute source. */
  if (!str2distribute_source (argv[0], &source))
    return CMD_WARNING;

  if (argc == 2)
    ospf_routemap_set (ospf, source, argv[1]);
  else
    ospf_routemap_unset (ospf, source);

  return ospf_redistribute_set (ospf, source, -1, -1);
}

DEFUN (no_ospf_redistribute_source,
       no_ospf_redistribute_source_cmd,
       "no redistribute (kernel|connected|static|rip|bgp)",
       NO_STR
       "Redistribute information from another routing protocol\n"
       "Kernel routes\n"
       "Connected\n"
       "Static routes\n"
       "Routing Information Protocol (RIP)\n"
       "Border Gateway Protocol (BGP)\n")
{
  struct ospf *ospf = vty->index;
  int source;

  if (!str2distribute_source (argv[0], &source))
    return CMD_WARNING;

  ospf_routemap_unset (ospf, source);
  return ospf_redistribute_unset (ospf, source);
}

DEFUN (ospf_distribute_list_out,
       ospf_distribute_list_out_cmd,
       "distribute-list WORD out (kernel|connected|static|rip|bgp)",
       "Filter networks in routing updates\n"
       "Access-list name\n"
       OUT_STR
       "Kernel routes\n"
       "Connected\n"
       "Static routes\n"
       "Routing Information Protocol (RIP)\n"
       "Border Gateway Protocol (BGP)\n")
{
  struct ospf *ospf = vty->index;
  int source;

  /* Get distribute source. */
  if (!str2distribute_source (argv[1], &source))
    return CMD_WARNING;

  return ospf_distribute_list_out_set (ospf, source, argv[0]);
}

DEFUN (no_ospf_distribute_list_out,
       no_ospf_distribute_list_out_cmd,
       "no distribute-list WORD out (kernel|connected|static|rip|bgp)",
       NO_STR
       "Filter networks in routing updates\n"
       "Access-list name\n"
       OUT_STR
       "Kernel routes\n"
       "Connected\n"
       "Static routes\n"
       "Routing Information Protocol (RIP)\n"
       "Border Gateway Protocol (BGP)\n")
{
  struct ospf *ospf = vty->index;
  int source;

  if (!str2distribute_source (argv[1], &source))
    return CMD_WARNING;

  return ospf_distribute_list_out_unset (ospf, source, argv[0]);
}

/* Default information originate. */
DEFUN (ospf_default_information_originate_metric_type_routemap,
       ospf_default_information_originate_metric_type_routemap_cmd,
       "default-information originate metric <0-16777214> metric-type (1|2) route-map WORD",
       "Control distribution of default information\n"
       "Distribute a default route\n"
       "OSPF default metric\n"
       "OSPF metric\n"
       "OSPF metric type for default routes\n"
       "Set OSPF External Type 1 metrics\n"
       "Set OSPF External Type 2 metrics\n"
       "Route map reference\n"
       "Pointer to route-map entries\n")
{
  struct ospf *ospf = vty->index;
  int type = -1;
  int metric = -1;

  /* Get metric value. */
  if (argc >= 1)
    if (!str2metric (argv[0], &metric))
      return CMD_WARNING;

  /* Get metric type. */
  if (argc >= 2)
    if (!str2metric_type (argv[1], &type))
      return CMD_WARNING;

  if (argc == 3)
    ospf_routemap_set (ospf, DEFAULT_ROUTE, argv[2]);
  else
    ospf_routemap_unset (ospf, DEFAULT_ROUTE);

  return ospf_redistribute_default_set (ospf, DEFAULT_ORIGINATE_ZEBRA,
					type, metric);
}

ALIAS (ospf_default_information_originate_metric_type_routemap,
       ospf_default_information_originate_metric_type_cmd,
       "default-information originate metric <0-16777214> metric-type (1|2)",
       "Control distribution of default information\n"
       "Distribute a default route\n"
       "OSPF default metric\n"
       "OSPF metric\n"
       "OSPF metric type for default routes\n"
       "Set OSPF External Type 1 metrics\n"
       "Set OSPF External Type 2 metrics\n")

ALIAS (ospf_default_information_originate_metric_type_routemap,
       ospf_default_information_originate_metric_cmd,
       "default-information originate metric <0-16777214>",
       "Control distribution of default information\n"
       "Distribute a default route\n"
       "OSPF default metric\n"
       "OSPF metric\n")

ALIAS (ospf_default_information_originate_metric_type_routemap,
       ospf_default_information_originate_cmd,
       "default-information originate",
       "Control distribution of default information\n"
       "Distribute a default route\n")

/* Default information originate. */
DEFUN (ospf_default_information_originate_metric_routemap,
       ospf_default_information_originate_metric_routemap_cmd,
       "default-information originate metric <0-16777214> route-map WORD",
       "Control distribution of default information\n"
       "Distribute a default route\n"
       "OSPF default metric\n"
       "OSPF metric\n"
       "Route map reference\n"
       "Pointer to route-map entries\n")
{
  struct ospf *ospf = vty->index;
  int metric = -1;

  /* Get metric value. */
  if (argc >= 1)
    if (!str2metric (argv[0], &metric))
      return CMD_WARNING;

  if (argc == 2)
    ospf_routemap_set (ospf, DEFAULT_ROUTE, argv[1]);
  else
    ospf_routemap_unset (ospf, DEFAULT_ROUTE);

  return ospf_redistribute_default_set (ospf, DEFAULT_ORIGINATE_ZEBRA,
					-1, metric);
}

/* Default information originate. */
DEFUN (ospf_default_information_originate_routemap,
       ospf_default_information_originate_routemap_cmd,
       "default-information originate route-map WORD",
       "Control distribution of default information\n"
       "Distribute a default route\n"
       "Route map reference\n"
       "Pointer to route-map entries\n")
{
  struct ospf *ospf = vty->index;

  if (argc == 1)
    ospf_routemap_set (ospf, DEFAULT_ROUTE, argv[0]);
  else
    ospf_routemap_unset (ospf, DEFAULT_ROUTE);

  return ospf_redistribute_default_set (ospf, DEFAULT_ORIGINATE_ZEBRA, -1, -1);
}

DEFUN (ospf_default_information_originate_type_metric_routemap,
       ospf_default_information_originate_type_metric_routemap_cmd,
       "default-information originate metric-type (1|2) metric <0-16777214> route-map WORD",
       "Control distribution of default information\n"
       "Distribute a default route\n"
       "OSPF metric type for default routes\n"
       "Set OSPF External Type 1 metrics\n"
       "Set OSPF External Type 2 metrics\n"
       "OSPF default metric\n"
       "OSPF metric\n"
       "Route map reference\n"
       "Pointer to route-map entries\n")
{
  struct ospf *ospf = vty->index;
  int type = -1;
  int metric = -1;

  /* Get metric type. */
  if (argc >= 1)
    if (!str2metric_type (argv[0], &type))
      return CMD_WARNING;

  /* Get metric value. */
  if (argc >= 2)
    if (!str2metric (argv[1], &metric))
      return CMD_WARNING;

  if (argc == 3)
    ospf_routemap_set (ospf, DEFAULT_ROUTE, argv[2]);
  else
    ospf_routemap_unset (ospf, DEFAULT_ROUTE);

  return ospf_redistribute_default_set (ospf, DEFAULT_ORIGINATE_ZEBRA,
					type, metric);
}

ALIAS (ospf_default_information_originate_type_metric_routemap,
       ospf_default_information_originate_type_metric_cmd,
       "default-information originate metric-type (1|2) metric <0-16777214>",
       "Control distribution of default information\n"
       "Distribute a default route\n"
       "OSPF metric type for default routes\n"
       "Set OSPF External Type 1 metrics\n"
       "Set OSPF External Type 2 metrics\n"
       "OSPF default metric\n"
       "OSPF metric\n")

ALIAS (ospf_default_information_originate_type_metric_routemap,
       ospf_default_information_originate_type_cmd,
       "default-information originate metric-type (1|2)",
       "Control distribution of default information\n"
       "Distribute a default route\n"
       "OSPF metric type for default routes\n"
       "Set OSPF External Type 1 metrics\n"
       "Set OSPF External Type 2 metrics\n")

DEFUN (ospf_default_information_originate_type_routemap,
       ospf_default_information_originate_type_routemap_cmd,
       "default-information originate metric-type (1|2) route-map WORD",
       "Control distribution of default information\n"
       "Distribute a default route\n"
       "OSPF metric type for default routes\n"
       "Set OSPF External Type 1 metrics\n"
       "Set OSPF External Type 2 metrics\n"
       "Route map reference\n"
       "Pointer to route-map entries\n")
{
  struct ospf *ospf = vty->index;
  int type = -1;

  /* Get metric type. */
  if (argc >= 1)
    if (!str2metric_type (argv[0], &type))
      return CMD_WARNING;

  if (argc == 2)
    ospf_routemap_set (ospf, DEFAULT_ROUTE, argv[1]);
  else
    ospf_routemap_unset (ospf, DEFAULT_ROUTE);

  return ospf_redistribute_default_set (ospf, DEFAULT_ORIGINATE_ZEBRA,
					type, -1);
}

DEFUN (ospf_default_information_originate_always_metric_type_routemap,
       ospf_default_information_originate_always_metric_type_routemap_cmd,
       "default-information originate always metric <0-16777214> metric-type (1|2) route-map WORD",
       "Control distribution of default information\n"
       "Distribute a default route\n"
       "Always advertise default route\n"
       "OSPF default metric\n"
       "OSPF metric\n"
       "OSPF metric type for default routes\n"
       "Set OSPF External Type 1 metrics\n"
       "Set OSPF External Type 2 metrics\n"
       "Route map reference\n"
       "Pointer to route-map entries\n")
{
  struct ospf *ospf = vty->index;
  int type = -1;
  int metric = -1;

  /* Get metric value. */
  if (argc >= 1)
    if (!str2metric (argv[0], &metric))
      return CMD_WARNING;

  /* Get metric type. */
  if (argc >= 2)
    if (!str2metric_type (argv[1], &type))
      return CMD_WARNING;

  if (argc == 3)
    ospf_routemap_set (ospf, DEFAULT_ROUTE, argv[2]);
  else
    ospf_routemap_unset (ospf, DEFAULT_ROUTE);

  return ospf_redistribute_default_set (ospf, DEFAULT_ORIGINATE_ALWAYS,
					type, metric);
}

ALIAS (ospf_default_information_originate_always_metric_type_routemap,
       ospf_default_information_originate_always_metric_type_cmd,
       "default-information originate always metric <0-16777214> metric-type (1|2)",
       "Control distribution of default information\n"
       "Distribute a default route\n"
       "Always advertise default route\n"
       "OSPF default metric\n"
       "OSPF metric\n"
       "OSPF metric type for default routes\n"
       "Set OSPF External Type 1 metrics\n"
       "Set OSPF External Type 2 metrics\n")

ALIAS (ospf_default_information_originate_always_metric_type_routemap,
       ospf_default_information_originate_always_metric_cmd,
       "default-information originate always metric <0-16777214>",
       "Control distribution of default information\n"
       "Distribute a default route\n"
       "Always advertise default route\n"
       "OSPF default metric\n"
       "OSPF metric\n"
       "OSPF metric type for default routes\n")

ALIAS (ospf_default_information_originate_always_metric_type_routemap,
       ospf_default_information_originate_always_cmd,
       "default-information originate always",
       "Control distribution of default information\n"
       "Distribute a default route\n"
       "Always advertise default route\n")

DEFUN (ospf_default_information_originate_always_metric_routemap,
       ospf_default_information_originate_always_metric_routemap_cmd,
       "default-information originate always metric <0-16777214> route-map WORD",
       "Control distribution of default information\n"
       "Distribute a default route\n"
       "Always advertise default route\n"
       "OSPF default metric\n"
       "OSPF metric\n"
       "Route map reference\n"
       "Pointer to route-map entries\n")
{
  struct ospf *ospf = vty->index;
  int metric = -1;

  /* Get metric value. */
  if (argc >= 1)
    if (!str2metric (argv[0], &metric))
      return CMD_WARNING;

  if (argc == 2)
    ospf_routemap_set (ospf, DEFAULT_ROUTE, argv[1]);
  else
    ospf_routemap_unset (ospf, DEFAULT_ROUTE);

  return ospf_redistribute_default_set (ospf, DEFAULT_ORIGINATE_ALWAYS,
					-1, metric);
}

DEFUN (ospf_default_information_originate_always_routemap,
       ospf_default_information_originate_always_routemap_cmd,
       "default-information originate always route-map WORD",
       "Control distribution of default information\n"
       "Distribute a default route\n"
       "Always advertise default route\n"
       "Route map reference\n"
       "Pointer to route-map entries\n")
{
  struct ospf *ospf = vty->index;

  if (argc == 1)
    ospf_routemap_set (ospf, DEFAULT_ROUTE, argv[0]);
  else
    ospf_routemap_unset (ospf, DEFAULT_ROUTE);

  return ospf_redistribute_default_set (ospf, DEFAULT_ORIGINATE_ALWAYS, -1, -1);
}

DEFUN (ospf_default_information_originate_always_type_metric_routemap,
       ospf_default_information_originate_always_type_metric_routemap_cmd,
       "default-information originate always metric-type (1|2) metric <0-16777214> route-map WORD",
       "Control distribution of default information\n"
       "Distribute a default route\n"
       "Always advertise default route\n"
       "OSPF metric type for default routes\n"
       "Set OSPF External Type 1 metrics\n"
       "Set OSPF External Type 2 metrics\n"
       "OSPF default metric\n"
       "OSPF metric\n"
       "Route map reference\n"
       "Pointer to route-map entries\n")
{
  struct ospf *ospf = vty->index;
  int type = -1;
  int metric = -1;

  /* Get metric type. */
  if (argc >= 1)
    if (!str2metric_type (argv[0], &type))
      return CMD_WARNING;

  /* Get metric value. */
  if (argc >= 2)
    if (!str2metric (argv[1], &metric))
      return CMD_WARNING;

  if (argc == 3)
    ospf_routemap_set (ospf, DEFAULT_ROUTE, argv[2]);
  else
    ospf_routemap_unset (ospf, DEFAULT_ROUTE);

  return ospf_redistribute_default_set (ospf, DEFAULT_ORIGINATE_ALWAYS,
					type, metric);
}

ALIAS (ospf_default_information_originate_always_type_metric_routemap,
       ospf_default_information_originate_always_type_metric_cmd,
       "default-information originate always metric-type (1|2) metric <0-16777214>",
       "Control distribution of default information\n"
       "Distribute a default route\n"
       "Always advertise default route\n"
       "OSPF metric type for default routes\n"
       "Set OSPF External Type 1 metrics\n"
       "Set OSPF External Type 2 metrics\n"
       "OSPF default metric\n"
       "OSPF metric\n")

ALIAS (ospf_default_information_originate_always_type_metric_routemap,
       ospf_default_information_originate_always_type_cmd,
       "default-information originate always metric-type (1|2)",
       "Control distribution of default information\n"
       "Distribute a default route\n"
       "Always advertise default route\n"
       "OSPF metric type for default routes\n"
       "Set OSPF External Type 1 metrics\n"
       "Set OSPF External Type 2 metrics\n")

DEFUN (ospf_default_information_originate_always_type_routemap,
       ospf_default_information_originate_always_type_routemap_cmd,
       "default-information originate always metric-type (1|2) route-map WORD",
       "Control distribution of default information\n"
       "Distribute a default route\n"
       "Always advertise default route\n"
       "OSPF metric type for default routes\n"
       "Set OSPF External Type 1 metrics\n"
       "Set OSPF External Type 2 metrics\n"
       "Route map reference\n"
       "Pointer to route-map entries\n")
{
  struct ospf *ospf = vty->index;
  int type = -1;

  /* Get metric type. */
  if (argc >= 1)
    if (!str2metric_type (argv[0], &type))
      return CMD_WARNING;

  if (argc == 2)
    ospf_routemap_set (ospf, DEFAULT_ROUTE, argv[1]);
  else
    ospf_routemap_unset (ospf, DEFAULT_ROUTE);

  return ospf_redistribute_default_set (ospf, DEFAULT_ORIGINATE_ALWAYS,
					type, -1);
}

DEFUN (no_ospf_default_information_originate,
       no_ospf_default_information_originate_cmd,
       "no default-information originate",
       NO_STR
       "Control distribution of default information\n"
       "Distribute a default route\n")
{
  struct ospf *ospf = vty->index;
  struct prefix_ipv4 p;
  struct in_addr nexthop;
    
  p.family = AF_INET;
  p.prefix.s_addr = 0;
  p.prefixlen = 0;

  ospf_external_lsa_flush (ospf, DEFAULT_ROUTE, &p, 0, nexthop);

  if (EXTERNAL_INFO (DEFAULT_ROUTE)) {
    ospf_external_info_delete (DEFAULT_ROUTE, p);
    route_table_finish (EXTERNAL_INFO (DEFAULT_ROUTE));
    EXTERNAL_INFO (DEFAULT_ROUTE) = NULL;
  }

  ospf_routemap_unset (ospf, DEFAULT_ROUTE);
  return ospf_redistribute_default_unset (ospf);
}

DEFUN (ospf_default_metric,
       ospf_default_metric_cmd,
       "default-metric <0-16777214>",
       "Set metric of redistributed routes\n"
       "Default metric\n")
{
  struct ospf *ospf = vty->index;
  int metric = -1;

  if (!str2metric (argv[0], &metric))
    return CMD_WARNING;

  ospf->default_metric = metric;

  return CMD_SUCCESS;
}

DEFUN (no_ospf_default_metric,
       no_ospf_default_metric_cmd,
       "no default-metric",
       NO_STR
       "Set metric of redistributed routes\n")
{
  struct ospf *ospf = vty->index;

  ospf->default_metric = -1;

  return CMD_SUCCESS;
}

ALIAS (no_ospf_default_metric,
       no_ospf_default_metric_val_cmd,
       "no default-metric <0-16777214>",
       NO_STR
       "Set metric of redistributed routes\n"
       "Default metric\n")

DEFUN (ospf_distance,
       ospf_distance_cmd,
       "distance <1-255>",
       "Define an administrative distance\n"
       "OSPF Administrative distance\n")
{
  struct ospf *ospf = vty->index;

  ospf->distance_all = atoi (argv[0]);

  return CMD_SUCCESS;
}

DEFUN (no_ospf_distance,
       no_ospf_distance_cmd,
       "no distance <1-255>",
       NO_STR
       "Define an administrative distance\n"
       "OSPF Administrative distance\n")
{
  struct ospf *ospf = vty->index;

  ospf->distance_all = 0;

  return CMD_SUCCESS;
}

DEFUN (no_ospf_distance_ospf,
       no_ospf_distance_ospf_cmd,
       "no distance ospf",
       NO_STR
       "Define an administrative distance\n"
       "OSPF Administrative distance\n"
       "OSPF Distance\n")
{
  struct ospf *ospf = vty->index;

  ospf->distance_intra = 0;
  ospf->distance_inter = 0;
  ospf->distance_external = 0;

  return CMD_SUCCESS;
}

DEFUN (ospf_distance_ospf_intra,
       ospf_distance_ospf_intra_cmd,
       "distance ospf intra-area <1-255>",
       "Define an administrative distance\n"
       "OSPF Administrative distance\n"
       "Intra-area routes\n"
       "Distance for intra-area routes\n")
{
  struct ospf *ospf = vty->index;

  ospf->distance_intra = atoi (argv[0]);

  return CMD_SUCCESS;
}

DEFUN (ospf_distance_ospf_intra_inter,
       ospf_distance_ospf_intra_inter_cmd,
       "distance ospf intra-area <1-255> inter-area <1-255>",
       "Define an administrative distance\n"
       "OSPF Administrative distance\n"
       "Intra-area routes\n"
       "Distance for intra-area routes\n"
       "Inter-area routes\n"
       "Distance for inter-area routes\n")
{
  struct ospf *ospf = vty->index;

  ospf->distance_intra = atoi (argv[0]);
  ospf->distance_inter = atoi (argv[1]);

  return CMD_SUCCESS;
}

DEFUN (ospf_distance_ospf_intra_external,
       ospf_distance_ospf_intra_external_cmd,
       "distance ospf intra-area <1-255> external <1-255>",
       "Define an administrative distance\n"
       "OSPF Administrative distance\n"
       "Intra-area routes\n"
       "Distance for intra-area routes\n"
       "External routes\n"
       "Distance for external routes\n")
{
  struct ospf *ospf = vty->index;

  ospf->distance_intra = atoi (argv[0]);
  ospf->distance_external = atoi (argv[1]);

  return CMD_SUCCESS;
}

DEFUN (ospf_distance_ospf_intra_inter_external,
       ospf_distance_ospf_intra_inter_external_cmd,
       "distance ospf intra-area <1-255> inter-area <1-255> external <1-255>",
       "Define an administrative distance\n"
       "OSPF Administrative distance\n"
       "Intra-area routes\n"
       "Distance for intra-area routes\n"
       "Inter-area routes\n"
       "Distance for inter-area routes\n"
       "External routes\n"
       "Distance for external routes\n")
{
  struct ospf *ospf = vty->index;

  ospf->distance_intra = atoi (argv[0]);
  ospf->distance_inter = atoi (argv[1]);
  ospf->distance_external = atoi (argv[2]);

  return CMD_SUCCESS;
}

DEFUN (ospf_distance_ospf_intra_external_inter,
       ospf_distance_ospf_intra_external_inter_cmd,
       "distance ospf intra-area <1-255> external <1-255> inter-area <1-255>",
       "Define an administrative distance\n"
       "OSPF Administrative distance\n"
       "Intra-area routes\n"
       "Distance for intra-area routes\n"
       "External routes\n"
       "Distance for external routes\n"
       "Inter-area routes\n"
       "Distance for inter-area routes\n")
{
  struct ospf *ospf = vty->index;

  ospf->distance_intra = atoi (argv[0]);
  ospf->distance_external = atoi (argv[1]);
  ospf->distance_inter = atoi (argv[2]);

  return CMD_SUCCESS;
}

DEFUN (ospf_distance_ospf_inter,
       ospf_distance_ospf_inter_cmd,
       "distance ospf inter-area <1-255>",
       "Define an administrative distance\n"
       "OSPF Administrative distance\n"
       "Inter-area routes\n"
       "Distance for inter-area routes\n")
{
  struct ospf *ospf = vty->index;

  ospf->distance_inter = atoi (argv[0]);

  return CMD_SUCCESS;
}

DEFUN (ospf_distance_ospf_inter_intra,
       ospf_distance_ospf_inter_intra_cmd,
       "distance ospf inter-area <1-255> intra-area <1-255>",
       "Define an administrative distance\n"
       "OSPF Administrative distance\n"
       "Inter-area routes\n"
       "Distance for inter-area routes\n"
       "Intra-area routes\n"
       "Distance for intra-area routes\n")
{
  struct ospf *ospf = vty->index;

  ospf->distance_inter = atoi (argv[0]);
  ospf->distance_intra = atoi (argv[1]);

  return CMD_SUCCESS;
}

DEFUN (ospf_distance_ospf_inter_external,
       ospf_distance_ospf_inter_external_cmd,
       "distance ospf inter-area <1-255> external <1-255>",
       "Define an administrative distance\n"
       "OSPF Administrative distance\n"
       "Inter-area routes\n"
       "Distance for inter-area routes\n"
       "External routes\n"
       "Distance for external routes\n")
{
  struct ospf *ospf = vty->index;

  ospf->distance_inter = atoi (argv[0]);
  ospf->distance_external = atoi (argv[1]);

  return CMD_SUCCESS;
}

DEFUN (ospf_distance_ospf_inter_intra_external,
       ospf_distance_ospf_inter_intra_external_cmd,
       "distance ospf inter-area <1-255> intra-area <1-255> external <1-255>",
       "Define an administrative distance\n"
       "OSPF Administrative distance\n"
       "Inter-area routes\n"
       "Distance for inter-area routes\n"
       "Intra-area routes\n"
       "Distance for intra-area routes\n"
       "External routes\n"
       "Distance for external routes\n")
{
  struct ospf *ospf = vty->index;

  ospf->distance_inter = atoi (argv[0]);
  ospf->distance_intra = atoi (argv[1]);
  ospf->distance_external = atoi (argv[2]);

  return CMD_SUCCESS;
}

DEFUN (ospf_distance_ospf_inter_external_intra,
       ospf_distance_ospf_inter_external_intra_cmd,
       "distance ospf inter-area <1-255> external <1-255> intra-area <1-255>",
       "Define an administrative distance\n"
       "OSPF Administrative distance\n"
       "Inter-area routes\n"
       "Distance for inter-area routes\n"
       "External routes\n"
       "Distance for external routes\n"
       "Intra-area routes\n"
       "Distance for intra-area routes\n")
{
  struct ospf *ospf = vty->index;

  ospf->distance_inter = atoi (argv[0]);
  ospf->distance_external = atoi (argv[1]);
  ospf->distance_intra = atoi (argv[2]);

  return CMD_SUCCESS;
}

DEFUN (ospf_distance_ospf_external,
       ospf_distance_ospf_external_cmd,
       "distance ospf external <1-255>",
       "Define an administrative distance\n"
       "OSPF Administrative distance\n"
       "External routes\n"
       "Distance for external routes\n")
{
  struct ospf *ospf = vty->index;

  ospf->distance_external = atoi (argv[0]);

  return CMD_SUCCESS;
}

DEFUN (ospf_distance_ospf_external_intra,
       ospf_distance_ospf_external_intra_cmd,
       "distance ospf external <1-255> intra-area <1-255>",
       "Define an administrative distance\n"
       "OSPF Administrative distance\n"
       "External routes\n"
       "Distance for external routes\n"
       "Intra-area routes\n"
       "Distance for intra-area routes\n")
{
  struct ospf *ospf = vty->index;

  ospf->distance_external = atoi (argv[0]);
  ospf->distance_intra = atoi (argv[1]);

  return CMD_SUCCESS;
}

DEFUN (ospf_distance_ospf_external_inter,
       ospf_distance_ospf_external_inter_cmd,
       "distance ospf external <1-255> inter-area <1-255>",
       "Define an administrative distance\n"
       "OSPF Administrative distance\n"
       "External routes\n"
       "Distance for external routes\n"
       "Inter-area routes\n"
       "Distance for inter-area routes\n")
{
  struct ospf *ospf = vty->index;

  ospf->distance_external = atoi (argv[0]);
  ospf->distance_inter = atoi (argv[1]);

  return CMD_SUCCESS;
}

DEFUN (ospf_distance_ospf_external_intra_inter,
       ospf_distance_ospf_external_intra_inter_cmd,
       "distance ospf external <1-255> intra-area <1-255> inter-area <1-255>",
       "Define an administrative distance\n"
       "OSPF Administrative distance\n"
       "External routes\n"
       "Distance for external routes\n"
       "Intra-area routes\n"
       "Distance for intra-area routes\n"
       "Inter-area routes\n"
       "Distance for inter-area routes\n")
{
  struct ospf *ospf = vty->index;

  ospf->distance_external = atoi (argv[0]);
  ospf->distance_intra = atoi (argv[1]);
  ospf->distance_inter = atoi (argv[2]);

  return CMD_SUCCESS;
}

DEFUN (ospf_distance_ospf_external_inter_intra,
       ospf_distance_ospf_external_inter_intra_cmd,
       "distance ospf external <1-255> inter-area <1-255> intra-area <1-255>",
       "Define an administrative distance\n"
       "OSPF Administrative distance\n"
       "External routes\n"
       "Distance for external routes\n"
       "Inter-area routes\n"
       "Distance for inter-area routes\n"
       "Intra-area routes\n"
       "Distance for intra-area routes\n")
{
  struct ospf *ospf = vty->index;

  ospf->distance_external = atoi (argv[0]);
  ospf->distance_inter = atoi (argv[1]);
  ospf->distance_intra = atoi (argv[2]);

  return CMD_SUCCESS;
}

DEFUN (ospf_distance_source,
       ospf_distance_source_cmd,
       "distance <1-255> A.B.C.D/M",
       "Administrative distance\n"
       "Distance value\n"
       "IP source prefix\n")
{
  struct ospf *ospf = vty->index;

  ospf_distance_set (vty, ospf, argv[0], argv[1], NULL);

  return CMD_SUCCESS;
}

DEFUN (no_ospf_distance_source,
       no_ospf_distance_source_cmd,
       "no distance <1-255> A.B.C.D/M",
       NO_STR
       "Administrative distance\n"
       "Distance value\n"
       "IP source prefix\n")
{
  struct ospf *ospf = vty->index;

  ospf_distance_unset (vty, ospf, argv[0], argv[1], NULL);

  return CMD_SUCCESS;
}

DEFUN (ospf_distance_source_access_list,
       ospf_distance_source_access_list_cmd,
       "distance <1-255> A.B.C.D/M WORD",
       "Administrative distance\n"
       "Distance value\n"
       "IP source prefix\n"
       "Access list name\n")
{
  struct ospf *ospf = vty->index;

  ospf_distance_set (vty, ospf, argv[0], argv[1], argv[2]);

  return CMD_SUCCESS;
}

DEFUN (no_ospf_distance_source_access_list,
       no_ospf_distance_source_access_list_cmd,
       "no distance <1-255> A.B.C.D/M WORD",
       NO_STR
       "Administrative distance\n"
       "Distance value\n"
       "IP source prefix\n"
       "Access list name\n")
{
  struct ospf *ospf = vty->index;

  ospf_distance_unset (vty, ospf, argv[0], argv[1], argv[2]);

  return CMD_SUCCESS;
}

void
show_ip_ospf_route_network (struct vty *vty, struct route_table *rt)
{
  struct route_node *rn;
  struct ospf_route *or;
  struct listnode *pnode;
  struct ospf_path *path;

  vty_out (vty, "============ OSPF network routing table ============%s",
	   VTY_NEWLINE);

  for (rn = route_top (rt); rn; rn = route_next (rn))
    if ((or = rn->info) != NULL)
      {
	char buf1[19];
	snprintf (buf1, 19, "%s/%d",
		  inet_ntoa (rn->p.u.prefix4), rn->p.prefixlen);

	switch (or->path_type)
	  {
	  case OSPF_PATH_INTER_AREA:
	    if (or->type == OSPF_DESTINATION_NETWORK)
	      vty_out (vty, "N IA %-18s    [%d] area: %s%s", buf1, or->cost,
		       inet_ntoa (or->u.std.area_id), VTY_NEWLINE);
	    else if (or->type == OSPF_DESTINATION_DISCARD)
	      vty_out (vty, "D IA %-18s    Discard entry%s", buf1, VTY_NEWLINE);
	    break;
	  case OSPF_PATH_INTRA_AREA:
	    vty_out (vty, "N    %-18s    [%d] area: %s%s", buf1, or->cost,
		     inet_ntoa (or->u.std.area_id), VTY_NEWLINE);
	    break;
	  default:
	    break;
	  }

        if (or->type == OSPF_DESTINATION_NETWORK)
          LIST_LOOP (or->paths, path, pnode)
            {
              if (path->oi != NULL && ospf_if_exists(path->oi))
                {
                  if (path->nexthop.s_addr == 0)
                    vty_out (vty, "%24s   directly attached to %s%s",
                             "", path->oi->ifp->name, VTY_NEWLINE);
                  else
                    vty_out (vty, "%24s   via %s, %s%s", "",
                             inet_ntoa (path->nexthop), path->oi->ifp->name,
                             VTY_NEWLINE);
                }
            }
      }
  vty_out (vty, "%s", VTY_NEWLINE);
}

void
show_ip_ospf_route_router (struct vty *vty, struct route_table *rtrs)
{
  struct route_node *rn;
  struct ospf_route *or;
  struct listnode *pn, *nn;
  struct ospf_path *path;

  vty_out (vty, "============ OSPF router routing table =============%s",
	   VTY_NEWLINE);
  for (rn = route_top (rtrs); rn; rn = route_next (rn))
    if (rn->info)
      {
	int flag = 0;

	vty_out (vty, "R    %-15s    ", inet_ntoa (rn->p.u.prefix4));

<<<<<<< HEAD
	for (nn = listhead ((struct list *) rn->info); nn; nextnode (nn))
	  if ((or = getdata (nn)) != NULL)
	    {
	      if (flag++)
            vty_out (vty, "%24s", "");

	      /* Show path. */
	      vty_out (vty, "%s [%d] area: %s",
		       (or->path_type == OSPF_PATH_INTER_AREA ? "IA" : "  "),
		       or->cost, inet_ntoa (or->u.std.area_id));
	      /* Show flags. */
	      vty_out (vty, "%s%s%s",
		       (or->u.std.flags & ROUTER_LSA_BORDER ? ", ABR" : ""),
		       (or->u.std.flags & ROUTER_LSA_EXTERNAL ? ", ASBR" : ""),
		       VTY_NEWLINE);
		    
		    LIST_LOOP (or->paths, path, pn)
		      {
		        if (path->nexthop.s_addr == 0)
		          vty_out (vty, "%24s   directly attached to %s%s",
		                   "", path->oi->ifp->name, VTY_NEWLINE);
		        else
		          vty_out (vty, "%24s   via %s, %s%s", "",
		                   inet_ntoa (path->nexthop), path->oi->ifp->name,
		                              VTY_NEWLINE);
		      }
	    }
=======
	for (ALL_LIST_ELEMENTS_RO ((struct list *)rn->info, node, or))
          {
            if (flag++)
          vty_out (vty, "%24s", "");

            /* Show path. */
            vty_out (vty, "%s [%d] area: %s",
                     (or->path_type == OSPF_PATH_INTER_AREA ? "IA" : "  "),
                     or->cost, inet_ntoa (or->u.std.area_id));
            /* Show flags. */
            vty_out (vty, "%s%s%s",
                     (or->u.std.flags & ROUTER_LSA_BORDER ? ", ABR" : ""),
                     (or->u.std.flags & ROUTER_LSA_EXTERNAL ? ", ASBR" : ""),
                     VTY_NEWLINE);
                  
                  for (ALL_LIST_ELEMENTS_RO (or->paths, pnode, path))
                    {
		      if (path->oi != NULL && ospf_if_exists(path->oi))
			{
			  if (path->nexthop.s_addr == 0)
			    vty_out (vty, "%24s   directly attached to %s%s",
				     "", path->oi->ifp->name, VTY_NEWLINE);
			  else
			    vty_out (vty, "%24s   via %s, %s%s", "",
				     inet_ntoa (path->nexthop),
				     path->oi->ifp->name, VTY_NEWLINE);
			}
                    }
          }
>>>>>>> 739d1ee6
      }
  vty_out (vty, "%s", VTY_NEWLINE);
}

void
show_ip_ospf_route_external (struct vty *vty, struct route_table *rt)
{
  struct route_node *rn;
  struct ospf_route *er;
  struct listnode *pnode;
  struct ospf_path *path;

  vty_out (vty, "============ OSPF external routing table ===========%s",
	   VTY_NEWLINE);
  for (rn = route_top (rt); rn; rn = route_next (rn))
    if ((er = rn->info) != NULL)
      {
	char buf1[19];
	snprintf (buf1, 19, "%s/%d",
		  inet_ntoa (rn->p.u.prefix4), rn->p.prefixlen);

	switch (er->path_type)
	  {
	  case OSPF_PATH_TYPE1_EXTERNAL:
	    vty_out (vty, "N E1 %-18s    [%d] tag: %u%s", buf1,
		     er->cost, er->u.ext.tag, VTY_NEWLINE);
	    break;
	  case OSPF_PATH_TYPE2_EXTERNAL:
	    vty_out (vty, "N E2 %-18s    [%d/%d] tag: %u%s", buf1, er->cost,
		     er->u.ext.type2_cost, er->u.ext.tag, VTY_NEWLINE);
	    break;
	  }

        LIST_LOOP (er->paths, path, pnode)
          {
            if (path->oi != NULL && ospf_if_exists(path->oi))
              {
                if (path->nexthop.s_addr == 0)
                  vty_out (vty, "%24s   directly attached to %s%s",
                           "", path->oi->ifp->name, VTY_NEWLINE);
                else
                  vty_out (vty, "%24s   via %s, %s%s", "",
                           inet_ntoa (path->nexthop), path->oi->ifp->name,
                           VTY_NEWLINE);
              }
           }
        }
  vty_out (vty, "%s", VTY_NEWLINE);
}

DEFUN (show_ip_ospf_border_routers,
       show_ip_ospf_border_routers_cmd,
       "show ip ospf border-routers",
       SHOW_STR
       IP_STR
       "show all the ABR's and ASBR's\n"
       "for this area\n")
{
  struct ospf *ospf;

  ospf = ospf_lookup ();
  if (ospf == NULL)
    {
      vty_out (vty, "OSPF is not enabled%s", VTY_NEWLINE);
      return CMD_SUCCESS;
    }

  if (ospf->new_table == NULL)
    {
      vty_out (vty, "No OSPF routing information exist%s", VTY_NEWLINE);
      return CMD_SUCCESS;
    }

  /* Show Network routes.
  show_ip_ospf_route_network (vty, ospf->new_table);   */

  /* Show Router routes. */
  show_ip_ospf_route_router (vty, ospf->new_rtrs);

  return CMD_SUCCESS;
}

DEFUN (show_ip_ospf_route,
       show_ip_ospf_route_cmd,
       "show ip ospf route",
       SHOW_STR
       IP_STR
       "OSPF information\n"
       "OSPF routing table\n")
{
  struct ospf *ospf;

  ospf = ospf_lookup ();
  if (ospf == NULL)
    {
      vty_out (vty, "OSPF is not enabled%s", VTY_NEWLINE);
      return CMD_SUCCESS;
    }

  if (ospf->new_table == NULL)
    {
      vty_out (vty, "No OSPF routing information exist%s", VTY_NEWLINE);
      return CMD_SUCCESS;
    }

  /* Show Network routes. */
  show_ip_ospf_route_network (vty, ospf->new_table);

  /* Show Router routes. */
  show_ip_ospf_route_router (vty, ospf->new_rtrs);

  /* Show AS External routes. */
  show_ip_ospf_route_external (vty, ospf->old_external_route);

  return CMD_SUCCESS;
}


const char *ospf_abr_type_str[] = 
{
  "unknown",
  "standard",
  "ibm",
  "cisco",
  "shortcut"
};

const char *ospf_shortcut_mode_str[] = 
{
  "default",
  "enable",
  "disable"
};


void
area_id2str (char *buf, int length, struct ospf_area *area)
{
  memset (buf, 0, length);

  if (area->format == OSPF_AREA_ID_FORMAT_ADDRESS)
    strncpy (buf, inet_ntoa (area->area_id), length);
  else
    sprintf (buf, "%lu", (unsigned long) ntohl (area->area_id.s_addr));
}


const char *ospf_int_type_str[] = 
{
  "unknown",		/* should never be used. */
  "point-to-point",
  "broadcast",
  "non-broadcast",
  "point-to-multipoint",
  "virtual-link",	/* should never be used. */
  "loopback"
};

/* Configuration write function for ospfd. */
int
config_write_interface (struct vty *vty)
{
  struct listnode *n1, *n2;
  struct interface *ifp;
  struct crypt_key *ck;
  int write = 0;
  struct route_node *rn = NULL;
  struct ospf_if_params *params;

  for (n1 = listhead (iflist); n1; nextnode (n1))
    {
      ifp = getdata (n1);

      if (memcmp (ifp->name, "VLINK", 5) == 0)
	continue;

      vty_out (vty, "!%s", VTY_NEWLINE);
      vty_out (vty, "interface %s%s", ifp->name,
               VTY_NEWLINE);
      if (ifp->desc)
        vty_out (vty, " description %s%s", ifp->desc,
               VTY_NEWLINE);

      write++;

      params = IF_DEF_PARAMS (ifp);
      
      do {
	/* Interface Network print. */
	if (OSPF_IF_PARAM_CONFIGURED (params, type) &&
	    params->type != OSPF_IFTYPE_LOOPBACK)
	  {
	    if (params->type != ospf_default_iftype(ifp))
	      {
		vty_out (vty, " ip ospf network %s",
			 ospf_int_type_str[params->type]);
		if (params != IF_DEF_PARAMS (ifp))
		  vty_out (vty, " %s", inet_ntoa (rn->p.u.prefix4));
		vty_out (vty, "%s", VTY_NEWLINE);
	      }
	  }
	
	/* OSPF interface authentication print */
	if (OSPF_IF_PARAM_CONFIGURED (params, auth_type) &&
	    params->auth_type != OSPF_AUTH_NOTSET)
	  {
	    const char *auth_str;
	    
	    /* Translation tables are not that much help here due to syntax
	       of the simple option */
	    switch (params->auth_type)
	      {
		
	      case OSPF_AUTH_NULL:
		auth_str = " null";
		break;
		
	      case OSPF_AUTH_SIMPLE:
		auth_str = "";
		break;
		
	      case OSPF_AUTH_CRYPTOGRAPHIC:
		auth_str = " message-digest";
		break;
		
	      default:
		auth_str = "";
		break;
	      }
	    
	    vty_out (vty, " ip ospf authentication%s", auth_str);
	    if (params != IF_DEF_PARAMS (ifp))
	      vty_out (vty, " %s", inet_ntoa (rn->p.u.prefix4));
	    vty_out (vty, "%s", VTY_NEWLINE);
	  }

	/* Simple Authentication Password print. */
	if (OSPF_IF_PARAM_CONFIGURED (params, auth_simple) &&
	    params->auth_simple[0] != '\0')
	  {
	    vty_out (vty, " ip ospf authentication-key %s",
		     params->auth_simple);
	    if (params != IF_DEF_PARAMS (ifp))
	      vty_out (vty, " %s", inet_ntoa (rn->p.u.prefix4));
	    vty_out (vty, "%s", VTY_NEWLINE);
	  }
	
	/* Cryptographic Authentication Key print. */
	for (n2 = listhead (params->auth_crypt); n2; nextnode (n2))
	  {
	    ck = getdata (n2);
	    vty_out (vty, " ip ospf message-digest-key %d md5 %s",
		     ck->key_id, ck->auth_key);
	    if (params != IF_DEF_PARAMS (ifp))
	      vty_out (vty, " %s", inet_ntoa (rn->p.u.prefix4));
	    vty_out (vty, "%s", VTY_NEWLINE);
	  }
	
	/* Interface Output Cost print. */
	if (OSPF_IF_PARAM_CONFIGURED (params, output_cost_cmd))
	  {
	    vty_out (vty, " ip ospf cost %u", params->output_cost_cmd);
	    if (params != IF_DEF_PARAMS (ifp))
	      vty_out (vty, " %s", inet_ntoa (rn->p.u.prefix4));
	    vty_out (vty, "%s", VTY_NEWLINE);
	  }
	
	/* Hello Interval print. */
	if (OSPF_IF_PARAM_CONFIGURED (params, v_hello) &&
	    params->v_hello != OSPF_HELLO_INTERVAL_DEFAULT)
	  {
	    vty_out (vty, " ip ospf hello-interval %u", params->v_hello);
	    if (params != IF_DEF_PARAMS (ifp))
	      vty_out (vty, " %s", inet_ntoa (rn->p.u.prefix4));
	    vty_out (vty, "%s", VTY_NEWLINE);
	  }
	
	
	/* Router Dead Interval print. */
	if (OSPF_IF_PARAM_CONFIGURED (params, v_wait) &&
	    params->v_wait != OSPF_ROUTER_DEAD_INTERVAL_DEFAULT)
	  {
	    vty_out (vty, " ip ospf dead-interval %u", params->v_wait);
	    if (params != IF_DEF_PARAMS (ifp))
	      vty_out (vty, " %s", inet_ntoa (rn->p.u.prefix4));
	    vty_out (vty, "%s", VTY_NEWLINE);
	  }
	
      /* Router Priority print. */
	if (OSPF_IF_PARAM_CONFIGURED (params, priority) &&
	    params->priority != OSPF_ROUTER_PRIORITY_DEFAULT)
	  {
	    vty_out (vty, " ip ospf priority %u", params->priority);
	    if (params != IF_DEF_PARAMS (ifp))
	      vty_out (vty, " %s", inet_ntoa (rn->p.u.prefix4));
	    vty_out (vty, "%s", VTY_NEWLINE);
	  }
	
	/* Retransmit Interval print. */
	if (OSPF_IF_PARAM_CONFIGURED (params, retransmit_interval) &&
	    params->retransmit_interval != OSPF_RETRANSMIT_INTERVAL_DEFAULT)
	  {
	    vty_out (vty, " ip ospf retransmit-interval %u",
		     params->retransmit_interval);
	    if (params != IF_DEF_PARAMS (ifp))
	      vty_out (vty, " %s", inet_ntoa (rn->p.u.prefix4));
	    vty_out (vty, "%s", VTY_NEWLINE);
	  }
	
	/* Transmit Delay print. */
	if (OSPF_IF_PARAM_CONFIGURED (params, transmit_delay) &&
	    params->transmit_delay != OSPF_TRANSMIT_DELAY_DEFAULT)
	  {
	    vty_out (vty, " ip ospf transmit-delay %u", params->transmit_delay);
	    if (params != IF_DEF_PARAMS (ifp))
	      vty_out (vty, " %s", inet_ntoa (rn->p.u.prefix4));
	    vty_out (vty, "%s", VTY_NEWLINE);
	  }

	while (1)
	  {
	    if (rn == NULL)
	      rn = route_top (IF_OIFS_PARAMS (ifp));
	    else
	      rn = route_next (rn);

	    if (rn == NULL)
	      break;
	    params = rn->info;
	    if (params != NULL)
	      break;
	  }
      } while (rn);
      
#ifdef HAVE_OPAQUE_LSA
      ospf_opaque_config_write_if (vty, ifp);
#endif /* HAVE_OPAQUE_LSA */
    }

  return write;
}

int
config_write_network_area (struct vty *vty, struct ospf *ospf)
{
  struct route_node *rn;
  u_char buf[INET_ADDRSTRLEN];

  /* `network area' print. */
  for (rn = route_top (ospf->networks); rn; rn = route_next (rn))
    if (rn->info)
      {
	struct ospf_network *n = rn->info;

	memset (buf, 0, INET_ADDRSTRLEN);

	/* Create Area ID string by specified Area ID format. */
	if (n->format == OSPF_AREA_ID_FORMAT_ADDRESS)
	  strncpy ((char *) buf, inet_ntoa (n->area_id), INET_ADDRSTRLEN);
	else
	  sprintf ((char *) buf, "%lu", 
		   (unsigned long int) ntohl (n->area_id.s_addr));

	/* Network print. */
	vty_out (vty, " network %s/%d area %s%s",
		 inet_ntoa (rn->p.u.prefix4), rn->p.prefixlen,
		 buf, VTY_NEWLINE);
      }

  return 0;
}

int
config_write_ospf_area (struct vty *vty, struct ospf *ospf)
{
  struct listnode *node;
  u_char buf[INET_ADDRSTRLEN];

  /* Area configuration print. */
  for (node = listhead (ospf->areas); node; nextnode (node))
    {
      struct ospf_area *area = getdata (node);
      struct route_node *rn1;

      area_id2str ((char *) buf, INET_ADDRSTRLEN, area);

      if (area->auth_type != OSPF_AUTH_NULL)
	{
	  if (area->auth_type == OSPF_AUTH_SIMPLE)
	    vty_out (vty, " area %s authentication%s", buf, VTY_NEWLINE);
	  else
	    vty_out (vty, " area %s authentication message-digest%s",
		     buf, VTY_NEWLINE);
	}

      if (area->shortcut_configured != OSPF_SHORTCUT_DEFAULT)
	vty_out (vty, " area %s shortcut %s%s", buf,
		 ospf_shortcut_mode_str[area->shortcut_configured],
		 VTY_NEWLINE);

      if ((area->external_routing == OSPF_AREA_STUB)
	  || (area->external_routing == OSPF_AREA_NSSA)
	  )
	{
	  if (area->external_routing == OSPF_AREA_STUB)
	    vty_out (vty, " area %s stub", buf);
	  else if (area->external_routing == OSPF_AREA_NSSA)
	    {
	      vty_out (vty, " area %s nssa", buf);
	      switch (area->NSSATranslatorRole)
	        {
	          case OSPF_NSSA_ROLE_NEVER:
	            vty_out (vty, " translate-never");
	            break;
	          case OSPF_NSSA_ROLE_ALWAYS:
	            vty_out (vty, " translate-always");
	            break;
	          case OSPF_NSSA_ROLE_CANDIDATE:
	          default:
	            vty_out (vty, " translate-candidate");
	        }
	    }

	  if (area->no_summary)
	    vty_out (vty, " no-summary");

	  vty_out (vty, "%s", VTY_NEWLINE);

	  if (area->default_cost != 1)
	    vty_out (vty, " area %s default-cost %d%s", buf, 
		     area->default_cost, VTY_NEWLINE);
	}

      for (rn1 = route_top (area->ranges); rn1; rn1 = route_next (rn1))
	if (rn1->info)
	  {
	    struct ospf_area_range *range = rn1->info;

	    vty_out (vty, " area %s range %s/%d", buf,
		     inet_ntoa (rn1->p.u.prefix4), rn1->p.prefixlen);

	    if (range->cost_config != OSPF_AREA_RANGE_COST_UNSPEC)
	      vty_out (vty, " cost %d", range->cost_config);

	    if (!CHECK_FLAG (range->flags, OSPF_AREA_RANGE_ADVERTISE))
	      vty_out (vty, " not-advertise");

	    if (CHECK_FLAG (range->flags, OSPF_AREA_RANGE_SUBSTITUTE))
	      vty_out (vty, " substitute %s/%d",
		       inet_ntoa (range->subst_addr), range->subst_masklen);

	    vty_out (vty, "%s", VTY_NEWLINE);
	  }

      if (EXPORT_NAME (area))
	vty_out (vty, " area %s export-list %s%s", buf,
		 EXPORT_NAME (area), VTY_NEWLINE);

      if (IMPORT_NAME (area))
	vty_out (vty, " area %s import-list %s%s", buf,
		 IMPORT_NAME (area), VTY_NEWLINE);

      if (PREFIX_NAME_IN (area))
	vty_out (vty, " area %s filter-list prefix %s in%s", buf,
		 PREFIX_NAME_IN (area), VTY_NEWLINE);

      if (PREFIX_NAME_OUT (area))
	vty_out (vty, " area %s filter-list prefix %s out%s", buf,
		 PREFIX_NAME_OUT (area), VTY_NEWLINE);
    }

  return 0;
}

int
config_write_ospf_nbr_nbma (struct vty *vty, struct ospf *ospf)
{
  struct ospf_nbr_nbma *nbr_nbma;
  struct route_node *rn;

  /* Static Neighbor configuration print. */
  for (rn = route_top (ospf->nbr_nbma); rn; rn = route_next (rn))
    if ((nbr_nbma = rn->info))
      {
	vty_out (vty, " neighbor %s", inet_ntoa (nbr_nbma->addr));

	if (nbr_nbma->priority != OSPF_NEIGHBOR_PRIORITY_DEFAULT)
	  vty_out (vty, " priority %d", nbr_nbma->priority);

	if (nbr_nbma->v_poll != OSPF_POLL_INTERVAL_DEFAULT)
	  vty_out (vty, " poll-interval %d", nbr_nbma->v_poll);

	vty_out (vty, "%s", VTY_NEWLINE);
      }

  return 0;
}

int
config_write_virtual_link (struct vty *vty, struct ospf *ospf)
{
  struct listnode *node;
  u_char buf[INET_ADDRSTRLEN];

  /* Virtual-Link print */
  for (node = listhead (ospf->vlinks); node; nextnode (node))
    {
      struct listnode *n2;
      struct crypt_key *ck;
      struct ospf_vl_data *vl_data = getdata (node);
      struct ospf_interface *oi;

      if (vl_data != NULL)
	{
	  memset (buf, 0, INET_ADDRSTRLEN);
	  
	  if (vl_data->format == OSPF_AREA_ID_FORMAT_ADDRESS)
	    strncpy ((char *) buf, inet_ntoa (vl_data->vl_area_id), INET_ADDRSTRLEN);
	  else
	    sprintf ((char *) buf, "%lu", 
		     (unsigned long int) ntohl (vl_data->vl_area_id.s_addr));
	  oi = vl_data->vl_oi;

	  /* timers */
	  if (OSPF_IF_PARAM (oi, v_hello) != OSPF_HELLO_INTERVAL_DEFAULT ||
	      OSPF_IF_PARAM (oi, v_wait) != OSPF_ROUTER_DEAD_INTERVAL_DEFAULT ||
	      OSPF_IF_PARAM (oi, retransmit_interval) != OSPF_RETRANSMIT_INTERVAL_DEFAULT ||
	      OSPF_IF_PARAM (oi, transmit_delay) != OSPF_TRANSMIT_DELAY_DEFAULT)
	    vty_out (vty, " area %s virtual-link %s hello-interval %d retransmit-interval %d transmit-delay %d dead-interval %d%s",
		     buf,
		     inet_ntoa (vl_data->vl_peer), 
		     OSPF_IF_PARAM (oi, v_hello),
		     OSPF_IF_PARAM (oi, retransmit_interval),
		     OSPF_IF_PARAM (oi, transmit_delay),
		     OSPF_IF_PARAM (oi, v_wait),
		     VTY_NEWLINE);
	  else
	    vty_out (vty, " area %s virtual-link %s%s", buf,
		     inet_ntoa (vl_data->vl_peer), VTY_NEWLINE);
	  /* Auth key */
	  if (IF_DEF_PARAMS (vl_data->vl_oi->ifp)->auth_simple[0] != '\0')
	    vty_out (vty, " area %s virtual-link %s authentication-key %s%s",
		     buf,
		     inet_ntoa (vl_data->vl_peer),
		     IF_DEF_PARAMS (vl_data->vl_oi->ifp)->auth_simple,
		     VTY_NEWLINE);
	  /* md5 keys */
	  for (n2 = listhead (IF_DEF_PARAMS (vl_data->vl_oi->ifp)->auth_crypt); n2; nextnode (n2))
	    {
	      ck = getdata (n2);
	      vty_out (vty, " area %s virtual-link %s message-digest-key %d md5 %s%s",
		       buf,
		       inet_ntoa (vl_data->vl_peer),
		       ck->key_id, ck->auth_key, VTY_NEWLINE);
	    }
	 
	}
    }

  return 0;
}


const char *distribute_str[] = { "system", "kernel", "connected", "static",
				"rip", "ripng", "ospf", "ospf6", "isis", "bgp"};
int
config_write_ospf_redistribute (struct vty *vty, struct ospf *ospf)
{
  int type;

  /* redistribute print. */
  for (type = 0; type < ZEBRA_ROUTE_MAX; type++)
    if (type != zclient->redist_default && zclient->redist[type])
      {
        vty_out (vty, " redistribute %s", distribute_str[type]);
	if (ospf->dmetric[type].value >= 0)
	  vty_out (vty, " metric %d", ospf->dmetric[type].value);
	
        if (ospf->dmetric[type].type == EXTERNAL_METRIC_TYPE_1)
	  vty_out (vty, " metric-type 1");

	if (ROUTEMAP_NAME (ospf, type))
	  vty_out (vty, " route-map %s", ROUTEMAP_NAME (ospf, type));
	
        vty_out (vty, "%s", VTY_NEWLINE);
      }

  return 0;
}

int
config_write_ospf_default_metric (struct vty *vty, struct ospf *ospf)
{
  if (ospf->default_metric != -1)
    vty_out (vty, " default-metric %d%s", ospf->default_metric,
	     VTY_NEWLINE);
  return 0;
}

int
config_write_ospf_distribute (struct vty *vty, struct ospf *ospf)
{
  int type;

  if (ospf)
    {
      /* distribute-list print. */
      for (type = 0; type < ZEBRA_ROUTE_MAX; type++)
	if (ospf->dlist[type].name)
	  vty_out (vty, " distribute-list %s out %s%s", 
		   ospf->dlist[type].name,
		   distribute_str[type], VTY_NEWLINE);

      /* default-information print. */
      if (ospf->default_originate != DEFAULT_ORIGINATE_NONE)
	{
	  if (ospf->default_originate == DEFAULT_ORIGINATE_ZEBRA)
	    vty_out (vty, " default-information originate");
	  else
	    vty_out (vty, " default-information originate always");

	  if (ospf->dmetric[DEFAULT_ROUTE].value >= 0)
	    vty_out (vty, " metric %d",
		     ospf->dmetric[DEFAULT_ROUTE].value);
	  if (ospf->dmetric[DEFAULT_ROUTE].type == EXTERNAL_METRIC_TYPE_1)
	    vty_out (vty, " metric-type 1");

	  if (ROUTEMAP_NAME (ospf, DEFAULT_ROUTE))
	    vty_out (vty, " route-map %s",
		     ROUTEMAP_NAME (ospf, DEFAULT_ROUTE));
	  
	  vty_out (vty, "%s", VTY_NEWLINE);
	}

    }

  return 0;
}

int
config_write_ospf_distance (struct vty *vty, struct ospf *ospf)
{
  struct route_node *rn;
  struct ospf_distance *odistance;

  if (ospf->distance_all)
    vty_out (vty, " distance %d%s", ospf->distance_all, VTY_NEWLINE);

  if (ospf->distance_intra 
      || ospf->distance_inter 
      || ospf->distance_external)
    {
      vty_out (vty, " distance ospf");

      if (ospf->distance_intra)
	vty_out (vty, " intra-area %d", ospf->distance_intra);
      if (ospf->distance_inter)
	vty_out (vty, " inter-area %d", ospf->distance_inter);
      if (ospf->distance_external)
	vty_out (vty, " external %d", ospf->distance_external);

      vty_out (vty, "%s", VTY_NEWLINE);
    }
  
  for (rn = route_top (ospf->distance_table); rn; rn = route_next (rn))
    if ((odistance = rn->info) != NULL)
      {
	vty_out (vty, " distance %d %s/%d %s%s", odistance->distance,
		 inet_ntoa (rn->p.u.prefix4), rn->p.prefixlen,
		 odistance->access_list ? odistance->access_list : "",
		 VTY_NEWLINE);
      }
  return 0;
}

/* OSPF configuration write function. */
int
ospf_config_write (struct vty *vty)
{
  struct ospf *ospf;
  struct listnode *node;
  int write = 0;

  ospf = ospf_lookup ();
  if (ospf != NULL)
    {
      /* `router ospf' print. */
      vty_out (vty, "router ospf%s", VTY_NEWLINE);

      write++;

      if (!ospf->networks)
        return write;

      /* Router ID print. */
      if (ospf->router_id_static.s_addr != 0)
        vty_out (vty, " ospf router-id %s%s",
                 inet_ntoa (ospf->router_id_static), VTY_NEWLINE);

      /* ABR type print. */
      if (ospf->abr_type != OSPF_ABR_STAND)
        vty_out (vty, " ospf abr-type %s%s", 
                 ospf_abr_type_str[ospf->abr_type], VTY_NEWLINE);

      /* RFC1583 compatibility flag print -- Compatible with CISCO 12.1. */
      if (CHECK_FLAG (ospf->config, OSPF_RFC1583_COMPATIBLE))
	vty_out (vty, " compatible rfc1583%s", VTY_NEWLINE);

      /* auto-cost reference-bandwidth configuration.  */
      if (ospf->ref_bandwidth != OSPF_DEFAULT_REF_BANDWIDTH)
	vty_out (vty, " auto-cost reference-bandwidth %d%s",
		 ospf->ref_bandwidth / 1000, VTY_NEWLINE);

      /* SPF timers print. */
      if (ospf->spf_delay != OSPF_SPF_DELAY_DEFAULT ||
	  ospf->spf_holdtime != OSPF_SPF_HOLDTIME_DEFAULT)
	vty_out (vty, " timers spf %d %d%s",
		 ospf->spf_delay, ospf->spf_holdtime, VTY_NEWLINE);

      /* SPF refresh parameters print. */
      if (ospf->lsa_refresh_interval != OSPF_LSA_REFRESH_INTERVAL_DEFAULT)
	vty_out (vty, " refresh timer %d%s",
		 ospf->lsa_refresh_interval, VTY_NEWLINE);

      /* Redistribute information print. */
      config_write_ospf_redistribute (vty, ospf);

      /* passive-interface print. */
      for (node = listhead (om->iflist); node; nextnode (node))
        {
          struct interface *ifp = getdata (node);

	  if (!ifp)
	    continue;
	  if (IF_DEF_PARAMS (ifp)->passive_interface == OSPF_IF_PASSIVE)
	    vty_out (vty, " passive-interface %s%s",
		     ifp->name, VTY_NEWLINE);
        }

      for (node = listhead (ospf->oiflist); node; nextnode (node))
        {
          struct ospf_interface *oi = getdata (node);

	  if (OSPF_IF_PARAM_CONFIGURED (oi->params, passive_interface) &&
	      oi->params->passive_interface == OSPF_IF_PASSIVE)
      vty_out (vty, " passive-interface %s %s%s",
               oi->ifp->name,
               inet_ntoa (oi->address->u.prefix4), VTY_NEWLINE);
        }

      
      /* Network area print. */
      config_write_network_area (vty, ospf);

      /* Area config print. */
      config_write_ospf_area (vty, ospf);

      /* static neighbor print. */
      config_write_ospf_nbr_nbma (vty, ospf);

      /* Virtual-Link print. */
      config_write_virtual_link (vty, ospf);

      /* Default metric configuration.  */
      config_write_ospf_default_metric (vty, ospf);

      /* Distribute-list and default-information print. */
      config_write_ospf_distribute (vty, ospf);

      /* Distance configuration. */
      config_write_ospf_distance (vty, ospf);

#ifdef HAVE_OPAQUE_LSA
      ospf_opaque_config_write_router (vty, ospf);
#endif /* HAVE_OPAQUE_LSA */
    }

  return write;
}

void
ospf_vty_show_init ()
{
  /* "show ip ospf" commands. */
  install_element (VIEW_NODE, &show_ip_ospf_cmd);
  install_element (ENABLE_NODE, &show_ip_ospf_cmd);

  /* "show ip ospf database" commands. */
  install_element (VIEW_NODE, &show_ip_ospf_database_type_cmd);
  install_element (VIEW_NODE, &show_ip_ospf_database_type_id_cmd);
  install_element (VIEW_NODE, &show_ip_ospf_database_type_id_adv_router_cmd);
  install_element (VIEW_NODE, &show_ip_ospf_database_type_adv_router_cmd);
  install_element (VIEW_NODE, &show_ip_ospf_database_type_id_self_cmd);
  install_element (VIEW_NODE, &show_ip_ospf_database_type_self_cmd);
  install_element (VIEW_NODE, &show_ip_ospf_database_cmd);
  install_element (ENABLE_NODE, &show_ip_ospf_database_type_cmd);
  install_element (ENABLE_NODE, &show_ip_ospf_database_type_id_cmd);
  install_element (ENABLE_NODE, &show_ip_ospf_database_type_id_adv_router_cmd);
  install_element (ENABLE_NODE, &show_ip_ospf_database_type_adv_router_cmd);
  install_element (ENABLE_NODE, &show_ip_ospf_database_type_id_self_cmd);
  install_element (ENABLE_NODE, &show_ip_ospf_database_type_self_cmd);
  install_element (ENABLE_NODE, &show_ip_ospf_database_cmd);

  /* "show ip ospf interface" commands. */
  install_element (VIEW_NODE, &show_ip_ospf_interface_cmd);
  install_element (ENABLE_NODE, &show_ip_ospf_interface_cmd);

  /* "show ip ospf neighbor" commands. */
  install_element (VIEW_NODE, &show_ip_ospf_neighbor_int_detail_cmd);
  install_element (VIEW_NODE, &show_ip_ospf_neighbor_int_cmd);
  install_element (VIEW_NODE, &show_ip_ospf_neighbor_id_cmd);
  install_element (VIEW_NODE, &show_ip_ospf_neighbor_detail_all_cmd);
  install_element (VIEW_NODE, &show_ip_ospf_neighbor_detail_cmd);
  install_element (VIEW_NODE, &show_ip_ospf_neighbor_cmd);
  install_element (VIEW_NODE, &show_ip_ospf_neighbor_all_cmd);
  install_element (ENABLE_NODE, &show_ip_ospf_neighbor_int_detail_cmd);
  install_element (ENABLE_NODE, &show_ip_ospf_neighbor_int_cmd);
  install_element (ENABLE_NODE, &show_ip_ospf_neighbor_id_cmd);
  install_element (ENABLE_NODE, &show_ip_ospf_neighbor_detail_all_cmd);
  install_element (ENABLE_NODE, &show_ip_ospf_neighbor_detail_cmd);
  install_element (ENABLE_NODE, &show_ip_ospf_neighbor_cmd);
  install_element (ENABLE_NODE, &show_ip_ospf_neighbor_all_cmd);

  /* "show ip ospf route" commands. */
  install_element (VIEW_NODE, &show_ip_ospf_route_cmd);
  install_element (ENABLE_NODE, &show_ip_ospf_route_cmd);
  install_element (VIEW_NODE, &show_ip_ospf_border_routers_cmd);
  install_element (ENABLE_NODE, &show_ip_ospf_border_routers_cmd);
}


/* ospfd's interface node. */
struct cmd_node interface_node =
{
  INTERFACE_NODE,
  "%s(config-if)# ",
  1
};

/* Initialization of OSPF interface. */
void
ospf_vty_if_init ()
{
  /* Install interface node. */
  install_node (&interface_node, config_write_interface);

  install_element (CONFIG_NODE, &interface_cmd);
  install_element (CONFIG_NODE, &no_interface_cmd);
  install_default (INTERFACE_NODE);

  /* "description" commands. */
  install_element (INTERFACE_NODE, &interface_desc_cmd);
  install_element (INTERFACE_NODE, &no_interface_desc_cmd);

  /* "ip ospf authentication" commands. */
  install_element (INTERFACE_NODE, &ip_ospf_authentication_args_addr_cmd);
  install_element (INTERFACE_NODE, &ip_ospf_authentication_args_cmd);
  install_element (INTERFACE_NODE, &ip_ospf_authentication_addr_cmd);
  install_element (INTERFACE_NODE, &ip_ospf_authentication_cmd);
  install_element (INTERFACE_NODE, &no_ip_ospf_authentication_addr_cmd);
  install_element (INTERFACE_NODE, &no_ip_ospf_authentication_cmd);
  install_element (INTERFACE_NODE, &ip_ospf_authentication_key_addr_cmd);
  install_element (INTERFACE_NODE, &ip_ospf_authentication_key_cmd);
  install_element (INTERFACE_NODE, &no_ip_ospf_authentication_key_addr_cmd);
  install_element (INTERFACE_NODE, &no_ip_ospf_authentication_key_cmd);

  /* "ip ospf message-digest-key" commands. */
  install_element (INTERFACE_NODE, &ip_ospf_message_digest_key_addr_cmd);
  install_element (INTERFACE_NODE, &ip_ospf_message_digest_key_cmd);
  install_element (INTERFACE_NODE, &no_ip_ospf_message_digest_key_addr_cmd);
  install_element (INTERFACE_NODE, &no_ip_ospf_message_digest_key_cmd);

  /* "ip ospf cost" commands. */
  install_element (INTERFACE_NODE, &ip_ospf_cost_addr_cmd);
  install_element (INTERFACE_NODE, &ip_ospf_cost_cmd);
  install_element (INTERFACE_NODE, &no_ip_ospf_cost_addr_cmd);
  install_element (INTERFACE_NODE, &no_ip_ospf_cost_cmd);

  /* "ip ospf dead-interval" commands. */
  install_element (INTERFACE_NODE, &ip_ospf_dead_interval_addr_cmd);
  install_element (INTERFACE_NODE, &ip_ospf_dead_interval_cmd);
  install_element (INTERFACE_NODE, &no_ip_ospf_dead_interval_addr_cmd);
  install_element (INTERFACE_NODE, &no_ip_ospf_dead_interval_cmd);

  /* "ip ospf hello-interval" commands. */
  install_element (INTERFACE_NODE, &ip_ospf_hello_interval_addr_cmd);
  install_element (INTERFACE_NODE, &ip_ospf_hello_interval_cmd);
  install_element (INTERFACE_NODE, &no_ip_ospf_hello_interval_addr_cmd);
  install_element (INTERFACE_NODE, &no_ip_ospf_hello_interval_cmd);

  /* "ip ospf network" commands. */
  install_element (INTERFACE_NODE, &ip_ospf_network_cmd);
  install_element (INTERFACE_NODE, &no_ip_ospf_network_cmd);

  /* "ip ospf priority" commands. */
  install_element (INTERFACE_NODE, &ip_ospf_priority_addr_cmd);
  install_element (INTERFACE_NODE, &ip_ospf_priority_cmd);
  install_element (INTERFACE_NODE, &no_ip_ospf_priority_addr_cmd);
  install_element (INTERFACE_NODE, &no_ip_ospf_priority_cmd);

  /* "ip ospf retransmit-interval" commands. */
  install_element (INTERFACE_NODE, &ip_ospf_retransmit_interval_addr_cmd);
  install_element (INTERFACE_NODE, &ip_ospf_retransmit_interval_cmd);
  install_element (INTERFACE_NODE, &no_ip_ospf_retransmit_interval_addr_cmd);
  install_element (INTERFACE_NODE, &no_ip_ospf_retransmit_interval_cmd);

  /* "ip ospf transmit-delay" commands. */
  install_element (INTERFACE_NODE, &ip_ospf_transmit_delay_addr_cmd);
  install_element (INTERFACE_NODE, &ip_ospf_transmit_delay_cmd);
  install_element (INTERFACE_NODE, &no_ip_ospf_transmit_delay_addr_cmd);
  install_element (INTERFACE_NODE, &no_ip_ospf_transmit_delay_cmd);

  /* These commands are compatibitliy for previous version. */
  install_element (INTERFACE_NODE, &ospf_authentication_key_cmd);
  install_element (INTERFACE_NODE, &no_ospf_authentication_key_cmd);
  install_element (INTERFACE_NODE, &ospf_message_digest_key_cmd);
  install_element (INTERFACE_NODE, &no_ospf_message_digest_key_cmd);
  install_element (INTERFACE_NODE, &ospf_cost_cmd);
  install_element (INTERFACE_NODE, &no_ospf_cost_cmd);
  install_element (INTERFACE_NODE, &ospf_dead_interval_cmd);
  install_element (INTERFACE_NODE, &no_ospf_dead_interval_cmd);
  install_element (INTERFACE_NODE, &ospf_hello_interval_cmd);
  install_element (INTERFACE_NODE, &no_ospf_hello_interval_cmd);
  install_element (INTERFACE_NODE, &ospf_network_cmd);
  install_element (INTERFACE_NODE, &no_ospf_network_cmd);
  install_element (INTERFACE_NODE, &ospf_priority_cmd);
  install_element (INTERFACE_NODE, &no_ospf_priority_cmd);
  install_element (INTERFACE_NODE, &ospf_retransmit_interval_cmd);
  install_element (INTERFACE_NODE, &no_ospf_retransmit_interval_cmd);
  install_element (INTERFACE_NODE, &ospf_transmit_delay_cmd);
  install_element (INTERFACE_NODE, &no_ospf_transmit_delay_cmd);
}

/* Zebra node structure. */
struct cmd_node zebra_node =
{
  ZEBRA_NODE,
  "%s(config-router)#",
};

void
ospf_vty_zebra_init ()
{
  install_element (OSPF_NODE, &ospf_redistribute_source_type_metric_cmd);
  install_element (OSPF_NODE, &ospf_redistribute_source_metric_type_cmd);
  install_element (OSPF_NODE, &ospf_redistribute_source_type_cmd);
  install_element (OSPF_NODE, &ospf_redistribute_source_metric_cmd);
  install_element (OSPF_NODE, &ospf_redistribute_source_cmd);
  install_element (OSPF_NODE,
		   &ospf_redistribute_source_metric_type_routemap_cmd);
  install_element (OSPF_NODE,
		   &ospf_redistribute_source_type_metric_routemap_cmd);
  install_element (OSPF_NODE, &ospf_redistribute_source_metric_routemap_cmd);
  install_element (OSPF_NODE, &ospf_redistribute_source_type_routemap_cmd);
  install_element (OSPF_NODE, &ospf_redistribute_source_routemap_cmd);
  
  install_element (OSPF_NODE, &no_ospf_redistribute_source_cmd);

  install_element (OSPF_NODE, &ospf_distribute_list_out_cmd);
  install_element (OSPF_NODE, &no_ospf_distribute_list_out_cmd);

  install_element (OSPF_NODE,
		   &ospf_default_information_originate_metric_type_cmd);
  install_element (OSPF_NODE, &ospf_default_information_originate_metric_cmd);
  install_element (OSPF_NODE,
		   &ospf_default_information_originate_type_metric_cmd);
  install_element (OSPF_NODE, &ospf_default_information_originate_type_cmd);
  install_element (OSPF_NODE, &ospf_default_information_originate_cmd);
  install_element (OSPF_NODE,
		   &ospf_default_information_originate_always_metric_type_cmd);
  install_element (OSPF_NODE,
		   &ospf_default_information_originate_always_metric_cmd);
  install_element (OSPF_NODE,
		   &ospf_default_information_originate_always_cmd);
  install_element (OSPF_NODE,
		   &ospf_default_information_originate_always_type_metric_cmd);
  install_element (OSPF_NODE,
		   &ospf_default_information_originate_always_type_cmd);

  install_element (OSPF_NODE,
		   &ospf_default_information_originate_metric_type_routemap_cmd);
  install_element (OSPF_NODE,
		   &ospf_default_information_originate_metric_routemap_cmd);
  install_element (OSPF_NODE,
		   &ospf_default_information_originate_routemap_cmd);
  install_element (OSPF_NODE,
		   &ospf_default_information_originate_type_metric_routemap_cmd);
  install_element (OSPF_NODE,
		   &ospf_default_information_originate_type_routemap_cmd);
  install_element (OSPF_NODE,
		   &ospf_default_information_originate_always_metric_type_routemap_cmd);
  install_element (OSPF_NODE,
		   &ospf_default_information_originate_always_metric_routemap_cmd);
  install_element (OSPF_NODE,
		   &ospf_default_information_originate_always_routemap_cmd);
  install_element (OSPF_NODE,
		   &ospf_default_information_originate_always_type_metric_routemap_cmd);
  install_element (OSPF_NODE,
		   &ospf_default_information_originate_always_type_routemap_cmd);

  install_element (OSPF_NODE, &no_ospf_default_information_originate_cmd);

  install_element (OSPF_NODE, &ospf_default_metric_cmd);
  install_element (OSPF_NODE, &no_ospf_default_metric_cmd);
  install_element (OSPF_NODE, &no_ospf_default_metric_val_cmd);

  install_element (OSPF_NODE, &ospf_distance_cmd);
  install_element (OSPF_NODE, &no_ospf_distance_cmd);
  install_element (OSPF_NODE, &no_ospf_distance_ospf_cmd);
  install_element (OSPF_NODE, &ospf_distance_ospf_intra_cmd);
  install_element (OSPF_NODE, &ospf_distance_ospf_intra_inter_cmd);
  install_element (OSPF_NODE, &ospf_distance_ospf_intra_external_cmd);
  install_element (OSPF_NODE, &ospf_distance_ospf_intra_inter_external_cmd);
  install_element (OSPF_NODE, &ospf_distance_ospf_intra_external_inter_cmd);
  install_element (OSPF_NODE, &ospf_distance_ospf_inter_cmd);
  install_element (OSPF_NODE, &ospf_distance_ospf_inter_intra_cmd);
  install_element (OSPF_NODE, &ospf_distance_ospf_inter_external_cmd);
  install_element (OSPF_NODE, &ospf_distance_ospf_inter_intra_external_cmd);
  install_element (OSPF_NODE, &ospf_distance_ospf_inter_external_intra_cmd);
  install_element (OSPF_NODE, &ospf_distance_ospf_external_cmd);
  install_element (OSPF_NODE, &ospf_distance_ospf_external_intra_cmd);
  install_element (OSPF_NODE, &ospf_distance_ospf_external_inter_cmd);
  install_element (OSPF_NODE, &ospf_distance_ospf_external_intra_inter_cmd);
  install_element (OSPF_NODE, &ospf_distance_ospf_external_inter_intra_cmd);
#if 0
  install_element (OSPF_NODE, &ospf_distance_source_cmd);
  install_element (OSPF_NODE, &no_ospf_distance_source_cmd);
  install_element (OSPF_NODE, &ospf_distance_source_access_list_cmd);
  install_element (OSPF_NODE, &no_ospf_distance_source_access_list_cmd);
#endif /* 0 */
}

struct cmd_node ospf_node =
{
  OSPF_NODE,
  "%s(config-router)# ",
  1
};


/* Install OSPF related vty commands. */
void
ospf_vty_init ()
{
  /* Install ospf top node. */
  install_node (&ospf_node, ospf_config_write);

  /* "router ospf" commands. */
  install_element (CONFIG_NODE, &router_ospf_cmd);
  install_element (CONFIG_NODE, &no_router_ospf_cmd);

  install_default (OSPF_NODE);

  /* "ospf router-id" commands. */
  install_element (OSPF_NODE, &ospf_router_id_cmd);
  install_element (OSPF_NODE, &no_ospf_router_id_cmd);
  install_element (OSPF_NODE, &router_ospf_id_cmd);
  install_element (OSPF_NODE, &no_router_ospf_id_cmd);

  /* "passive-interface" commands. */
  install_element (OSPF_NODE, &ospf_passive_interface_addr_cmd);
  install_element (OSPF_NODE, &ospf_passive_interface_cmd);
  install_element (OSPF_NODE, &no_ospf_passive_interface_addr_cmd);
  install_element (OSPF_NODE, &no_ospf_passive_interface_cmd);

  /* "ospf abr-type" commands. */
  install_element (OSPF_NODE, &ospf_abr_type_cmd);
  install_element (OSPF_NODE, &no_ospf_abr_type_cmd);

  /* "ospf rfc1583-compatible" commands. */
  install_element (OSPF_NODE, &ospf_rfc1583_flag_cmd);
  install_element (OSPF_NODE, &no_ospf_rfc1583_flag_cmd);
  install_element (OSPF_NODE, &ospf_compatible_rfc1583_cmd);
  install_element (OSPF_NODE, &no_ospf_compatible_rfc1583_cmd);

  /* "network area" commands. */
  install_element (OSPF_NODE, &ospf_network_area_cmd);
  install_element (OSPF_NODE, &no_ospf_network_area_cmd);

  /* "area authentication" commands. */
  install_element (OSPF_NODE, &ospf_area_authentication_message_digest_cmd);
  install_element (OSPF_NODE, &ospf_area_authentication_cmd);
  install_element (OSPF_NODE, &no_ospf_area_authentication_cmd);

  /* "area range" commands.  */
  install_element (OSPF_NODE, &ospf_area_range_cmd);
  install_element (OSPF_NODE, &ospf_area_range_advertise_cmd);
  install_element (OSPF_NODE, &ospf_area_range_cost_cmd);
  install_element (OSPF_NODE, &ospf_area_range_advertise_cost_cmd);
  install_element (OSPF_NODE, &ospf_area_range_not_advertise_cmd);
  install_element (OSPF_NODE, &no_ospf_area_range_cmd);
  install_element (OSPF_NODE, &no_ospf_area_range_advertise_cmd);
  install_element (OSPF_NODE, &no_ospf_area_range_cost_cmd);
  install_element (OSPF_NODE, &no_ospf_area_range_advertise_cost_cmd);
  install_element (OSPF_NODE, &ospf_area_range_substitute_cmd);
  install_element (OSPF_NODE, &no_ospf_area_range_substitute_cmd);

  /* "area virtual-link" commands. */
  install_element (OSPF_NODE, &ospf_area_vlink_cmd);
  install_element (OSPF_NODE, &no_ospf_area_vlink_cmd);

  install_element (OSPF_NODE, &ospf_area_vlink_param1_cmd);
  install_element (OSPF_NODE, &no_ospf_area_vlink_param1_cmd);

  install_element (OSPF_NODE, &ospf_area_vlink_param2_cmd);
  install_element (OSPF_NODE, &no_ospf_area_vlink_param2_cmd);

  install_element (OSPF_NODE, &ospf_area_vlink_param3_cmd);
  install_element (OSPF_NODE, &no_ospf_area_vlink_param3_cmd);

  install_element (OSPF_NODE, &ospf_area_vlink_param4_cmd);
  install_element (OSPF_NODE, &no_ospf_area_vlink_param4_cmd);

  install_element (OSPF_NODE, &ospf_area_vlink_authtype_args_cmd);
  install_element (OSPF_NODE, &ospf_area_vlink_authtype_cmd);
  install_element (OSPF_NODE, &no_ospf_area_vlink_authtype_cmd);

  install_element (OSPF_NODE, &ospf_area_vlink_md5_cmd);
  install_element (OSPF_NODE, &no_ospf_area_vlink_md5_cmd);

  install_element (OSPF_NODE, &ospf_area_vlink_authkey_cmd);
  install_element (OSPF_NODE, &no_ospf_area_vlink_authkey_cmd);

  install_element (OSPF_NODE, &ospf_area_vlink_authtype_args_authkey_cmd);
  install_element (OSPF_NODE, &ospf_area_vlink_authtype_authkey_cmd);
  install_element (OSPF_NODE, &no_ospf_area_vlink_authtype_authkey_cmd);

  install_element (OSPF_NODE, &ospf_area_vlink_authtype_args_md5_cmd);
  install_element (OSPF_NODE, &ospf_area_vlink_authtype_md5_cmd);
  install_element (OSPF_NODE, &no_ospf_area_vlink_authtype_md5_cmd);

  /* "area stub" commands. */
  install_element (OSPF_NODE, &ospf_area_stub_no_summary_cmd);
  install_element (OSPF_NODE, &ospf_area_stub_cmd);
  install_element (OSPF_NODE, &no_ospf_area_stub_no_summary_cmd);
  install_element (OSPF_NODE, &no_ospf_area_stub_cmd);

  /* "area nssa" commands. */
  install_element (OSPF_NODE, &ospf_area_nssa_cmd);
  install_element (OSPF_NODE, &ospf_area_nssa_translate_no_summary_cmd);
  install_element (OSPF_NODE, &ospf_area_nssa_translate_cmd);
  install_element (OSPF_NODE, &ospf_area_nssa_no_summary_cmd);
  install_element (OSPF_NODE, &no_ospf_area_nssa_cmd);
  install_element (OSPF_NODE, &no_ospf_area_nssa_no_summary_cmd);

  install_element (OSPF_NODE, &ospf_area_default_cost_cmd);
  install_element (OSPF_NODE, &no_ospf_area_default_cost_cmd);

  install_element (OSPF_NODE, &ospf_area_shortcut_cmd);
  install_element (OSPF_NODE, &no_ospf_area_shortcut_cmd);

  install_element (OSPF_NODE, &ospf_area_export_list_cmd);
  install_element (OSPF_NODE, &no_ospf_area_export_list_cmd);

  install_element (OSPF_NODE, &ospf_area_filter_list_cmd);
  install_element (OSPF_NODE, &no_ospf_area_filter_list_cmd);

  install_element (OSPF_NODE, &ospf_area_import_list_cmd);
  install_element (OSPF_NODE, &no_ospf_area_import_list_cmd);

  install_element (OSPF_NODE, &ospf_timers_spf_cmd);
  install_element (OSPF_NODE, &no_ospf_timers_spf_cmd);

  install_element (OSPF_NODE, &ospf_refresh_timer_cmd);
  install_element (OSPF_NODE, &no_ospf_refresh_timer_val_cmd);
  install_element (OSPF_NODE, &no_ospf_refresh_timer_cmd);
  
  install_element (OSPF_NODE, &ospf_auto_cost_reference_bandwidth_cmd);
  install_element (OSPF_NODE, &no_ospf_auto_cost_reference_bandwidth_cmd);

  /* "neighbor" commands. */
  install_element (OSPF_NODE, &ospf_neighbor_cmd);
  install_element (OSPF_NODE, &ospf_neighbor_priority_poll_interval_cmd);
  install_element (OSPF_NODE, &ospf_neighbor_priority_cmd);
  install_element (OSPF_NODE, &ospf_neighbor_poll_interval_cmd);
  install_element (OSPF_NODE, &ospf_neighbor_poll_interval_priority_cmd);
  install_element (OSPF_NODE, &no_ospf_neighbor_cmd);
  install_element (OSPF_NODE, &no_ospf_neighbor_priority_cmd);
  install_element (OSPF_NODE, &no_ospf_neighbor_poll_interval_cmd);

  /* Init interface related vty commands. */
  ospf_vty_if_init ();

  /* Init zebra related vty commands. */
  ospf_vty_zebra_init ();
}<|MERGE_RESOLUTION|>--- conflicted
+++ resolved
@@ -6548,7 +6548,6 @@
 
 	vty_out (vty, "R    %-15s    ", inet_ntoa (rn->p.u.prefix4));
 
-<<<<<<< HEAD
 	for (nn = listhead ((struct list *) rn->info); nn; nextnode (nn))
 	  if ((or = getdata (nn)) != NULL)
 	    {
@@ -6567,46 +6566,18 @@
 		    
 		    LIST_LOOP (or->paths, path, pn)
 		      {
-		        if (path->nexthop.s_addr == 0)
-		          vty_out (vty, "%24s   directly attached to %s%s",
-		                   "", path->oi->ifp->name, VTY_NEWLINE);
-		        else
-		          vty_out (vty, "%24s   via %s, %s%s", "",
-		                   inet_ntoa (path->nexthop), path->oi->ifp->name,
-		                              VTY_NEWLINE);
+			if (path->oi != NULL && ospf_if_exists(path->oi))
+			  {
+			    if (path->nexthop.s_addr == 0)
+			      vty_out (vty, "%24s   directly attached to %s%s",
+				       "", path->oi->ifp->name, VTY_NEWLINE);
+			    else
+			      vty_out (vty, "%24s   via %s, %s%s", "",
+				       inet_ntoa (path->nexthop), path->oi->ifp->name,
+				       VTY_NEWLINE);
+			  }
 		      }
 	    }
-=======
-	for (ALL_LIST_ELEMENTS_RO ((struct list *)rn->info, node, or))
-          {
-            if (flag++)
-          vty_out (vty, "%24s", "");
-
-            /* Show path. */
-            vty_out (vty, "%s [%d] area: %s",
-                     (or->path_type == OSPF_PATH_INTER_AREA ? "IA" : "  "),
-                     or->cost, inet_ntoa (or->u.std.area_id));
-            /* Show flags. */
-            vty_out (vty, "%s%s%s",
-                     (or->u.std.flags & ROUTER_LSA_BORDER ? ", ABR" : ""),
-                     (or->u.std.flags & ROUTER_LSA_EXTERNAL ? ", ASBR" : ""),
-                     VTY_NEWLINE);
-                  
-                  for (ALL_LIST_ELEMENTS_RO (or->paths, pnode, path))
-                    {
-		      if (path->oi != NULL && ospf_if_exists(path->oi))
-			{
-			  if (path->nexthop.s_addr == 0)
-			    vty_out (vty, "%24s   directly attached to %s%s",
-				     "", path->oi->ifp->name, VTY_NEWLINE);
-			  else
-			    vty_out (vty, "%24s   via %s, %s%s", "",
-				     inet_ntoa (path->nexthop),
-				     path->oi->ifp->name, VTY_NEWLINE);
-			}
-                    }
-          }
->>>>>>> 739d1ee6
       }
   vty_out (vty, "%s", VTY_NEWLINE);
 }
