/*
<<<<<<< HEAD:watchquagga/watchquagga.c
    $Id: watchquagga.c,v 1.12 2007/05/10 02:38:52 paul Exp $
=======
    $Id$
>>>>>>> 41dc3488cf127a1e23333459a0c316ded67f7ff3:watchquagga/watchquagga.c

    Monitor status of quagga daemons and restart if necessary.

    Copyright (C) 2004  Andrew J. Schorr

    This program is free software; you can redistribute it and/or modify
    it under the terms of the GNU General Public License as published by
    the Free Software Foundation; either version 2 of the License, or
    (at your option) any later version.

    This program is distributed in the hope that it will be useful,
    but WITHOUT ANY WARRANTY; without even the implied warranty of
    MERCHANTABILITY or FITNESS FOR A PARTICULAR PURPOSE.  See the
    GNU General Public License for more details.

    You should have received a copy of the GNU General Public License
    along with this program; if not, write to the Free Software
    Foundation, Inc., 59 Temple Place, Suite 330, Boston, MA  02111-1307  USA
 */

#include <zebra.h>
#include <thread.h>
#include <log.h>
#include <network.h>
#include <sigevent.h>
#include <lib/version.h>
#include <getopt.h>
#include <sys/un.h>
#include <sys/wait.h>

#ifndef MIN
#define MIN(X,Y) (((X) <= (Y)) ? (X) : (Y))
#endif

/* Macros to help randomize timers. */
#define JITTER(X) ((random() % ((X)+1))-((X)/2))
#define FUZZY(X) ((X)+JITTER((X)/20))

#define DEFAULT_PERIOD		5
#define DEFAULT_TIMEOUT		10
#define DEFAULT_RESTART_TIMEOUT	20
#define DEFAULT_LOGLEVEL	LOG_INFO
#define DEFAULT_MIN_RESTART	60
#define DEFAULT_MAX_RESTART	600
#ifdef PATH_WATCHQUAGGA_PID
#define DEFAULT_PIDFILE		PATH_WATCHQUAGGA_PID
#else
#define DEFAULT_PIDFILE		STATEDIR "/watchquagga.pid"
#endif
#ifdef DAEMON_VTY_DIR
#define VTYDIR			DAEMON_VTY_DIR
#else
#define VTYDIR			STATEDIR
#endif

#define PING_TOKEN	"PING"

/* Needs to be global, referenced somewhere inside libzebra. */
struct thread_master *master;

typedef enum
{
  MODE_MONITOR = 0,
  MODE_GLOBAL_RESTART,
  MODE_SEPARATE_RESTART,
  MODE_PHASED_ZEBRA_RESTART,
  MODE_PHASED_ALL_RESTART
} watch_mode_t;

static const char *mode_str[] =
{
  "monitor",
  "global restart",
  "individual daemon restart",
  "phased zebra restart",
  "phased global restart for any failure",
};

typedef enum
{
  PHASE_NONE = 0,
  PHASE_STOPS_PENDING,
  PHASE_WAITING_DOWN,
  PHASE_ZEBRA_RESTART_PENDING,
  PHASE_WAITING_ZEBRA_UP
} restart_phase_t;

static const char *phase_str[] =
{
  "None",
  "Stop jobs running",
  "Waiting for other daemons to come down",
  "Zebra restart job running",
  "Waiting for zebra to come up",
  "Start jobs running",
};

#define PHASE_TIMEOUT (3*gs.restart_timeout)

struct restart_info
{
  const char *name;
  const char *what;
  pid_t pid;
  struct timeval time;
  long interval;
  struct thread *t_kill;
  int kills;
};

static struct global_state
{
  watch_mode_t mode;
  restart_phase_t phase;
  struct thread *t_phase_hanging;
  const char *vtydir;
  long period;
  long timeout;
  long restart_timeout;
  long min_restart_interval;
  long max_restart_interval;
  int do_ping;
  struct daemon *daemons;
  const char *restart_command;
  const char *start_command;
  const char *stop_command;
  struct restart_info restart;
  int unresponsive_restart;
  int loglevel;
  struct daemon *special;	/* points to zebra when doing phased restart */
  int numdaemons;
  int numpids;
  int numdown;		/* # of daemons that are not UP or UNRESPONSIVE */
} gs = {
  .mode = MODE_MONITOR,
  .phase = PHASE_NONE,
  .vtydir = VTYDIR,
  .period = 1000*DEFAULT_PERIOD,
  .timeout = DEFAULT_TIMEOUT,
  .restart_timeout = DEFAULT_RESTART_TIMEOUT,
  .loglevel = DEFAULT_LOGLEVEL,
  .min_restart_interval = DEFAULT_MIN_RESTART,
  .max_restart_interval = DEFAULT_MAX_RESTART,
  .do_ping = 1,
};

typedef enum
{
  DAEMON_INIT,
  DAEMON_DOWN,
  DAEMON_CONNECTING,
  DAEMON_UP,
  DAEMON_UNRESPONSIVE
} daemon_state_t;

#define IS_UP(DMN) \
  (((DMN)->state == DAEMON_UP) || ((DMN)->state == DAEMON_UNRESPONSIVE))

static const char *state_str[] =
{
  "Init",
  "Down",
  "Connecting",
  "Up",
  "Unresponsive",
};

struct daemon {
  const char *name;
  daemon_state_t state;
  int fd;
  struct timeval echo_sent;
  u_int connect_tries;
  struct thread *t_wakeup;
  struct thread *t_read;
  struct thread *t_write;
  struct daemon *next;
  struct restart_info restart;
};

static const struct option longopts[] = 
{
  { "daemon", no_argument, NULL, 'd'},
  { "statedir", required_argument, NULL, 'S'},
  { "no-echo", no_argument, NULL, 'e'},
  { "loglevel", required_argument, NULL, 'l'},
  { "interval", required_argument, NULL, 'i'},
  { "timeout", required_argument, NULL, 't'},
  { "restart-timeout", required_argument, NULL, 'T'},
  { "restart", required_argument, NULL, 'r'},
  { "start-command", required_argument, NULL, 's'},
  { "kill-command", required_argument, NULL, 'k'},
  { "restart-all", required_argument, NULL, 'R'},
  { "all-restart", no_argument, NULL, 'a'},
  { "always-all-restart", no_argument, NULL, 'A'},
  { "unresponsive-restart", no_argument, NULL, 'z'},
  { "min-restart-interval", required_argument, NULL, 'm'},
  { "max-restart-interval", required_argument, NULL, 'M'},
  { "pid-file", required_argument, NULL, 'p'},
  { "blank-string", required_argument, NULL, 'b'},
  { "help", no_argument, NULL, 'h'},
  { "version", no_argument, NULL, 'v'},
  { NULL, 0, NULL, 0 }
};

static int try_connect(struct daemon *dmn);
static int wakeup_send_echo(struct thread *t_wakeup);
static void try_restart(struct daemon *dmn);
static void phase_check(void);

static int
usage(const char *progname, int status)
{
  if (status != 0)
    fprintf(stderr, "Try `%s --help' for more information.\n", progname);
  else
    printf("Usage : %s [OPTION...] <daemon name> ...\n\n\
Watchdog program to monitor status of quagga daemons and try to restart\n\
them if they are down or unresponsive.  It determines whether a daemon is\n\
up based on whether it can connect to the daemon's vty unix stream socket.\n\
It then repeatedly sends echo commands over that socket to determine whether\n\
the daemon is responsive.  If the daemon crashes, we will receive an EOF\n\
on the socket connection and know immediately that the daemon is down.\n\n\
The daemons to be monitored should be listed on the command line.\n\n\
This program can run in one of 5 modes:\n\n\
0. Mode: %s.\n\
  Just monitor and report on status changes.  Example:\n\
    %s -d zebra ospfd bgpd\n\n\
1. Mode: %s.\n\
  Whenever any daemon hangs or crashes, use the given command to restart\n\
  them all.  Example:\n\
    %s -dz \\\n\
      -R '/sbin/service zebra restart; /sbin/service ospfd restart' \\\n\
      zebra ospfd\n\n\
2. Mode: %s.\n\
  When any single daemon hangs or crashes, restart only the daemon that's\n\
  in trouble using the supplied restart command.  Example:\n\
    %s -dz -r '/sbin/service %%s restart' zebra ospfd bgpd\n\n\
3. Mode: %s.\n\
  The same as the previous mode, except that there is special treatment when\n\
  the zebra daemon is in trouble.  In that case, a phased restart approach\n\
  is used: 1. stop all other daemons; 2. restart zebra; 3. start the other\n\
  daemons.  Example:\n\
    %s -adz -r '/sbin/service %%s restart' \\\n\
      -s '/sbin/service %%s start' \\\n\
      -k '/sbin/service %%s stop' zebra ospfd bgpd\n\n\
4. Mode: %s.\n\
  This is the same as the previous mode, except that the phased restart\n\
  procedure is used whenever any of the daemons hangs or crashes.  Example:\n\
    %s -Adz -r '/sbin/service %%s restart' \\\n\
      -s '/sbin/service %%s start' \\\n\
      -k '/sbin/service %%s stop' zebra ospfd bgpd\n\n\
As of this writing, it is believed that mode 2 [%s]\n\
is not safe, and mode 3 [%s] may not be safe with some of the\n\
routing daemons.\n\n\
In order to avoid attempting to restart the daemons in a fast loop,\n\
the -m and -M options allow you to control the minimum delay between\n\
restart commands.  The minimum restart delay is recalculated each time\n\
a restart is attempted: if the time since the last restart attempt exceeds\n\
twice the -M value, then the restart delay is set to the -m value.\n\
Otherwise, the interval is doubled (but capped at the -M value).\n\n\
Options:\n\
-d, --daemon	Run in daemon mode.  In this mode, error messages are sent\n\
		to syslog instead of stdout.\n\
-S, --statedir	Set the vty socket directory (default is %s)\n\
-e, --no-echo	Do not ping the daemons to test responsiveness (this\n\
		option is necessary if the daemons do not support the\n\
		echo command)\n\
-l, --loglevel	Set the logging level (default is %d).\n\
		The value should range from %d (LOG_EMERG) to %d (LOG_DEBUG),\n\
		but it can be set higher than %d if extra-verbose debugging\n\
		messages are desired.\n\
-m, --min-restart-interval\n\
		Set the minimum seconds to wait between invocations of daemon\n\
		restart commands (default is %d).\n\
-M, --max-restart-interval\n\
		Set the maximum seconds to wait between invocations of daemon\n\
		restart commands (default is %d).\n\
-i, --interval	Set the status polling interval in seconds (default is %d)\n\
-t, --timeout	Set the unresponsiveness timeout in seconds (default is %d)\n\
-T, --restart-timeout\n\
		Set the restart (kill) timeout in seconds (default is %d).\n\
		If any background jobs are still running after this much\n\
		time has elapsed, they will be killed.\n\
-r, --restart	Supply a Bourne shell command to use to restart a single\n\
		daemon.  The command string should include '%%s' where the\n\
		name of the daemon should be substituted.\n\
		Note that -r and -R are incompatible.\n\
-s, --start-command\n\
		Supply a Bourne shell to command to use to start a single\n\
		daemon.  The command string should include '%%s' where the\n\
		name of the daemon should be substituted.\n\
-k, --kill-command\n\
		Supply a Bourne shell to command to use to stop a single\n\
		daemon.  The command string should include '%%s' where the\n\
		name of the daemon should be substituted.\n\
-R, --restart-all\n\
		When one or more daemons is down, try to restart everything\n\
		using the Bourne shell command supplied as the argument.\n\
		Note that -r and -R are incompatible.\n\
-z, --unresponsive-restart\n\
		When a daemon is unresponsive, treat it as being down for\n\
		restart purposes.\n\
-a, --all-restart\n\
		When zebra hangs or crashes, restart all daemons using\n\
		this phased approach: 1. stop all other daemons; 2. restart\n\
		zebra; 3. start other daemons.  Requires -r, -s, and -k.\n\
-A, --always-all-restart\n\
		When any daemon (not just zebra) hangs or crashes, use the\n\
		same phased restart mechanism described above for -a.\n\
		Requires -r, -s, and -k.\n\
-p, --pid-file	Set process identifier file name\n\
		(default is %s).\n\
-b, --blank-string\n\
		When the supplied argument string is found in any of the\n\
		various shell command arguments (-r, -s, -k, or -R), replace\n\
		it with a space.  This is an ugly hack to circumvent problems\n\
		passing command-line arguments with embedded spaces.\n\
-v, --version	Print program version\n\
-h, --help	Display this help and exit\n\
", progname,mode_str[0],progname,mode_str[1],progname,mode_str[2],
progname,mode_str[3],progname,mode_str[4],progname,mode_str[2],mode_str[3],
VTYDIR,DEFAULT_LOGLEVEL,LOG_EMERG,LOG_DEBUG,LOG_DEBUG,
DEFAULT_MIN_RESTART,DEFAULT_MAX_RESTART,
DEFAULT_PERIOD,DEFAULT_TIMEOUT,DEFAULT_RESTART_TIMEOUT,DEFAULT_PIDFILE);

  return status;
}

static pid_t
run_background(const char *shell_cmd)
{
  pid_t child;

  switch (child = fork())
    {
    case -1:
      zlog_err("fork failed, cannot run command [%s]: %s",
	       shell_cmd,safe_strerror(errno));
      return -1;
    case 0:
      /* Child process. */
      /* Use separate process group so child processes can be killed easily. */
      if (setpgid(0,0) < 0)
        zlog_warn("warning: setpgid(0,0) failed: %s",safe_strerror(errno));
      {
        const char *argv[4] = { "sh", "-c", shell_cmd, NULL};
	execv("/bin/sh",(char *const *)argv);
	zlog_err("execv(/bin/sh -c '%s') failed: %s",
		 shell_cmd,safe_strerror(errno));
	_exit(127);
      }
    default:
      /* Parent process: we will reap the child later. */
      zlog_err("Forked background command [pid %d]: %s",(int)child,shell_cmd);
      return child;
    }
}

static struct timeval *
time_elapsed(struct timeval *result, const struct timeval *start_time)
{
  gettimeofday(result,NULL);
  result->tv_sec -= start_time->tv_sec;
  result->tv_usec -= start_time->tv_usec;
  while (result->tv_usec < 0)
    {
      result->tv_usec += 1000000L;
      result->tv_sec--;
    }
  return result;
}

static int
restart_kill(struct thread *t_kill)
{
  struct restart_info *restart = THREAD_ARG(t_kill);
  struct timeval delay;

  time_elapsed(&delay,&restart->time);
  zlog_warn("Warning: %s %s child process %d still running after "
	    "%ld seconds, sending signal %d",
	    restart->what,restart->name,(int)restart->pid,delay.tv_sec,
	    (restart->kills ? SIGKILL : SIGTERM));
  kill(-restart->pid,(restart->kills ? SIGKILL : SIGTERM));
  restart->kills++;
  restart->t_kill = thread_add_timer(master,restart_kill,restart,
				     gs.restart_timeout);
  return 0;
}

static struct restart_info *
find_child(pid_t child)
{
  if (gs.mode == MODE_GLOBAL_RESTART)
    {
      if (gs.restart.pid == child)
        return &gs.restart;
    }
  else
    {
      struct daemon *dmn;
      for (dmn = gs.daemons; dmn; dmn = dmn->next)
        {
	  if (dmn->restart.pid == child)
	    return &dmn->restart;
        }
    }
  return NULL;
}

static void
sigchild(void)
{
  pid_t child;
  int status;
  const char *name;
  const char *what;
  struct restart_info *restart;

  switch (child = waitpid(-1,&status,WNOHANG)) 
    {
    case -1:
      zlog_err("waitpid failed: %s",safe_strerror(errno));
      return;
    case 0:
      zlog_warn("SIGCHLD received, but waitpid did not reap a child");
      return;
    }

  if ((restart = find_child(child)) != NULL)
    {
      name = restart->name;
      what = restart->what;
      restart->pid = 0;
      gs.numpids--;
      thread_cancel(restart->t_kill);
      restart->t_kill = NULL;
      /* Update restart time to reflect the time the command completed. */
      gettimeofday(&restart->time,NULL);
    }
  else
    {
      zlog_err("waitpid returned status for an unknown child process %d",
	       (int)child);
      name = "(unknown)";
      what = "background";
    }
  if (WIFSTOPPED(status))
      zlog_warn("warning: %s %s process %d is stopped",
		what,name,(int)child);
  else if (WIFSIGNALED(status))
    zlog_warn("%s %s process %d terminated due to signal %d",
	      what,name,(int)child,WTERMSIG(status));
  else if (WIFEXITED(status))
    {
      if (WEXITSTATUS(status) != 0)
	zlog_warn("%s %s process %d exited with non-zero status %d",
		  what,name,(int)child,WEXITSTATUS(status));
      else
	zlog_debug("%s %s process %d exited normally",what,name,(int)child);
    }
  else
    zlog_err("cannot interpret %s %s process %d wait status 0x%x",
	     what,name,(int)child,status);
  phase_check();
}

static int
run_job(struct restart_info *restart, const char *cmdtype, const char *command,
	int force, int update_interval)
{
  struct timeval delay;

  if (gs.loglevel > LOG_DEBUG+1)
    zlog_debug("attempting to %s %s",cmdtype,restart->name);

  if (restart->pid)
    {
      if (gs.loglevel > LOG_DEBUG+1)
        zlog_debug("cannot %s %s, previous pid %d still running",
		   cmdtype,restart->name,(int)restart->pid);
      return -1;
    }

  /* Note: time_elapsed test must come before the force test, since we need
     to make sure that delay is initialized for use below in updating the
     restart interval. */
  if ((time_elapsed(&delay,&restart->time)->tv_sec < restart->interval) &&
      !force)
    {
      if (gs.loglevel > LOG_DEBUG+1)
        zlog_debug("postponing %s %s: "
		   "elapsed time %ld < retry interval %ld",
		   cmdtype,restart->name,(long)delay.tv_sec,restart->interval);
      return -1;
    }

  gettimeofday(&restart->time,NULL);
  restart->kills = 0;
  {
    char cmd[strlen(command)+strlen(restart->name)+1];
    snprintf(cmd,sizeof(cmd),command,restart->name);
    if ((restart->pid = run_background(cmd)) > 0)
      {
	restart->t_kill = thread_add_timer(master,restart_kill,restart,
					   gs.restart_timeout);
	restart->what = cmdtype;
	gs.numpids++;
      }
    else
      restart->pid = 0;
  }

  /* Calculate the new restart interval. */
  if (update_interval)
    {
      if (delay.tv_sec > 2*gs.max_restart_interval)
	restart->interval = gs.min_restart_interval;
      else if ((restart->interval *= 2) > gs.max_restart_interval)
	restart->interval = gs.max_restart_interval;
      if (gs.loglevel > LOG_DEBUG+1)
	zlog_debug("restart %s interval is now %ld",
		   restart->name,restart->interval);
    }
  return restart->pid;
}

#define SET_READ_HANDLER(DMN) \
  (DMN)->t_read = thread_add_read(master,handle_read,(DMN),(DMN)->fd)

#define SET_WAKEUP_DOWN(DMN)	\
  (DMN)->t_wakeup = thread_add_timer_msec(master,wakeup_down,(DMN),	\
    					  FUZZY(gs.period))

#define SET_WAKEUP_UNRESPONSIVE(DMN)	\
  (DMN)->t_wakeup = thread_add_timer_msec(master,wakeup_unresponsive,(DMN), \
    					  FUZZY(gs.period))

#define SET_WAKEUP_ECHO(DMN) \
  (DMN)->t_wakeup = thread_add_timer_msec(master,wakeup_send_echo,(DMN), \
					  FUZZY(gs.period))

static int
wakeup_down(struct thread *t_wakeup)
{
  struct daemon *dmn = THREAD_ARG(t_wakeup);

  dmn->t_wakeup = NULL;
  if (try_connect(dmn) < 0)
    SET_WAKEUP_DOWN(dmn);
  if ((dmn->connect_tries > 1) && (dmn->state != DAEMON_UP))
    try_restart(dmn);
  return 0;
}

static int
wakeup_init(struct thread *t_wakeup)
{
  struct daemon *dmn = THREAD_ARG(t_wakeup);

  dmn->t_wakeup = NULL;
  if (try_connect(dmn) < 0)
    {
      SET_WAKEUP_DOWN(dmn);
      zlog_err("%s state -> down : initial connection attempt failed",
	       dmn->name);
      dmn->state = DAEMON_DOWN;
    }
  return 0;
}

static void
daemon_down(struct daemon *dmn, const char *why)
{
  if (IS_UP(dmn) || (dmn->state == DAEMON_INIT))
    zlog_err("%s state -> down : %s",dmn->name,why);
  else if (gs.loglevel > LOG_DEBUG)
    zlog_debug("%s still down : %s",dmn->name,why);
  if (IS_UP(dmn))
    gs.numdown++;
  dmn->state = DAEMON_DOWN;
  if (dmn->fd >= 0)
    {
      close(dmn->fd);
      dmn->fd = -1;
    }
  THREAD_OFF(dmn->t_read);
  THREAD_OFF(dmn->t_write);
  THREAD_OFF(dmn->t_wakeup);
  if (try_connect(dmn) < 0)
    SET_WAKEUP_DOWN(dmn);
  phase_check();
}

static int
handle_read(struct thread *t_read)
{
  struct daemon *dmn = THREAD_ARG(t_read);
  static const char resp[sizeof(PING_TOKEN)+4] = PING_TOKEN "\n";
  char buf[sizeof(resp)+100];
  ssize_t rc;
  struct timeval delay;

  dmn->t_read = NULL;
  if ((rc = read(dmn->fd,buf,sizeof(buf))) < 0)
    {
      char why[100];

      if (ERRNO_IO_RETRY(errno))
	{
	  /* Pretend it never happened. */
	  SET_READ_HANDLER(dmn);
	  return 0;
	}
      snprintf(why,sizeof(why),"unexpected read error: %s",
	       safe_strerror(errno));
      daemon_down(dmn,why);
      return 0;
    }
  if (rc == 0)
    {
      daemon_down(dmn,"read returned EOF");
      return 0;
    }
  if (!dmn->echo_sent.tv_sec)
    {
      char why[sizeof(buf)+100];
      snprintf(why,sizeof(why),"unexpected read returns %d bytes: %.*s",
	       (int)rc,(int)rc,buf);
      daemon_down(dmn,why);
      return 0;
    }

  /* We are expecting an echo response: is there any chance that the
     response would not be returned entirely in the first read?  That
     seems inconceivable... */
  if ((rc != sizeof(resp)) || memcmp(buf,resp,sizeof(resp)))
    {
      char why[100+sizeof(buf)];
      snprintf(why,sizeof(why),"read returned bad echo response of %d bytes "
			       "(expecting %u): %.*s",
	       (int)rc,(u_int)sizeof(resp),(int)rc,buf);
      daemon_down(dmn,why);
      return 0;
    }

  time_elapsed(&delay,&dmn->echo_sent);
  dmn->echo_sent.tv_sec = 0;
  if (dmn->state == DAEMON_UNRESPONSIVE)
    {
      if (delay.tv_sec < gs.timeout)
	{
	  dmn->state = DAEMON_UP;
	  zlog_warn("%s state -> up : echo response received after %ld.%06ld "
		    "seconds", dmn->name,delay.tv_sec,delay.tv_usec);
	}
      else
	zlog_warn("%s: slow echo response finally received after %ld.%06ld "
		  "seconds", dmn->name,delay.tv_sec,delay.tv_usec);
    }
  else if (gs.loglevel > LOG_DEBUG+1)
    zlog_debug("%s: echo response received after %ld.%06ld seconds",
	       dmn->name,delay.tv_sec,delay.tv_usec);

  SET_READ_HANDLER(dmn);
  if (dmn->t_wakeup)
    thread_cancel(dmn->t_wakeup);
  SET_WAKEUP_ECHO(dmn);

  return 0;
}

static void
daemon_up(struct daemon *dmn, const char *why)
{
  dmn->state = DAEMON_UP;
  gs.numdown--;
  dmn->connect_tries = 0;
  zlog_notice("%s state -> up : %s",dmn->name,why);
  if (gs.do_ping)
    SET_WAKEUP_ECHO(dmn);
  phase_check();
}

static int
check_connect(struct thread *t_write)
{
  struct daemon *dmn = THREAD_ARG(t_write);
  int sockerr;
  socklen_t reslen = sizeof(sockerr);

  dmn->t_write = NULL;
  if (getsockopt(dmn->fd,SOL_SOCKET,SO_ERROR,(char *)&sockerr,&reslen) < 0)
    {
      zlog_warn("%s: check_connect: getsockopt failed: %s",
	        dmn->name,safe_strerror(errno));
      daemon_down(dmn,"getsockopt failed checking connection success");
      return 0;
    }
  if ((reslen == sizeof(sockerr)) && sockerr)
    {
      char why[100];
      snprintf(why,sizeof(why),
	       "getsockopt reports that connection attempt failed: %s",
	       safe_strerror(sockerr));
      daemon_down(dmn,why);
      return 0;
    }

  daemon_up(dmn,"delayed connect succeeded");
  return 0;
}

static int
wakeup_connect_hanging(struct thread *t_wakeup)
{
  struct daemon *dmn = THREAD_ARG(t_wakeup);
  char why[100];

  dmn->t_wakeup = NULL;
  snprintf(why,sizeof(why),"connection attempt timed out after %ld seconds",
	   gs.timeout);
  daemon_down(dmn,why);
  return 0;
}

/* Making connection to protocol daemon. */
static int
try_connect(struct daemon *dmn)
{
  int sock;
  struct sockaddr_un addr;
  socklen_t len;

  if (gs.loglevel > LOG_DEBUG+1)
    zlog_debug("%s: attempting to connect",dmn->name);
  dmn->connect_tries++;

  memset (&addr, 0, sizeof (struct sockaddr_un));
  addr.sun_family = AF_UNIX;
  snprintf(addr.sun_path, sizeof(addr.sun_path), "%s/%s.vty",
	   gs.vtydir,dmn->name);
#ifdef HAVE_STRUCT_SOCKADDR_UN_SUN_LEN
  len = addr.sun_len = SUN_LEN(&addr);
#else
  len = sizeof (addr.sun_family) + strlen (addr.sun_path);
#endif /* HAVE_STRUCT_SOCKADDR_UN_SUN_LEN */

  /* Quick check to see if we might succeed before we go to the trouble
     of creating a socket. */
  if (access(addr.sun_path, W_OK) < 0)
    {
      if (errno != ENOENT)
        zlog_err("%s: access to socket %s denied: %s",
		dmn->name,addr.sun_path,safe_strerror(errno));
      return -1;
    }

  if ((sock = socket (AF_UNIX, SOCK_STREAM, 0)) < 0)
    {
      zlog_err("%s(%s): cannot make socket: %s",
	       __func__,addr.sun_path, safe_strerror(errno));
      return -1;
    }

  if (set_nonblocking(sock) < 0)
    {
      zlog_err("%s(%s): set_nonblocking(%d) failed",
	       __func__, addr.sun_path, sock);
      close(sock);
      return -1;
    }

  if (connect (sock, (struct sockaddr *) &addr, len) < 0)
    {
      if ((errno != EINPROGRESS) && (errno != EWOULDBLOCK))
	{
	  if (gs.loglevel > LOG_DEBUG)
	    zlog_debug("%s(%s): connect failed: %s",
		       __func__,addr.sun_path, safe_strerror(errno));
	  close (sock);
	  return -1;
	}
      if (gs.loglevel > LOG_DEBUG)
	zlog_debug("%s: connection in progress",dmn->name);
      dmn->state = DAEMON_CONNECTING;
      dmn->fd = sock;
      dmn->t_write = thread_add_write(master,check_connect,dmn,dmn->fd);
      dmn->t_wakeup = thread_add_timer(master,wakeup_connect_hanging,dmn,
				       gs.timeout);
      SET_READ_HANDLER(dmn);
      return 0;
    }

  dmn->fd = sock;
  SET_READ_HANDLER(dmn);
  daemon_up(dmn,"connect succeeded");
  return 1;
}

static int
phase_hanging(struct thread *t_hanging)
{
  gs.t_phase_hanging = NULL;
  zlog_err("Phase [%s] hanging for %ld seconds, aborting phased restart",
           phase_str[gs.phase],PHASE_TIMEOUT);
  gs.phase = PHASE_NONE;
  return 0;
}

static void
set_phase(restart_phase_t new_phase)
{
  gs.phase = new_phase;
  if (gs.t_phase_hanging)
    thread_cancel(gs.t_phase_hanging);
  gs.t_phase_hanging = thread_add_timer(master,phase_hanging,NULL,
  					PHASE_TIMEOUT);
}

static void
phase_check(void)
{
  switch (gs.phase)
    {
    case PHASE_NONE:
      break;
    case PHASE_STOPS_PENDING:
      if (gs.numpids)
	break;
      zlog_info("Phased restart: all routing daemon stop jobs have completed.");
      set_phase(PHASE_WAITING_DOWN);
      /*FALLTHRU*/
    case PHASE_WAITING_DOWN:
      if (gs.numdown+IS_UP(gs.special) < gs.numdaemons)
        break;
      zlog_info("Phased restart: all routing daemons now down.");
      run_job(&gs.special->restart,"restart",gs.restart_command,1,1);
      set_phase(PHASE_ZEBRA_RESTART_PENDING);
      /*FALLTHRU*/
    case PHASE_ZEBRA_RESTART_PENDING:
      if (gs.special->restart.pid)
	break;
      zlog_info("Phased restart: %s restart job completed.",gs.special->name);
      set_phase(PHASE_WAITING_ZEBRA_UP);
      /*FALLTHRU*/
    case PHASE_WAITING_ZEBRA_UP:
      if (!IS_UP(gs.special))
        break;
      zlog_info("Phased restart: %s is now up.",gs.special->name);
      {
        struct daemon *dmn;
	for (dmn = gs.daemons; dmn; dmn = dmn->next)
	  {
	    if (dmn != gs.special)
	      run_job(&dmn->restart,"start",gs.start_command,1,0);
	  }
      }
      gs.phase = PHASE_NONE;
      THREAD_OFF(gs.t_phase_hanging);
      zlog_notice("Phased global restart has completed.");
      break;
    }
}

static void
try_restart(struct daemon *dmn)
{
  switch (gs.mode)
  {
  case MODE_MONITOR:
    return;
  case MODE_GLOBAL_RESTART:
    run_job(&gs.restart,"restart",gs.restart_command,0,1);
    break;
  case MODE_SEPARATE_RESTART:
    run_job(&dmn->restart,"restart",gs.restart_command,0,1);
    break;
  case MODE_PHASED_ZEBRA_RESTART:
    if (dmn != gs.special)
      {
        if ((gs.special->state == DAEMON_UP) && (gs.phase == PHASE_NONE))
	  run_job(&dmn->restart,"restart",gs.restart_command,0,1);
	else
	  zlog_debug("%s: postponing restart attempt because master %s daemon "
		     "not up [%s], or phased restart in progress",
		     dmn->name,gs.special->name,state_str[gs.special->state]);
	break;
      }
    /*FALLTHRU*/
  case MODE_PHASED_ALL_RESTART:
    if ((gs.phase != PHASE_NONE) || gs.numpids)
      {
	if (gs.loglevel > LOG_DEBUG+1)
	  zlog_debug("postponing phased global restart: restart already in "
		     "progress [%s], or outstanding child processes [%d]",
		     phase_str[gs.phase],gs.numpids);
        break;
      }
    /* Is it too soon for a restart? */
    {
      struct timeval delay;
      if (time_elapsed(&delay,&gs.special->restart.time)->tv_sec <
      	  gs.special->restart.interval)
	{
	  if (gs.loglevel > LOG_DEBUG+1)
	    zlog_debug("postponing phased global restart: "
		       "elapsed time %ld < retry interval %ld",
		       (long)delay.tv_sec,gs.special->restart.interval);
	  break;
	}
    }
    zlog_info("Phased restart: stopping all routing daemons.");
    /* First step: stop all other daemons. */
    for (dmn = gs.daemons; dmn; dmn = dmn->next)
      {
        if (dmn != gs.special)
	  run_job(&dmn->restart,"stop",gs.stop_command,1,1);
      }
    set_phase(PHASE_STOPS_PENDING);
    break;
  default:
    zlog_err("error: unknown restart mode %d",gs.mode);
    break;
  }
}

static int
wakeup_unresponsive(struct thread *t_wakeup)
{
  struct daemon *dmn = THREAD_ARG(t_wakeup);

  dmn->t_wakeup = NULL;
  if (dmn->state != DAEMON_UNRESPONSIVE)
    zlog_err("%s: no longer unresponsive (now %s), "
	     "wakeup should have been cancelled!",
	     dmn->name,state_str[dmn->state]);
  else
    {
      SET_WAKEUP_UNRESPONSIVE(dmn);
      try_restart(dmn);
    }
  return 0;
}

static int
wakeup_no_answer(struct thread *t_wakeup)
{
  struct daemon *dmn = THREAD_ARG(t_wakeup);

  dmn->t_wakeup = NULL;
  dmn->state = DAEMON_UNRESPONSIVE;
  zlog_err("%s state -> unresponsive : no response yet to ping "
	   "sent %ld seconds ago",dmn->name,gs.timeout);
  if (gs.unresponsive_restart)
    {
      SET_WAKEUP_UNRESPONSIVE(dmn);
      try_restart(dmn);
    }
  return 0;
}

static int
wakeup_send_echo(struct thread *t_wakeup)
{
  static const char echocmd[] = "echo " PING_TOKEN;
  ssize_t rc;
  struct daemon *dmn = THREAD_ARG(t_wakeup);

  dmn->t_wakeup = NULL;
  if (((rc = write(dmn->fd,echocmd,sizeof(echocmd))) < 0) ||
      ((size_t)rc != sizeof(echocmd)))
    {
      char why[100+sizeof(echocmd)];
      snprintf(why,sizeof(why),"write '%s' returned %d instead of %u",
               echocmd,(int)rc,(u_int)sizeof(echocmd));
      daemon_down(dmn,why);
    }
  else
    {
      gettimeofday(&dmn->echo_sent,NULL);
      dmn->t_wakeup = thread_add_timer(master,wakeup_no_answer,dmn,gs.timeout);
    }
  return 0;
}

static void
sigint(void)
{
  zlog_notice("Terminating on signal");
  exit(0);
}

static int
valid_command(const char *cmd)
{
  char *p;

  return ((p = strchr(cmd,'%')) != NULL) && (*(p+1) == 's') && !strchr(p+1,'%');
}

/* This is an ugly hack to circumvent problems with passing command-line
   arguments that contain spaces.  The fix is to use a configuration file. */
static char *
translate_blanks(const char *cmd, const char *blankstr)
{
  char *res;
  char *p;
  size_t bslen = strlen(blankstr);

  if (!(res = strdup(cmd)))
    {
      perror("strdup");
      exit(1);
    }
  while ((p = strstr(res,blankstr)) != NULL)
    {
      *p = ' ';
      if (bslen != 1)
	 memmove(p+1,p+bslen,strlen(p+bslen)+1);
    }
  return res;
}

int
main(int argc, char **argv)
{
  const char *progname;
  int opt;
  int daemon_mode = 0;
  const char *pidfile = DEFAULT_PIDFILE;
  const char *special = "zebra";
  const char *blankstr = NULL;
  static struct quagga_signal_t my_signals[] =
  {
    {
      .signal = SIGINT,
      .handler = sigint,
    },
    {
      .signal = SIGTERM,
      .handler = sigint,
    },
    {
      .signal = SIGCHLD,
      .handler = sigchild,
    },
  };

  if ((progname = strrchr (argv[0], '/')) != NULL)
    progname++;
  else
    progname = argv[0];

  gs.restart.name = "all";
  while ((opt = getopt_long(argc, argv, "aAb:dek:l:m:M:i:p:r:R:S:s:t:T:zvh",
			    longopts, 0)) != EOF)
    {
      switch (opt)
        {
	case 0:
	  break;
        case 'a':
	  if ((gs.mode != MODE_MONITOR) && (gs.mode != MODE_SEPARATE_RESTART))
	    {
	      fputs("Ambiguous operating mode selected.\n",stderr);
	      return usage(progname,1);
	    }
	  gs.mode = MODE_PHASED_ZEBRA_RESTART;
	  break;
        case 'A':
	  if ((gs.mode != MODE_MONITOR) && (gs.mode != MODE_SEPARATE_RESTART))
	    {
	      fputs("Ambiguous operating mode selected.\n",stderr);
	      return usage(progname,1);
	    }
	  gs.mode = MODE_PHASED_ALL_RESTART;
	  break;
	case 'b':
	  blankstr = optarg;
	  break;
        case 'd':
	  daemon_mode = 1;
	  break;
        case 'e':
	  gs.do_ping = 0;
	  break;
        case 'k':
	  if (!valid_command(optarg))
	  {
	    fprintf(stderr,"Invalid kill command, must contain '%%s': %s\n",
		    optarg);
	    return usage(progname,1);
	  }
	  gs.stop_command = optarg;
	  break;
	case 'l':
	  {
	    char garbage[3];
	    if ((sscanf(optarg,"%d%1s",&gs.loglevel,garbage) != 1) ||
	        (gs.loglevel < LOG_EMERG))
	      {
	        fprintf(stderr,"Invalid loglevel argument: %s\n",optarg);
		return usage(progname,1);
	      }
	  }
	  break;
	case 'm':
	  {
	    char garbage[3];
	    if ((sscanf(optarg,"%ld%1s",
	    		&gs.min_restart_interval,garbage) != 1) ||
	        (gs.min_restart_interval < 0))
	      {
	        fprintf(stderr,"Invalid min_restart_interval argument: %s\n",
		        optarg);
		return usage(progname,1);
	      }
	  }
	  break;
	case 'M':
	  {
	    char garbage[3];
	    if ((sscanf(optarg,"%ld%1s",
	    		&gs.max_restart_interval,garbage) != 1) ||
	        (gs.max_restart_interval < 0))
	      {
	        fprintf(stderr,"Invalid max_restart_interval argument: %s\n",
		        optarg);
		return usage(progname,1);
	      }
	  }
	  break;
	case 'i':
	  {
	    char garbage[3];
	    int period;
	    if ((sscanf(optarg,"%d%1s",&period,garbage) != 1) ||
	        (gs.period < 1))
	      {
	        fprintf(stderr,"Invalid interval argument: %s\n",optarg);
		return usage(progname,1);
	      }
	    gs.period = 1000*period;
	  }
	  break;
        case 'p':
	  pidfile = optarg;
	  break;
        case 'r':
	  if ((gs.mode == MODE_GLOBAL_RESTART) ||
	      (gs.mode == MODE_SEPARATE_RESTART))
	    {
	      fputs("Ambiguous operating mode selected.\n",stderr);
	      return usage(progname,1);
	    }
	  if (!valid_command(optarg))
	  {
	    fprintf(stderr,
		    "Invalid restart command, must contain '%%s': %s\n",
		    optarg);
	    return usage(progname,1);
	  }
	  gs.restart_command = optarg;
	  if (gs.mode == MODE_MONITOR)
	    gs.mode = MODE_SEPARATE_RESTART;
	  break;
        case 'R':
	  if (gs.mode != MODE_MONITOR)
	    {
	      fputs("Ambiguous operating mode selected.\n",stderr);
	      return usage(progname,1);
	    }
	  if (strchr(optarg,'%'))
	    {
	      fprintf(stderr,
		      "Invalid restart-all arg, must not contain '%%s': %s\n",
		      optarg);
	      return usage(progname,1);
	    }
	  gs.restart_command = optarg;
	  gs.mode = MODE_GLOBAL_RESTART;
	  break;
        case 's':
	  if (!valid_command(optarg))
	  {
	    fprintf(stderr,"Invalid start command, must contain '%%s': %s\n",
		    optarg);
	    return usage(progname,1);
	  }
	  gs.start_command = optarg;
	  break;
	case 'S':
	  gs.vtydir = optarg;
	  break;
	case 't':
	  {
	    char garbage[3];
	    if ((sscanf(optarg,"%ld%1s",&gs.timeout,garbage) != 1) ||
	        (gs.timeout < 1))
	      {
	        fprintf(stderr,"Invalid timeout argument: %s\n",optarg);
		return usage(progname,1);
	      }
	  }
	  break;
	case 'T':
	  {
	    char garbage[3];
	    if ((sscanf(optarg,"%ld%1s",&gs.restart_timeout,garbage) != 1) ||
	        (gs.restart_timeout < 1))
	      {
	        fprintf(stderr,"Invalid restart timeout argument: %s\n",optarg);
		return usage(progname,1);
	      }
	  }
	  break;
        case 'z':
	  gs.unresponsive_restart = 1;
	  break;
	case 'v':
	  printf ("%s version %s\n", progname, QUAGGA_VERSION);
	  puts("Copyright 2004 Andrew J. Schorr");
	  return 0;
        case 'h':
	  return usage(progname,0);
        default:
	  fputs("Invalid option.\n",stderr);
	  return usage(progname,1);
        }
    }
  
  if (gs.unresponsive_restart && (gs.mode == MODE_MONITOR))
    {
      fputs("Option -z requires a -r or -R restart option.\n",stderr);
      return usage(progname,1);
    }
  switch (gs.mode)
    {
    case MODE_MONITOR:
      if (gs.restart_command || gs.start_command || gs.stop_command)
        {
	  fprintf(stderr,"No kill/(re)start commands needed for %s mode.\n",
		  mode_str[gs.mode]);
	  return usage(progname,1);
	}
      break;
    case MODE_GLOBAL_RESTART:
    case MODE_SEPARATE_RESTART:
      if (!gs.restart_command || gs.start_command || gs.stop_command)
        {
	  fprintf(stderr,"No start/kill commands needed in [%s] mode.\n",
		  mode_str[gs.mode]);
	  return usage(progname,1);
	}
      break;
    case MODE_PHASED_ZEBRA_RESTART:
    case MODE_PHASED_ALL_RESTART:
      if (!gs.restart_command || !gs.start_command || !gs.stop_command)
        {
	  fprintf(stderr,
	  	  "Need start, kill, and restart commands in [%s] mode.\n",
		  mode_str[gs.mode]);
	  return usage(progname,1);
	}
      break;
    }

  if (blankstr)
    {
      if (gs.restart_command)
        gs.restart_command = translate_blanks(gs.restart_command,blankstr);
      if (gs.start_command)
        gs.start_command = translate_blanks(gs.start_command,blankstr);
      if (gs.stop_command)
        gs.stop_command = translate_blanks(gs.stop_command,blankstr);
    }
      
  gs.restart.interval = gs.min_restart_interval;
  master = thread_master_create();
  signal_init (master, Q_SIGC(my_signals), my_signals);
  srandom(time(NULL));

  {
    int i;
    struct daemon *tail = NULL;

    for (i = optind; i < argc; i++)
      {
	struct daemon *dmn;

	if (!(dmn = (struct daemon *)calloc(1,sizeof(*dmn))))
	  {
	    fprintf(stderr,"calloc(1,%u) failed: %s\n",
		    (u_int)sizeof(*dmn), safe_strerror(errno));
	    return 1;
	  }
	dmn->name = dmn->restart.name = argv[i];
	dmn->state = DAEMON_INIT;
	gs.numdaemons++;
	gs.numdown++;
	dmn->fd = -1;
	dmn->t_wakeup = thread_add_timer_msec(master,wakeup_init,dmn,
					      100+(random() % 900));
	dmn->restart.interval = gs.min_restart_interval;
	if (tail)
	  tail->next = dmn;
	else
	  gs.daemons = dmn;
	tail = dmn;

	if (((gs.mode == MODE_PHASED_ZEBRA_RESTART) ||
	     (gs.mode == MODE_PHASED_ALL_RESTART)) &&
	    !strcmp(dmn->name,special))
	  gs.special = dmn;
      }
  }
  if (!gs.daemons)
    {
      fputs("Must specify one or more daemons to monitor.\n",stderr);
      return usage(progname,1);
    }
  if (((gs.mode == MODE_PHASED_ZEBRA_RESTART) ||
      (gs.mode == MODE_PHASED_ALL_RESTART)) && !gs.special)
    {
      fprintf(stderr,"In mode [%s], but cannot find master daemon %s\n",
	      mode_str[gs.mode],special);
      return usage(progname,1);
    }
  if (gs.special && (gs.numdaemons < 2))
    {
      fprintf(stderr,"Mode [%s] does not make sense with only 1 daemon "
		     "to watch.\n",mode_str[gs.mode]);
      return usage(progname,1);
    }

  zlog_default = openzlog(progname, ZLOG_NONE,
			  LOG_CONS|LOG_NDELAY|LOG_PID, LOG_DAEMON);
  zlog_set_level(NULL, ZLOG_DEST_MONITOR, ZLOG_DISABLED);
  if (daemon_mode)
    {
      zlog_set_level(NULL, ZLOG_DEST_SYSLOG, MIN(gs.loglevel,LOG_DEBUG));
      daemon(0, 0);
    }
  else
    zlog_set_level(NULL, ZLOG_DEST_STDOUT, MIN(gs.loglevel,LOG_DEBUG));

  /* Make sure we're not already running. */
  pid_output (pidfile);

  /* Announce which daemons are being monitored. */
  {
    struct daemon *dmn;
    size_t len = 0;

    for (dmn = gs.daemons; dmn; dmn = dmn->next)
      len += strlen(dmn->name)+1;

    {
      char buf[len+1];
      char *p = buf;

      for (dmn = gs.daemons; dmn; dmn = dmn->next)
	{
	  if (p != buf)
	    *p++ = ' ';
	  strcpy(p,dmn->name);
	  p += strlen(p);
	}
      zlog_notice("%s %s watching [%s], mode [%s]",
      		  progname, QUAGGA_VERSION, buf, mode_str[gs.mode]);
    }
  }

  {
    struct thread thread;

    while (thread_fetch (master, &thread))
      thread_call (&thread);
  }

  /* Not reached. */
  return 0;
}<|MERGE_RESOLUTION|>--- conflicted
+++ resolved
@@ -1,9 +1,5 @@
 /*
-<<<<<<< HEAD:watchquagga/watchquagga.c
-    $Id: watchquagga.c,v 1.12 2007/05/10 02:38:52 paul Exp $
-=======
     $Id$
->>>>>>> 41dc3488cf127a1e23333459a0c316ded67f7ff3:watchquagga/watchquagga.c
 
     Monitor status of quagga daemons and restart if necessary.
 
