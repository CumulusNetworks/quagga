--- conflicted
+++ resolved
@@ -1,6 +1,3 @@
-<<<<<<< HEAD
-debian/changelog
-=======
 2008-07-22 Paul Jakma <paul.jakma@sun.com>
 
 	* HACKING: Document preference for compiler conditional code, over
@@ -1990,4 +1987,3 @@
 1997-08-14  Kunihiro Ishiguro  <kunihiro@zebra.org>
 
 	* config.h: add XCALLOC()
->>>>>>> d0cee3d3
