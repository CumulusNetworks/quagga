--- conflicted
+++ resolved
@@ -1,8 +1,4 @@
-<<<<<<< HEAD
-# $Id: INSTALL.quagga.txt,v 1.13 2007/02/06 19:56:31 gdt Exp $
-=======
 # $Id$
->>>>>>> 41dc3488
 
 --------------------------------------------------------------------------
 Building and Installing Quagga from releases or snapshots:
