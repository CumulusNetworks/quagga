Source: quagga
Section: contrib/net
Priority: extra
Maintainer: Stephen Hemminger <shemminger@vyatta.com>
Build-Depends: debhelper (>= 5),
 autotools-dev,
 libncurses5-dev,
 libreadline5-dev | libreadline-dev,
 texinfo (>= 4.7),
 libpam0g-dev | libpam-dev,
 libcap1 | libcap-dev,
 imagemagick,
 ghostscript | gs-gpl,
 groff,
 po-debconf,
 libsnmp-dev
Standards-Version: 3.7.2
Vcs-Git: http://suva.vyatta.com/git/vyatta-quagga.git

Package: quagga
Architecture: any
Depends: ${shlibs:Depends}, logrotate (>= 3.2-11), iproute, ${misc:Depends}
Pre-Depends: adduser
<<<<<<< HEAD
Conflicts: zebra, zebra-pj, vyatta-quagga
Replaces: zebra, zebra-pj, vyatta-quagga
=======
Conflicts: zebra, zebra-pj, quagga
Replaces: zebra, zebra-pj, quagga
>>>>>>> fa3e86a1
Suggests: snmpd
Description: BGP/OSPF/RIP routing daemon
 GNU Quagga is free software which manages TCP/IP based routing protocols.
 It supports BGP4, BGP4+, OSPFv2, OSPFv3, IS-IS, RIPv1, RIPv2, and RIPng as
 well as the IPv6 versions of these.
 .
 As the precessor Zebra has been considered orphaned, the Quagga project
 has been formed by members of the zebra mailing list and the former
 zebra-pj project to continue developing.
 .
 Quagga uses threading if the kernel supports it, but can also run on
 kernels that do not support threading. Each protocol has its own daemon.
 .
 It is more than a routed replacement, it can be used as a Route Server and
 a Route Reflector.<|MERGE_RESOLUTION|>--- conflicted
+++ resolved
@@ -1,4 +1,4 @@
-Source: quagga
+Source: vyatta-quagga
 Section: contrib/net
 Priority: extra
 Maintainer: Stephen Hemminger <shemminger@vyatta.com>
@@ -17,17 +17,12 @@
 Standards-Version: 3.7.2
 Vcs-Git: http://suva.vyatta.com/git/vyatta-quagga.git
 
-Package: quagga
+Package: vyatta-quagga
 Architecture: any
 Depends: ${shlibs:Depends}, logrotate (>= 3.2-11), iproute, ${misc:Depends}
 Pre-Depends: adduser
-<<<<<<< HEAD
-Conflicts: zebra, zebra-pj, vyatta-quagga
-Replaces: zebra, zebra-pj, vyatta-quagga
-=======
 Conflicts: zebra, zebra-pj, quagga
 Replaces: zebra, zebra-pj, quagga
->>>>>>> fa3e86a1
 Suggests: snmpd
 Description: BGP/OSPF/RIP routing daemon
  GNU Quagga is free software which manages TCP/IP based routing protocols.
