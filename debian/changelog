vyatta-quagga (0.99.9-3) unstable; urgency=low

<<<<<<< HEAD
  VC4.0.1
=======
  3.0.1
>>>>>>> 85ccd180
  [ Mark O'Brien ]


  [ Bob Gilligan ]
  * Bugfix: 2845

  [ Michael Larson ]
  * revert behavior for watchlink to pulling/pushing address on
    interface on IFF_RUNNING|IFF_UP event.
  * And with the correct licensing headers.

  [ Mohit Mehta ]
  * Fix Bug 2750 bgp: large ASN shown as negative
  * Fix Bug 2750 bgp: large ASN shown as negative

  [ Stephen Hemminger ]
  * Change license notice from VPL to GPLv2

  [ Stig Thormodsrud ]
  * Fix 2842: Protocol debug does not take affect until underlying log
    level

  [ Mark O'Brien ]

<<<<<<< HEAD
 -- Mark O'Brien <mobrien@vyatta.com>  Tue, 18 Mar 2008 17:00:43 -0700
=======
 -- Mark O'Brien <mobrien@vyatta.com>  Tue, 18 Mar 2008 19:05:11 -0700
>>>>>>> 85ccd180

vyatta-quagga (0.99.9-2) unstable; urgency=low

  vc4.0.0
  [ Mark O'Brien ]


  [ An-Cheng Huang ]
  * remove generated files from repo

  [ Justin Fletcher ]
  * Log to syslog daemon

  [ Michael Larson ]
  * fix for static interface and static nexthop routes for quagga. Now
    respects cable pull (IFF_RUNNING) events and admin (IFF_UP) events.
  * initial check-in of watchlink project. compiles, runs and manages
    state. needs additional testing and updates
  * removed unnecessary files.
  * packaging and make rules for base vyatta-quagga project to build
    watchlink
  * Added quagga like features to watchlink pgm: standard pid file
    creation and background option. Also
  * hooks to start/stop watchlink daemon with quagga
  * create directory for watchlink to store link status
  * moved creation of linkstatus directory from postinst to preinst
    where it should be.
  * cleaned up source a bit. added syslog error messages. added legal-
    eeze.
  * added support for filtering of interfaces. filter or exclusion list
    needs to be be written to exclude
  * removed stderr message when unable to open exclusion file. Also
    downgraded syslog entry to
  * added empty exclude file creation to make watchlink happy
  * fix bug introduced with ptp support--indexing of database and
    initialization of terminating address.
  * fix for bc addr and fix for parsing iface for show cmds and filter
  * need to qualify test for non-ethernet type interfaces to
    newlink/dellink messages only.
  * moved some stderr messages to syslog. removed stderr message when
    receiving ack from kernel on netlink msg.
  * modified watchlink to manage connected routes in local and main
    tables per interface rather than pulling interface address on cable
    pull event.
  * force so_recvbuf size to 223232 (double of 111616) for netlink in
    zebra. will also need to modify
  * fix for bug 2750. will also submit to quagga dvlprs.

  [ Stephen Hemminger ]
  * avoid package conflict between iproute and vyatta-iproute
  * Revert "avoid package conflict between iproute and vyatta-iproute"

  [ Tom Grennan ]
  * ignore autoreconf generated files
  * ignore emacs backups
  * add script to import updates from anoncvs.quagga.net
  * import into the "upstream" branch
  * initial vyatta-quagga debian config
  * finish vyatta debian config
  * use default daemon config files rather than /dev/null
  * fix log files path
  * set default logging
  * ignore debuild generated debian/vyatta-quagga.substvars
  * donot modify existing conffiles
  * separate init of vtysh.conf from other daemons
  * use "log syslog LEVEL" not "log file syslog LEVEL"
  * ignore watchlink binary
  * donot add user "vyatta" to vtysh.conf in preinit, this is now done
    during system config

  [ paul ]
  * [bgpd] Fix typo, which prevented advertisement of MP (non-IPv4)
    prefixes
  * [privs/Solaris] Quagga should work in zones with IP instances
  * [bgpd] Merge AS4 support
  * [tests] Forgot to commit ecommunity_tests.c
  * [news] Fix top-line version
  * [snmp-smux] Fix problems if 'smux peer ...' is issued multiple times
  * [ospf6d] Fix removal of defunct ASBR routes
  * 2007-10-30 Nick Hilliard <nick@inex.ie>
  * [bgpd] small fix for crash if 'listenon' argument is not given
  * [bgpd] Fix typo in previous commit to bgp_main.c

  [ pilot ]
  * * rt_socket.c: (kernel_rtm_ipv4) prefix_buf could be passed
  * Switch from LOOKUP() to lookup() for rtm_type (see bug #401 for
    details).
  * + fixed bug #402: now the second zebra process doesn't destroy
    routes
  * + sayonara old_pid!
  * + fix minor regression in OSPF sending buffer adjustment logic
  * + fix missing arg to zlog_warn()
  * + Minor bugfix: IPv6 prefixes were logged incorrectly in RIB
    debugging calls. Fixed.
  * + rib_process() speedup for multi-nexthop route nodes
  * + pidfiles are now always created with 0644 perms instead if
    LOGFILE_MASK (0600)
  * + fix the bug reported by Milan Kocian (IPv6 route handling was
    broken by the RIB debug changeset).
  * + fixed bug #418 (changing address on an existing interface doesn't
    cause existing static routes to be revalidated)
  * + fixed no_set_aspath_prepend() to correctly match existing "set"
    statement

  [ root ]
  * added support for ifa_address field in rtm_newaddr message and in
    links where the ifa_address != ifa_local then ifa_address is
    populated in setaddr message. fix for bug 2650
  * fix for bug 2648--downgraded some syslog messages and removed some
    from console.
  * fix for bug 2570. increased buffer length from 4096 to 8192
  * fix for ppp--restrict watchlink to ethernet interface types only.
    Filter by checking the ifi_type flag in ifinfomsg hdr from netlink.

  [ Mark O'Brien ]

 -- Mark O'Brien <mobrien@vyatta.com>  Mon, 25 Feb 2008 17:39:54 -0800

vyatta-quagga (0.99.9-1) unstable; urgency=low

  * based on upstream/0.99.9 == d68aac0fbecabfb765a42b3c6e5693836dafda99

 -- Tom Grennan <tgrennan@vyatta.com>  Fri, 21 Dec 2007 19:29:50 +0000
<|MERGE_RESOLUTION|>--- conflicted
+++ resolved
@@ -1,10 +1,6 @@
 vyatta-quagga (0.99.9-3) unstable; urgency=low
 
-<<<<<<< HEAD
   VC4.0.1
-=======
-  3.0.1
->>>>>>> 85ccd180
   [ Mark O'Brien ]
 
 
@@ -29,11 +25,7 @@
 
   [ Mark O'Brien ]
 
-<<<<<<< HEAD
- -- Mark O'Brien <mobrien@vyatta.com>  Tue, 18 Mar 2008 17:00:43 -0700
-=======
  -- Mark O'Brien <mobrien@vyatta.com>  Tue, 18 Mar 2008 19:05:11 -0700
->>>>>>> 85ccd180
 
 vyatta-quagga (0.99.9-2) unstable; urgency=low
 
