<<<<<<< HEAD
quagga (0.99.10-vyatta1) unstable; urgency=low

  * Merge in upstream version 0.99.10
  * Rename package from vyatta-quagga to quagga

 -- Stephen Hemminger <shemminger@vyatta.com>  Thu, 31 Jul 2008 14:16:57 -0700
=======
vyatta-quagga (0.99.9-12) unstable; urgency=low

	  3.1.2
  [ Mark O'Brien ]


  [ Stephen Hemminger ]
  * Remove routes from FIB.
  * Handle state transistions when there are multiple nexthops
  * Update recursive route when nexthop changes
  * Minor typo in zebra debugging
  * Go back to hiding connected routes from down interfaces
  * Handle races with add/delete of routes
  * Revert "Only announce connected routes if link is detected"
  * Update RIB/FIB on recursive route state changes
  * Make some trivial functions on interfaces inline
  * Fix compiler warnings from incorrect format strings

  [ Mohit Mehta ]
  * Fix Bug 3435 Protocol MIBs are not supported on upgraded system

  [ Stephen Hemminger ]
  * Rescan for next hops after static route change
  * Set IPv4 TOS value for BGP
  * active static route changes for ipv6
  * Fix whitespace in config file
  * Correctly identify/manage all connected static routes
  * Make some rib data structures private
  * Only announce connected routes if link is detected

  [ Mark O'Brien ]

 -- Mark O'Brien <mobrien@firebolt.vyatta.com>  Wed, 23 Jul 2008 21:36:14 -0700
>>>>>>> 44862b2c

vyatta-quagga (0.99.9-11) unstable; urgency=low

	  3.1.1
  [ Mark O'Brien ]


  [ Stephen Hemminger ]
  * Revert "Backout all changes related to using kernel for linkdetect"
  * Revert "Use if_flags_update"
  * Use if_flags_update
  * Backout all changes related to using kernel for linkdetect
  * Fix double free of bgp_table
  * Check for node being freed twice
  * Fix double free in bgp when using route client

  [ Mark O'Brien ]

 -- Mark O'Brien <mobrien@firebolt.vyatta.com>  Sat, 28 Jun 2008 11:22:27 -0700

vyatta-quagga (0.99.9-10) unstable; urgency=low

	  3.1.0
  [ Mark O'Brien ]


  [ Stephen Hemminger ]
  * Workaround for package rename vs pam problem
  * Fix vtysh authorization
  * Allow any user in quagga group to run vtysh
  * netlink interface minor stuff
  * get rid of duplicate includes
  * fix compiler warnings
  * only process some isisd files
  * get rid of compiler warnings in OSPF
  * ifdef out dead code
  * fix warning from type mismatch
  * ifdef out dead code
  * flag field printf formatting in debug strings
  * comment out unused code
  * Fix compiler warnings
  * get rid of compiler warnings
  * Handle empty auth string properly
  * Add ipv6 link detect hooks
  * Change how link-detect is configured in build
  * Turn on kernel link-detect
  * ignore cscope and tags files

  [ pilot ]
  * + fix the set statement name
  * + [bgpd] Added new route-map set statement: "as-path ignore"

  [ rbalocca ]
  * Ignore derived files

  [ Stephen Hemminger ]
  * only set non-blocking on netlink socket
  * remove unneeded privledge changes
  * Rearrange RIB structures to save memory
  * Manage link state on non-connected static routes
  * Ignore netlink interface events that don't change state

  [ rbalocca ]
  * Convert to our method of changelog creation

  [ Stephen Hemminger ]
  * Add interface state change logging
  * set/check nl port id on messages
  * Force line buffered mode.

  [ Mohit Mehta ]
  * Remove extraneous smux log messages for routing daemons connectivity
    to snmpd

  [ Stephen Hemminger ]
  * remove watchlink - no longer used

  [ Mohit Mehta ]
  * Dependency for building quagga with snmp support enabled
  * Modifications to quagga to enable bgp, ospf and rip mib traversals

  [ Michael H. Warfield ]
  * TCP MD5SIG patch

  [ paul ]
  * [bgpd] remove unnecessary 0 entries from struct message's
  * [ripd] remove unnecessary 0 entries from struct message's
  * [lib] Fix the struct message LOOKUP function to be more robust
  * [lib/linklist] Enforce "nodes must have data" invariant more
    rigorously

  [ pilot ]
  * + fix bug#326 by rib_lookup_and_pushup()

  [ paul ]
  * [c++] remove/rename some names in headers that clash with C++
    reserved words
  * [tests:bgp] Further tests for 0 sized as_path segments
  * [isisd] Bug #437: fix ssert caused by bad list management
  * [bgpd] fix crash on startup if compiled IPv4-only
  * [solaris] add missing makefile.am dependency

  [ ajs ]
  * [link-detect] Improve BSD support.
  * [link-detect] Improve BSD support.
  * [link-detect] Try to get BSD link-detect to work properly.
  * [link-detect] Static interface routes should behave properly with
    link-detect.

  [ paul ]
  * [lib] add mising UL qualifier to numerical constant
  * [bgpd] Fix number of DoS security issues, restricted to configured
    peers.

  [ Mark O'Brien ]

 -- Mark O'Brien <mobrien@firebolt.vyatta.com>  Tue, 17 Jun 2008 09:27:29 -0700

vyatta-quagga (0.99.9-9) unstable; urgency=low

  3.0.5
  [ Mark O'Brien ]


  [ An-Cheng Huang ]
  * fix package upgrade problem caused by prerm script.

  [ Mark O'Brien ]

 -- Mark O'Brien <mobrien@vyatta.com>  Tue, 06 May 2008 12:43:40 -0700

vyatta-quagga (0.99.9-8) unstable; urgency=low

  3.0.4
  [ Mark O'Brien ]


  [ Stephen Hemminger ]
  * filter out all route change responses on listen socket
  * quiet noisy errors from zebra

  [ Mark O'Brien ]

 -- Mark O'Brien <mobrien@vyatta.com>  Mon, 05 May 2008 16:40:58 -0700

vyatta-quagga (0.99.9-7) unstable; urgency=low

  3.0.3
  [ Mark O'Brien ]


  [ Stephen Hemminger ]
  * mark static routes as inactive when link is down
  * Don't build watchlink
  * Don't build watchlink
  * Check nexthop for internal routes
  * Check nexthop status
  * Two passes on update (ipv4 and ipv6)

  [ rbalocca ]
  * Indicate the VC4.0.2 release candidate in the changelog

  [ Mark O'Brien ]

 -- Mark O'Brien <mobrien@vyatta.com>  Tue, 29 Apr 2008 16:42:45 -0700

vyatta-quagga (0.99.9-6) unstable; urgency=low

  VC4.0.2
  [ Mark O'Brien ]


  [ Stephen Hemminger ]
  * Disable watchlink from the build
  * go back to building watchlink
  * Don't start watchlink

  [ Mark O'Brien ]

 -- Mark O'Brien <mobrien@vyatta.com>  Sat, 19 Apr 2008 11:56:27 -0700

vyatta-quagga (0.99.9-5) unstable; urgency=low

  VC4.0.2 release candidate
  [ Mark O'Brien ]

  * 3.0.2

  [ Stephen Hemminger ]
  * interface running status fix
  * Fix packet filter state machine

  [ rbalocca ]
  * Add upgrade test to prerm

  [ Mark O'Brien ]

 -- Mark O'Brien <mobrien@vyatta.com>  Wed, 16 Apr 2008 09:50:28 -0700

vyatta-quagga (0.99.9-4) unstable; urgency=low

  3.0.2
  [ Mark O'Brien ]

  * 3.0.1

  [ Michael Larson ]
  * bumped up netlink recv buffer limits for zebra--should alleviate
    netlink error msgs that occur under large routing tables when layer
  * support 64bit
  * added interface/address exclusion support to watchlink. The correct
    format is:
  * modified watchlink parser to support the following behaviors:
  * add wildcard for interfaces. use an "*" in place of an interface
    name--and the address provided will exclude all

  [ Stephen Hemminger ]
  * Filter unwanted netlink messages
  * fix build on on 64 bit platforms
  * add locking to prevent file update problems

  [ rbalocca ]
  * Remove unused lintian "ignore" option

  [ Mark O'Brien ]

 -- Mark O'Brien <mobrien@vyatta.com>  Fri, 04 Apr 2008 18:01:16 -0700

vyatta-quagga (0.99.9-3) unstable; urgency=low

  VC4.0.1
  [ Mark O'Brien ]


  [ Bob Gilligan ]
  * Bugfix: 2845

  [ Michael Larson ]
  * revert behavior for watchlink to pulling/pushing address on
    interface on IFF_RUNNING|IFF_UP event.
  * And with the correct licensing headers.

  [ Mohit Mehta ]
  * Fix Bug 2750 bgp: large ASN shown as negative
  * Fix Bug 2750 bgp: large ASN shown as negative

  [ Stephen Hemminger ]
  * Change license notice from VPL to GPLv2

  [ Stig Thormodsrud ]
  * Fix 2842: Protocol debug does not take affect until underlying log
    level

  [ Mark O'Brien ]

 -- Mark O'Brien <mobrien@vyatta.com>  Tue, 18 Mar 2008 19:05:11 -0700

vyatta-quagga (0.99.9-2) unstable; urgency=low

  vc4.0.0
  [ Mark O'Brien ]


  [ An-Cheng Huang ]
  * remove generated files from repo

  [ Justin Fletcher ]
  * Log to syslog daemon

  [ Michael Larson ]
  * fix for static interface and static nexthop routes for quagga. Now
    respects cable pull (IFF_RUNNING) events and admin (IFF_UP) events.
  * initial check-in of watchlink project. compiles, runs and manages
    state. needs additional testing and updates
  * removed unnecessary files.
  * packaging and make rules for base vyatta-quagga project to build
    watchlink
  * Added quagga like features to watchlink pgm: standard pid file
    creation and background option. Also
  * hooks to start/stop watchlink daemon with quagga
  * create directory for watchlink to store link status
  * moved creation of linkstatus directory from postinst to preinst
    where it should be.
  * cleaned up source a bit. added syslog error messages. added legal-
    eeze.
  * added support for filtering of interfaces. filter or exclusion list
    needs to be be written to exclude
  * removed stderr message when unable to open exclusion file. Also
    downgraded syslog entry to
  * added empty exclude file creation to make watchlink happy
  * fix bug introduced with ptp support--indexing of database and
    initialization of terminating address.
  * fix for bc addr and fix for parsing iface for show cmds and filter
  * need to qualify test for non-ethernet type interfaces to
    newlink/dellink messages only.
  * moved some stderr messages to syslog. removed stderr message when
    receiving ack from kernel on netlink msg.
  * modified watchlink to manage connected routes in local and main
    tables per interface rather than pulling interface address on cable
    pull event.
  * force so_recvbuf size to 223232 (double of 111616) for netlink in
    zebra. will also need to modify
  * fix for bug 2750. will also submit to quagga dvlprs.

  [ Stephen Hemminger ]
  * avoid package conflict between iproute and vyatta-iproute
  * Revert "avoid package conflict between iproute and vyatta-iproute"

  [ Tom Grennan ]
  * ignore autoreconf generated files
  * ignore emacs backups
  * add script to import updates from anoncvs.quagga.net
  * import into the "upstream" branch
  * initial vyatta-quagga debian config
  * finish vyatta debian config
  * use default daemon config files rather than /dev/null
  * fix log files path
  * set default logging
  * ignore debuild generated debian/vyatta-quagga.substvars
  * donot modify existing conffiles
  * separate init of vtysh.conf from other daemons
  * use "log syslog LEVEL" not "log file syslog LEVEL"
  * ignore watchlink binary
  * donot add user "vyatta" to vtysh.conf in preinit, this is now done
    during system config

  [ paul ]
  * [bgpd] Fix typo, which prevented advertisement of MP (non-IPv4)
    prefixes
  * [privs/Solaris] Quagga should work in zones with IP instances
  * [bgpd] Merge AS4 support
  * [tests] Forgot to commit ecommunity_tests.c
  * [news] Fix top-line version
  * [snmp-smux] Fix problems if 'smux peer ...' is issued multiple times
  * [ospf6d] Fix removal of defunct ASBR routes
  * 2007-10-30 Nick Hilliard <nick@inex.ie>
  * [bgpd] small fix for crash if 'listenon' argument is not given
  * [bgpd] Fix typo in previous commit to bgp_main.c

  [ pilot ]
  * * rt_socket.c: (kernel_rtm_ipv4) prefix_buf could be passed
  * Switch from LOOKUP() to lookup() for rtm_type (see bug #401 for
    details).
  * + fixed bug #402: now the second zebra process doesn't destroy
    routes
  * + sayonara old_pid!
  * + fix minor regression in OSPF sending buffer adjustment logic
  * + fix missing arg to zlog_warn()
  * + Minor bugfix: IPv6 prefixes were logged incorrectly in RIB
    debugging calls. Fixed.
  * + rib_process() speedup for multi-nexthop route nodes
  * + pidfiles are now always created with 0644 perms instead if
    LOGFILE_MASK (0600)
  * + fix the bug reported by Milan Kocian (IPv6 route handling was
    broken by the RIB debug changeset).
  * + fixed bug #418 (changing address on an existing interface doesn't
    cause existing static routes to be revalidated)
  * + fixed no_set_aspath_prepend() to correctly match existing "set"
    statement

  [ root ]
  * added support for ifa_address field in rtm_newaddr message and in
    links where the ifa_address != ifa_local then ifa_address is
    populated in setaddr message. fix for bug 2650
  * fix for bug 2648--downgraded some syslog messages and removed some
    from console.
  * fix for bug 2570. increased buffer length from 4096 to 8192
  * fix for ppp--restrict watchlink to ethernet interface types only.
    Filter by checking the ifi_type flag in ifinfomsg hdr from netlink.

  [ Mark O'Brien ]

 -- Mark O'Brien <mobrien@vyatta.com>  Mon, 25 Feb 2008 17:39:54 -0800

vyatta-quagga (0.99.9-1) unstable; urgency=low

  * based on upstream/0.99.9 == d68aac0fbecabfb765a42b3c6e5693836dafda99

 -- Tom Grennan <tgrennan@vyatta.com>  Fri, 21 Dec 2007 19:29:50 +0000
<|MERGE_RESOLUTION|>--- conflicted
+++ resolved
@@ -1,13 +1,7 @@
-<<<<<<< HEAD
 quagga (0.99.10-vyatta1) unstable; urgency=low
 
   * Merge in upstream version 0.99.10
   * Rename package from vyatta-quagga to quagga
-
- -- Stephen Hemminger <shemminger@vyatta.com>  Thu, 31 Jul 2008 14:16:57 -0700
-=======
-vyatta-quagga (0.99.9-12) unstable; urgency=low
-
 	  3.1.2
   [ Mark O'Brien ]
 
@@ -38,8 +32,7 @@
 
   [ Mark O'Brien ]
 
- -- Mark O'Brien <mobrien@firebolt.vyatta.com>  Wed, 23 Jul 2008 21:36:14 -0700
->>>>>>> 44862b2c
+ -- Stephen Hemminger <shemminger@vyatta.com>  Thu, 31 Jul 2008 14:16:57 -0700
 
 vyatta-quagga (0.99.9-11) unstable; urgency=low
 
