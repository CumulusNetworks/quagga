<<<<<<< HEAD
quagga (0.99.24+cl3eau5) RELEASED; urgency=medium

  * New Enabled: Fix PIM to work with new kernel

 -- dev-support <dev-support@cumulusnetworks.com>  Fri, 28 Oct 2016 20:46:33 -0700

quagga (0.99.24+cl3eau4) RELEASED; urgency=medium

  * New Enabled: PIM-SM Unnumbered functionality
  * New Enabled: PIM-SM RP Prefix-lists
  * New Enabled: PIM-SM CLI improvements
  * New Enabled: EVPN functionality

 -- dev-support <dev-support@cumulusnetworks.com>  Mon, 19 Sep 2016 16:17:52 -0700
=======
quagga (0.99.24+cl3u5) RELEASED; urgency=medium

  * Closes: 

 -- dev-support <dev-support@cumulusnetworks.com>  Fri, 28 Oct 2016 20:43:14 -0400
>>>>>>> 82b4d5da

quagga (0.99.24+cl3u4) RELEASED; urgency=medium

  * Closes: CM-12687 - Buffer overflow in zebra RA code

 -- dev-support <dev-support@cumulusnetworks.com>  Wed, 31 Aug 2016 12:36:10 -0400

quagga (0.99.24+cl3u3) RELEASED; urgency=medium

  * New Enabled: Merge up-to 0.99.24 code from upstream
  * New Enabled: Additional CLI simplification
  * New Enabled: Various Bug Fixes

 -- dev-support <dev-support@cumulusnetworks.com>  Thu, 04 Aug 2016 08:43:36 -0700

quagga (0.99.23.1-1+cl3u2) RELEASED; urgency=medium

  * New Enabled: VRF - See Documentation for how to use 
  * New Enabled: Improved interface statistics
  * New Enabled: Various vtysh improvements
  * New Enabled: Numerous compile warnings and SA fixes
  * New Enabled: Improved priviledge handlingA
  * New Enabled: Various OSPF CLI fixes
  * New Enabled: Prefix-list Performance Improvements.
  * New Enabled: Allow more than 1k peers in Quagga
       and Performance Improvements
  * New Enabled: Systemd integration
  * New Enabled: Various ISIS fixes
  * New Enabled: BGP MRT improvements
  * New Enabled: Lowered default MRAI timers
  * New Enabled: Lowered default 'timers connect'
  * New Enabled: 'bgp log-neighbor-changes' enabled by default
  * New Enabled: BGP default keepalive to 3s and holdtime to 9s
  * New Enabled: OSPF spf timers are now '0 50 5000' by default
  * New Enabled: BGP hostname is displayed by default
  * New Enabled: BGP 'no-as-set' is the default for 
       'bgp as-path multipath-relax"
  * New Enabled: RA is on by default if using 5549 on an interface
  * New Enabled: peer-group restrictions relaxed, update-groups determine
       outbund policy anyway
  * New Enabled: BGP enabled 'maximum-paths 64' by default
  * New Enabled: OSPF "log-adjacency-changes" on by default
  * New Enabled: Zebra: Add IPv6 protocol filtering support
  *    and setting src of IPv6 routes.
  * New Enabled: BGP and OSPF JSON commands added.
  * New Enabled: BGP Enable multiple instances support by default
  * New Enabled: 'banner motd file' command
  * New Enabled: Remove bad default passwords from default conf
  * New Enabled: BGP addpath TX
  * New Enabled: Simplified configuration for BGP Unnumbered

  * New Deprecated: Remove unused 'show memory XXX' functionality
  * New Deprecated: Remove babel protocol

  * Closes: CM-10435 Addition on hidden command
        "bfd multihop/singlehop" and "ptm-enable" per interface command
  * Closes: CM-9974  Get route counts right for show ip route summary
  * Closes: CM-9786  BGP memory leak in peer hostname
  * Closes: CM-9340  BGP: Ensure correct sequence of processing at exit
  * Closes: CM-9270  ripd: Fix crash when a default route is passed to rip 
  * Closes: CM-9255  BGPD crash around bgp_config_write ()  
  * Closes: CM-9134  ospf6d: Fix for crash when non area 0 network
       entered first
  * Closes: CM-8934  OSPFv3: Check area before scheduling SPF 
  * Closes: CM-8514  zebra: Crash upon disabling a link
  * Closes: CM-8295  BGP crash in group_announce_route_walkcb
  * Closes: CM-8191  BGP: crash in update_subgroup_merge()
  * Closes: CM-8015  lib: Memory reporting fails over 2GB
  * Closes: CM-7926  BGP: crash from not NULLing freed pointers

 -- dev-support <dev-support@cumulusnetworks.com>  Wed, 04 May 2016 16:22:52 -0700

quagga (0.99.23.1-1) unstable; urgency=medium

  * New upstream release
  * Added .png figures for info files to quagga-doc package.
  * Changed dependency from iproute to iproute2 (thanks to Andreas
    Henriksson). Closes: #753736
  * Added texlive-fonts-recommended to build-depends to get ecrm1095 font
    (thanks to Christoph Biedl). Closes: #651545

 -- Christian Brunotte <ch@debian.org>  Tue, 30 Sep 2014 00:20:12 +0200

quagga (0.99.23-1) unstable; urgency=low

  * New upstream release
  * Removed debian/patches/readline-6.3.diff which was already in upstream.

 -- Christian Hammers <ch@debian.org>  Tue, 08 Jul 2014 09:15:48 +0200

quagga (0.99.22.4-4) unstable; urgency=medium

  * Fix build failure with readline-6.3 (thanks to Matthias Klose).
    Closes: #741774

 -- Christian Hammers <ch@debian.org>  Sun, 23 Mar 2014 15:28:42 +0100

quagga (0.99.22.4-3) unstable; urgency=low

  * Added status to init script (thanks to Peter J. Holzer). Closes: #730625 
  * Init script now sources /lib/lsb/init-functions.
  * Switched from hardening-wrapper to dpkg-buildflags. 

 -- Christian Hammers <ch@debian.org>  Wed, 01 Jan 2014 19:12:01 +0100

quagga (0.99.22.4-2) unstable; urgency=low

  * Fixed typo in package description (thanks to Davide Prina). 
    Closes: #625860
  * Added Italian Debconf translation (thanks to Beatrice Torracca)
    Closes: #729798

 -- Christian Hammers <ch@debian.org>  Tue, 26 Nov 2013 00:47:11 +0100

quagga (0.99.22.4-1) unstable; urgency=high

  * SECURITY:
    "ospfd: CVE-2013-2236, stack overrun in apiserver

    the OSPF API-server (exporting the LSDB and allowing announcement of
    Opaque-LSAs) writes past the end of fixed on-stack buffers.  This leads
    to an exploitable stack overflow.
 
    For this condition to occur, the following two conditions must be true:
    - Quagga is configured with --enable-opaque-lsa
    - ospfd is started with the "-a" command line option
    
    If either of these does not hold, the relevant code is not executed and
    the issue does not get triggered."
    Closes: #726724
   
  * New upstream release
    - ospfd: protect vs. VU#229804 (malformed Router-LSA)
      (Quagga is said to be non-vulnerable but still adds some protection)

 -- Christian Hammers <ch@debian.org>  Thu, 24 Oct 2013 22:58:37 +0200

quagga (0.99.22.1-2) unstable; urgency=low

  * Added autopkgtests (thanks to Yolanda Robla). Closes: #710147 
  * Added "status" command to init script (thanks to James Andrewartha).
    Closes: #690013
  * Added "libsnmp-dev" to Build-Deps. There not needed for the official
    builds but for people who compile Quagga themselves to activate the
    SNMP feature (which for licence reasons cannot be done by Debian).
    Thanks to Ben Winslow). Closes: #694852
  * Changed watchquagga_options to an array so that quotes can finally
    be used as expected. Closes: #681088 
  * Fixed bug that prevented restarting only the watchquagga daemon
    (thanks to Harald Kappe). Closes: #687124

 -- Christian Hammers <ch@debian.org>  Sat, 27 Jul 2013 16:06:25 +0200

quagga (0.99.22.1-1) unstable; urgency=low

  * New upstream release
    - ospfd restore nexthop IP for p2p interfaces
    - ospfd: fix LSA initialization for build without opaque LSA
    - ripd: correctly redistribute ifindex routes (BZ#664)
    - bgpd: fix lost passwords of grouped neighbors
  * Removed 91_ld_as_needed.diff as it was found in the upstream source.

 -- Christian Hammers <ch@debian.org>  Mon, 22 Apr 2013 22:21:20 +0200

quagga (0.99.22-1) unstable; urgency=low

  * New upstream release. 
    - [bgpd] The semantics of default-originate route-map have changed.
      The route-map is now used to advertise the default route conditionally.
      The old behaviour which allowed to set attributes on the originated
      default route is no longer supported.
    - [bgpd] this version of bgpd implements draft-idr-error-handling.  This was
      added in 0.99.21 and may not be desirable.  If you need a version
      without this behaviour, please use 0.99.20.1.  There will be a
      runtime configuration switch for this in future versions.
    - [isisd] is in "beta" state.
    - [ospf6d] is in "alpha/experimental" state
    - More changes are documented in the upstream changelog!
  * debian/watch: Adjusted to new savannah.gnu.org site, thanks to Bart 
    Martens.
  * debian/patches/99_CVE-2012-1820_bgp_capability_orf.diff removed as its
    in the changelog.
  * debian/patches/99_distribute_list.diff removed as its in the changelog.
  * debian/patches/10_doc__Makefiles__makeinfo-force.diff removed as it
    was just for Debian woody.

 -- Christian Hammers <ch@debian.org>  Thu, 14 Feb 2013 00:22:00 +0100

quagga (0.99.21-4) unstable; urgency=medium

  * Fixed regression bug that caused OSPF "distribute-list" statements to be
    silently ignored. The patch has already been applied upstream but there
    has been no new Quagga release since then.
    Thanks to Hans van Kranenburg for reporting. Closes: #697240

 -- Christian Hammers <ch@debian.org>  Sun, 06 Jan 2013 15:50:32 +0100

quagga (0.99.21-3) unstable; urgency=high

  * SECURITY:
    CVE-2012-1820 - Quagga contained a bug in BGP OPEN message handling.
    A denial-of-service condition could be caused by an attacker controlling
    one of the pre-configured BGP peers. In most cases this means, that the
    attack must be originated from an adjacent network. Closes: #676510

 -- Christian Hammers <ch@debian.org>  Fri, 08 Jun 2012 01:15:32 +0200

quagga (0.99.21-2) unstable; urgency=low

  * Renamed babeld.8 to quagga-babeld.8 as it conflicted with the
    original mapage of the babeld package which users might want to
    install in parallel as it is slightly more capable. Closes: #671916

 -- Christian Hammers <ch@debian.org>  Thu, 10 May 2012 07:53:01 +0200

quagga (0.99.21-1) unstable; urgency=low

  * New upstream release
    - [bgpd] BGP multipath support has been merged
    - [bgpd] SAFI (Multicast topology) support has been extended to propagate
      the topology to zebra.
    - [bgpd] AS path limit functionality has been removed
    - [babeld] a new routing daemon implementing the BABEL ad-hoc mesh routing
      protocol has been merged.
    - [isisd] a major overhaul has been picked up. Please note that isisd is
      STILL NOT SUITABLE FOR PRODUCTION USE. 
    - a lot of bugs have been fixed
  * Added watchquagga daemon.
  * Added DEP-3 conforming patch comments.

 -- Christian Hammers <ch@debian.org>  Sun, 06 May 2012 15:33:33 +0200

quagga (0.99.20.1-1) unstable; urgency=high

  * SECURITY:
    CVE-2012-0249 - Quagga ospfd DoS on malformed LS-Update packet
    CVE-2012-0250 - Quagga ospfd DoS on malformed Network-LSA data
    CVE-2012-0255 - Quagga bgpd DoS on malformed OPEN message
  * New upstream release. Closes: #664033

 -- Christian Hammers <ch@debian.org>  Fri, 16 Mar 2012 22:14:05 +0100

quagga (0.99.20-4) unstable; urgency=low

  * Switch to dpkg-source 3.0 (quilt) format.
  * Switch to changelog-format-1.0.

 -- Christian Hammers <ch@debian.org>  Sat, 25 Feb 2012 18:52:06 +0100

quagga (0.99.20-3) unstable; urgency=low

  * Added --sysconfdir back to the configure options (thanks to Sven-Haegar
    Koch). Closes: #645649

 -- Christian Hammers <ch@debian.org>  Tue, 18 Oct 2011 00:24:37 +0200

quagga (0.99.20-2) unstable; urgency=low

  * Bumped standards version to 0.9.2.
  * Migrated to "dh" build system.
  * Added quagga-dbg package. 

 -- Christian Hammers <ch@debian.org>  Fri, 14 Oct 2011 23:59:26 +0200

quagga (0.99.20-1) unstable; urgency=low

  * New upstream release:
    "The primary focus of this release is a fix of SEGV regression in ospfd,
     which was introduced in 0.99.19. It also features a series of minor 
     improvements, including better RFC compliance in bgpd, better support
     of FreeBSD and some enhancements to isisd."
  * Fixes off-by-one bug (removed 20_ospf6_area_argv.dpatch). Closes: #519488

 -- Christian Hammers <ch@debian.org>  Fri, 30 Sep 2011 00:59:24 +0200

quagga (0.99.19-1) unstable; urgency=high

  * SECURITY:
    "This release provides security fixes, which address assorted
     vulnerabilities in bgpd, ospfd and ospf6d (CVE-2011-3323,
     CVE-2011-3324, CVE-2011-3325, CVE-2011-3326 and CVE-2011-3327).
  * New upstream release.
  * Removed incorporated debian/patches/92_opaque_lsa_enable.dpatch.
  * Removed incorporated debian/patches/93_opaque_lsa_fix.dpatch.
  * Removed obsolete debian/README.Debian.Woody and README.Debian.MD5.

 -- Christian Hammers <ch@debian.org>  Tue, 27 Sep 2011 00:16:27 +0200

quagga (0.99.18-1) unstable; urgency=low

  * SECURITY:
    "This release fixes 2 denial of services in bgpd, which can be remotely
    triggered by malformed AS-Pathlimit or Extended-Community attributes.
    These issues have been assigned CVE-2010-1674 and CVE-2010-1675. 
    Support for AS-Pathlimit has been removed with this release."
  * Added Brazilian Portuguese debconf translation. Closes: #617735
  * Changed section for quagga-doc from "doc" to "net".
  * Added patch to fix FTBFS with latest GCC. Closes: #614459

 -- Christian Hammers <ch@debian.org>  Tue, 22 Mar 2011 23:13:34 +0100

quagga (0.99.17-4) unstable; urgency=low

  * Added comment to init script (thanks to Marc Haber). Closes: #599524 

 -- Christian Hammers <ch@debian.org>  Thu, 13 Jan 2011 23:53:29 +0100

quagga (0.99.17-3) unstable; urgency=low

  * Fix FTBFS with ld --as-needed (thanks to Matthias Klose at Ubuntu).
    Closes: #609555

 -- Christian Hammers <ch@debian.org>  Thu, 13 Jan 2011 23:27:06 +0100

quagga (0.99.17-2) unstable; urgency=low

  * Added Danisch Debconf translation (thanks to Joe Dalton). Closes: #596259 

 -- Christian Hammers <ch@debian.org>  Sat, 18 Sep 2010 12:20:07 +0200

quagga (0.99.17-1) unstable; urgency=high

  * SECURITY:
    "This release provides two important bugfixes, which address remote crash
    possibility in bgpd discovered by CROSS team.":
    1. Stack buffer overflow by processing certain Route-Refresh messages
       CVE-2010-2948
    2. DoS (crash) while processing certain BGP update AS path messages
       CVE-2010-2949
    Closes: #594262

 -- Christian Hammers <ch@debian.org>  Wed, 25 Aug 2010 00:52:48 +0200

quagga (0.99.16-1) unstable; urgency=low

  * New upstream release. Closes: #574527 
  * Added chrpath to debian/rules to fix rpath problems that lintian spottet.

 -- Christian Hammers <ch@debian.org>  Sun, 21 Mar 2010 17:05:40 +0100

quagga (0.99.15-2) unstable; urgency=low

  * Applied patch for off-by-one bug in ospf6d that caused a segmentation
    fault when using the "area a.b.c.d filter-list prefix" command (thanks
    to Steinar H. Gunderson). Closes: 519488

 -- Christian Hammers <ch@debian.org>  Sun, 14 Feb 2010 20:02:03 +0100

quagga (0.99.15-1) unstable; urgency=low

  * New upstream release
    "This fixes some annoying little ospfd and ospf6d regressions, which made
    0.99.14 a bit of a problem release (...) This release still contains a 
    regression in the "no ip address ..." command, at least on Linux. 
    See bug #486, which contains a workaround patch. This release should be 
    considered a 1.0.0 release candidate. Please test this release as widely
    as possible."
  * Fixed wrong port number in zebra.8 (thanks to Thijs Kinkhorst). 
    Closes: #517860
  * Added Russian Debconf tanslation (thanks to Yuri Kozlov). 
    Closes: #539464
  * Removed so-version in build-dep to libreadline-dev on request of 
    Matthias Klose.
  * Added README.source with reference to dpatch as suggested by lintian.
  * Bumped standards versionto 3.8.3.

 -- Christian Hammers <ch@debian.org>  Sun, 13 Sep 2009 18:12:06 +0200

quagga (0.99.14-1) unstable; urgency=low

  * New upstream release
    "This release contains a regression fix for ospf6d, various small fixes
    and some hopefully very significant bgpd stability fixes.
    This release should be considered a 1.0.0 release candidate. Please test
    this release as widely as possible."
  * Fixes bug with premature LSA aging in ospf6d. Closes: #535030
  * Fixes section number in zebra.8 manpage. Closes: #517860

 -- Christian Hammers <ch@debian.org>  Sat, 25 Jul 2009 00:40:38 +0200

quagga (0.99.13-2) unstable; urgency=low

  * Added Japanese Debconf translation (thanks to Hideki Yamane). 
    Closes: #510714 
  * When checking for obsoleted config options in preinst, print filename
    where it occures (thanks to Michael Bussmann). Closes: #339489

 -- Christian Hammers <ch@debian.org>  Sun, 19 Jul 2009 17:13:23 +0200

quagga (0.99.13-1) unstable; urgency=low

  * New upstream release
    "This release is contains a number of small fixes, for potentially
    irritating issues, as well as small enhancements to vtysh and support
    for linking to PCRE (a much faster regex library)."
  * Added build-dep to gawk as configure required it for memtypes.awk
  * Replaced build-dep to gs-gpl with ghostscript as requested by lintian
  * Minor changes to copyright and control files to make lintian happy.

 -- Christian Hammers <ch@debian.org>  Wed, 24 Jun 2009 17:53:28 +0200

quagga (0.99.12-1) unstable; urgency=high

  * New upstream release
    "This release fixes an urgent bug in bgpd where it could hit an assert
    if it received a long AS_PATH with a 4-byte ASN." Noteworthy bugfixes:
    + [bgpd] Fix bgp ipv4/ipv6 accept handling
    + [bgpd] AS4 bugfix by Chris Caputo 
    + [bgpd] Allow accepted peers to progress even if realpeer is in Connect
    + [ospfd] Switch Fletcher checksum back to old ospfd version

 -- Christian Hammers <ch@debian.org>  Mon, 22 Jun 2009 00:16:33 +0200

quagga (0.99.11-1) unstable; urgency=low

  * New upstream release
    "Most regressions in 0.99 over 0.98 are now believed to be fixed. This
    release should be considered a release-candidate for a new stable series."
    + bgpd: Preliminary UI and Linux-IPv4 support for TCP-MD5 merged
    + zebra: ignore dead routes in RIB update
    + [ospfd] Default route needs to be refreshed after neighbour state change
    + [zebra:netlink] Set proto/scope on all route update messages
  * Removed debian/patches/20_*bgp*md5*.dpatch due to upstream support.

 -- Christian Hammers <ch@debian.org>  Thu, 09 Oct 2008 22:56:38 +0200

quagga (0.99.10-1) unstable; urgency=medium

  * New upstream release
    + bgpd: 4-Byte AS Number support
    + Sessions were incorrectly reset if a partial AS-Pathlimit attribute
      was received.
    + Advertisement of Multi-Protocol prefixes (i.e. non-IPv4) had been 
      broken in the 0.99.9 release. Closes: #467656

 -- Christian Hammers <ch@debian.org>  Tue, 08 Jul 2008 23:32:42 +0200

quagga (0.99.9-6) unstable; urgency=low

  * Fixed FTBFS by adding a build-dep to libpcre3-dev (thanks to  Luk Claes).
    Closes: #469891

 -- Christian Hammers <ch@debian.org>  Sat, 12 Apr 2008 12:53:51 +0200

quagga (0.99.9-5) unstable; urgency=low

  * C.J. Adams-Collier and Paul Jakma suggested to build against libpcre3
    which is supposed to be faster.

 -- Christian Hammers <ch@debian.org>  Sun, 02 Mar 2008 13:19:42 +0100

quagga (0.99.9-4) unstable; urgency=low

  * Added hardening-wrapper to the build-deps (thanks to Moritz Muehlenhoff).

 -- Christian Hammers <ch@debian.org>  Tue, 29 Jan 2008 22:33:56 +0100

quagga (0.99.9-3) unstable; urgency=low

  * Replaced the BGP patch by a new one so that the package builds again
    with kernels above 2.6.21!
  * debian/control:
    + Moved quagga-doc to section doc to make lintian happy.
  * Added Spanish debconf translation (thanks to Carlos Galisteo de Cabo).
    Closes: #428574
  * debian/control: (thanks to Marco Rodrigues)
    + Bump Standards-Version to 3.7.3 (no changes needed).
    + Add Homepage field. 

 -- Christian Hammers <ch@debian.org>  Mon, 28 Jan 2008 22:29:18 +0100

quagga (0.99.9-2.1) unstable; urgency=low

  * Non-maintainer upload.
  * debian/rules: fixed bashisms. (Closes: #459122)

 -- Miguel Angel Ruiz Manzano <debianized@gmail.com>  Tue, 22 Jan 2008 14:37:21 -0300

quagga (0.99.9-2) unstable; urgency=low

  * Added CVE id for the security bug to the last changelog entry.
    Closes: 442133

 -- Christian Hammers <ch@debian.org>  Tue, 25 Sep 2007 22:01:31 +0200

quagga (0.99.9-1) unstable; urgency=high

  * SECURITY:
    "This release fixes two potential DoS conditions in bgpd, reported by Mu
    Security, where a bgpd could be crashed if a peer sent a malformed OPEN
    message or a malformed COMMUNITY attribute. Only configured peers can do
    this, hence we consider these issues to be very low impact." CVE-2007-4826

 -- Christian Hammers <ch@debian.org>  Wed, 12 Sep 2007 21:12:41 +0200

quagga (0.99.8-1) unstable; urgency=low

  * New upstream version. 

 -- Christian Hammers <ch@debian.org>  Fri, 17 Aug 2007 00:07:04 +0200

quagga (0.99.7-3) unstable; urgency=medium

  * Applied patch for FTBFS with linux-libc-dev (thanks to Andrew J. Schorr
    and Lucas Nussbaum). Closes: #429003

 -- Christian Hammers <ch@debian.org>  Fri, 22 Jun 2007 21:34:55 +0200

quagga (0.99.7-2) unstable; urgency=low

  * Added Florian Weimar as co-maintainer. Closes: 421977
  * Added Dutch debconf translation (thanks to Bart Cornelis).
    Closes: #420932
  * Added Portuguese debconf translation (thanks to Rui Branco).
    Closes: #421185
  * Improved package description (thanks to Reuben Thomas).
    Closes: #418933
  * Added CVE Id to 0.99.6-5 changelog entry.

 -- Christian Hammers <ch@debian.org>  Wed, 02 May 2007 20:27:12 +0200

quagga (0.99.7-1) unstable; urgency=low

  * New upstream release. Closes: #421553 

 -- Christian Hammers <ch@debian.org>  Mon, 30 Apr 2007 14:22:34 +0200

quagga (0.99.6-6) unstable; urgency=medium

  * Fixes FTBFS with tetex-live. Closes: #420468

 -- Christian Hammers <ch@debian.org>  Mon, 23 Apr 2007 21:34:13 +0200

quagga (0.99.6-5) unstable; urgency=high

  * SECURITY:
    The bgpd daemon was vulnerable to a Denial-of-Service. Configured peers
    could cause a Quagga bgpd to, typically, assert() and abort. The DoS 
    could be triggered by peers by sending an UPDATE message with a crafted,
    malformed Multi-Protocol reachable/unreachable NLRI attribute.
    This is CVE-2007-1995 and Quagga Bug#354. Closes: #418323

 -- Christian Hammers <ch@debian.org>  Thu, 12 Apr 2007 23:21:58 +0200

quagga (0.99.6-4) unstable; urgency=low

  * Improved note in README.Debian for SNMP self-builders (thanks to Matthias 
    Wamser). Closes: #414788 

 -- Christian Hammers <ch@debian.org>  Wed, 14 Mar 2007 02:18:57 +0100

quagga (0.99.6-3) unstable; urgency=low

  * Updated German Debconf translation (thanks to Matthias Julius).
    Closes: #409327

 -- Christian Hammers <ch@debian.org>  Sat, 10 Feb 2007 15:06:16 +0100

quagga (0.99.6-2) unstable; urgency=low

  * Updated config.guess/config.sub as suggested by lintian.
  * Corrected README.Debian text regarding the WANT_SNMP flag.

 -- Christian Hammers <ch@debian.org>  Sun, 17 Dec 2006 01:45:37 +0100

quagga (0.99.6-1) unstable; urgency=low

  * New upstream release. Closes: #402361

 -- Christian Hammers <ch@debian.org>  Mon, 11 Dec 2006 00:28:09 +0100

quagga (0.99.5-5) unstable; urgency=high

  * Changed Depends on adduser to Pre-Depends to avoid uninstallability
    in certain cases (thanks to Steve Langasek, Lucas Nussbaum). 
    Closes: #398562

 -- Christian Hammers <ch@debian.org>  Wed, 15 Nov 2006 17:46:34 +0100

quagga (0.99.5-4) unstable; urgency=low

  * Added default PAM file and some explanations regarding PAM authentication
    of vtysh which could prevent the start at boot-time when used wrong. 
    Now PAM permits anybody to access the vtysh tool (a malicious user could
    build his own vtysh without PAM anyway) and the access is controled by
    the read/write permissions of the vtysh socket which are only granted to
    users belonging to the quaggavty group (thanks to Wakko Warner).
    Closes: #389496
  * Added "case" to prerm script so that the Debconf question is not called a
    second time in e.g. "new-prerm abort-upgrade" after being NACKed in the
    old-prerm.

 -- Christian Hammers <ch@debian.org>  Fri,  3 Nov 2006 01:22:15 +0100

quagga (0.99.5-3) unstable; urgency=medium

  * Backport CVS fix for an OSPF DD Exchange regression (thanks to Matt
    Brown). Closes: #391040

 -- Christian Hammers <ch@debian.org>  Wed, 25 Oct 2006 19:47:11 +0200

quagga (0.99.5-2) unstable; urgency=medium

  * Added LSB info section to initscript. 
  * Removed unnecessary depends to libncurses5 to make checklib happy.
    The one to libcap should remain though as it is just temporarily
    unused.

 -- Christian Hammers <ch@debian.org>  Thu, 21 Sep 2006 00:04:07 +0200

quagga (0.99.5-1) unstable; urgency=low

  * New upstream release. Closes: #38704
  * Upstream fixes ospfd documentary inconsistency. Closes: #347897
  * Changed debconf question in prerm to "high" (thanks to Rafal Pietrak).

 -- Christian Hammers <ch@debian.org>  Mon, 11 Sep 2006 23:43:42 +0200

quagga (0.99.4-4) unstable; urgency=low

  * Recreate /var/run if not present because /var is e.g. on a tmpfs
    filesystem (thanks to Martin Pitt). Closes: #376142
  * Removed nonexistant option from ospfd.8 manpage (thanks to
    David Medberry). Closes: 378274

 -- Christian Hammers <ch@debian.org>  Sat, 15 Jul 2006 20:22:12 +0200

quagga (0.99.4-3) unstable; urgency=low

  * Removed invalid semicolon from rules file (thanks to Philippe Gramoulle).

 -- Christian Hammers <ch@debian.org>  Tue, 27 Jun 2006 23:36:07 +0200

quagga (0.99.4-2) unstable; urgency=high

  * Set urgency to high as 0.99.4-1 fixes a security problem!
  * Fixed building of the info file.

 -- Christian Hammers <ch@debian.org>  Sun, 14 May 2006 23:04:28 +0200

quagga (0.99.4-1) unstable; urgency=low

  * New upstream release to fix a security problem in the telnet interface
    of the BGP daemon which could be used for DoS attacks (CVE-2006-2276).
    Closes: 366980

 -- Christian Hammers <ch@debian.org>  Sat, 13 May 2006 19:54:40 +0200

quagga (0.99.3-3) unstable; urgency=low

  * Added CVE numbers for the security patch in 0.99.3-2. 

 -- Christian Hammers <ch@debian.org>  Sat,  6 May 2006 17:14:22 +0200

quagga (0.99.3-2) unstable; urgency=high

  * SECURITY:
    Added security bugfix patch from upstream BTS for security problem
    that could lead to injected routes when using RIPv1.
    CVE-2006-2223 - missing configuration to disable RIPv1 or require
                    plaintext or MD5 authentication
    CVE-2006-2224 - lack of enforcement of RIPv2 authentication requirements
    Closes: #365940 
  * First amd64 upload.

 -- Christian Hammers <ch@debian.org>  Thu,  4 May 2006 00:22:09 +0200

quagga (0.99.3-1) unstable; urgency=low

  * New upstream release

 -- Christian Hammers <ch@debian.org>  Wed, 25 Jan 2006 13:37:27 +0100

quagga (0.99.2-1) unstable; urgency=low

  * New upstream release
    Closes: #330248, #175553

 -- Christian Hammers <ch@debian.org>  Wed, 16 Nov 2005 00:25:52 +0100

quagga (0.99.1-7) unstable; urgency=low

  * Changed debian/rules check for mounted /proc directory to check
    for /proc/1 as not all systems (e.g. 2.6 arm kernels) have
    /proc/kcore which is a optional feature only (thanks to Lennert
    Buytenhek). Closes: #335695
  * Added Swedish Debconf translation (thanks to Daniel Nylander).
    Closes: #331367

 -- Christian Hammers <ch@debian.org>  Thu, 27 Oct 2005 20:53:19 +0200

quagga (0.99.1-6) unstable; urgency=low

  * Fixed debconf dependency as requested by Joey Hess. 

 -- Christian Hammers <ch@debian.org>  Mon, 26 Sep 2005 20:47:35 +0200

quagga (0.99.1-5) unstable; urgency=low

  * Rebuild with libreadline5-dev as build-dep as requested by
    Matthias Klose. Closes: #326306
  * Made initscript more fault tolerant against missing lines in
    /etc/quagga/daemons (thanks to Ralf Hildebrandt). Closes: #323774
  * Added dependency to adduser.

 -- Christian Hammers <ch@debian.org>  Tue, 13 Sep 2005 21:42:17 +0200

quagga (0.99.1-4) unstable; urgency=low

  * Added French Debconf translation (thanks to Mohammed Adnene Trojette).
    Closes: #319324
  * Added Czech Debconf translation (thanks to Miroslav Kure).
    Closes: #318127

 -- Christian Hammers <ch@debian.org>  Sun, 31 Jul 2005 04:19:41 +0200

quagga (0.99.1-3) unstable; urgency=low

  * A Debconf question now asks the admin before upgrading if the daemon
    should really be stopped as this could lead to the loss of network
    connectivity or BGP flaps (thanks to Michael Horn and Achilleas Kotsis).
    Also added a hint about setting Quagga "on hold" to README.Debian.
    Closes: #315467
  * Added patch to build on Linux/ARM.

 -- Christian Hammers <ch@debian.org>  Sun, 10 Jul 2005 22:19:38 +0200

quagga (0.99.1-2) unstable; urgency=low

  * Fixed SNMP enabled command in debian/rules (thanks to Christoph Kluenter).
    Closes: #306840

 -- Christian Hammers <ch@debian.org>  Sat,  4 Jun 2005 14:04:01 +0200

quagga (0.99.1-1) unstable; urgency=low

  * New upstream version. Among others:
    - BGP graceful restart and "match ip route-source" added
    - support for interface renaming
    - improved threading for better responsivness under load
  * Switched to dpatch to make diffs cleaner.
  * Made autoreconf unnecessary.
  * Replaced quagga.dvi and quagga.ps by quagga.pdf in quagga-doc.
    (the PostScript would have needed Makefile corrections and PDF
    is more preferable anyway)
  * Added isisd to the list of daemons in /etc/init.d/quagga (thanks
    to Ernesto Elbe).
  * Added hint for "netlink-listen: overrun" messages (thanks to
    Hasso Tepper).
  * Added preinst check that bails out if old smux options are in use
    as Quagga would not start up else anyway (thanks to Bjorn Mork).
    Closes: #308320

 -- Christian Hammers <ch@debian.org>  Fri, 13 May 2005 01:18:24 +0200

quagga (0.98.3-7) unstable; urgency=high

  * Removed SNMP support as linking against NetSNMP introduced a dependency
    to OpenSSL which is not compatible to the GPL which governs this
    application (thanks to Faidon Liambotis). See README.Debian for more
    information. Closes: #306840
  * Changed listening address of ospf6d and ripngd from 127.0.0.1 to "::1".
  * Added build-dep to groff to let drafz-zebra-00.txt build correctly.

 -- Christian Hammers <ch@debian.org>  Wed,  4 May 2005 20:08:14 +0200

quagga (0.98.3-6) testing-proposed-updates; urgency=high

  * Removed "Recommends kernel-image-2.4" as aptitude then
    installes a kernel-image for an arbitrary architecture as long
    as it fullfill that recommendation which can obviously fatal
    at the next reboot :) Also it is a violation of the policy
    which mandates a reference to real packages (thanks to Holger Levsen).
    Closes: #307281

 -- Christian Hammers <ch@debian.org>  Tue,  3 May 2005 22:53:39 +0200

quagga (0.98.3-5) unstable; urgency=high

  * The patch which tried to remove the OpenSSL dependency, which is
    not only unneccessary but also a violation of the licence and thus RC,
    stopped working a while ago, since autoreconf is no longer run before
    building the binaries. So now ./configure is patched directly (thanks
    to Faidon Liambotis for reporting). Closes: #306840
  * Raised Debhelper compatibility level from 3 to 4. Nothing changed.
  * Added build-dep to texinfo (>= 4.7) to ease work for www.backports.org.

 -- Christian Hammers <ch@debian.org>  Fri, 29 Apr 2005 02:31:03 +0200

quagga (0.98.3-4) unstable; urgency=low

  * Removed Debconf upgrade note as it was considered a Debconf abuse
    and apart from that so obvious that it was not even worth to be
    put into NEWS.Debian (thanks to Steve Langasek). Closes: #306384

 -- Christian Hammers <ch@debian.org>  Wed, 27 Apr 2005 00:10:24 +0200

quagga (0.98.3-3) unstable; urgency=medium

  * Adding the debconf module due to a lintian suggestion is a very
    bad idea if no db_stop is called as the script hangs then (thanks
    to Tore Anderson for reporting). Closes: #306324

 -- Christian Hammers <ch@debian.org>  Mon, 25 Apr 2005 21:55:58 +0200

quagga (0.98.3-2) unstable; urgency=low

  * Added debconf confmodule to postinst as lintian suggested.

 -- Christian Hammers <ch@debian.org>  Sun, 24 Apr 2005 13:16:00 +0200

quagga (0.98.3-1) unstable; urgency=low

  * New upstream release. 
    Mmost notably fixes last regression in bgpd (reannounce of prefixes
    with changed attributes works again), race condition in netlink
    handling while using IPv6, MTU changes handling in ospfd and several
    crashes in ospfd, bgpd and ospf6d.

 -- Christian Hammers <ch@debian.org>  Mon,  4 Apr 2005 12:51:24 +0200

quagga (0.98.2-2) unstable; urgency=low

  * Added patch to let Quagga compile with gcc-4.0 (thanks to
    Andreas Jochens). Closes: #300949

 -- Christian Hammers <ch@debian.org>  Fri, 25 Mar 2005 19:33:30 +0100

quagga (0.98.2-1) unstable; urgency=medium

  * Quoting the upstream announcement:
    The 0.98.1 release unfortunately was a brown paper bag release with
    respect to ospfd. [...] 0.98.2 has been released, with one crucial change 
    to fix the unfortunate mistake in 0.98.1, which caused problems if 
    ospfd became DR.  
  * Note: the upstream tarball had a strange problem, apparently redhat.spec
    was twice in it? At least debuild gave a strange error message so I
    unpacked it by hand. No changes were made to the .orig.tar.gz!

 -- Christian Hammers <ch@debian.org>  Fri,  4 Feb 2005 01:31:36 +0100

quagga (0.98.1-1) unstable; urgency=medium

  * New upstream version
    "fixing a fatal OSPF + MD5 auth regression, and a non-fatal high-load
     regression in bgpd which were present in the 0.98.0 release."
  * Upstream version fixes bug in ospfd that could lead to crash when OSPF
    packages had a MTU > 1500. Closes: #290566
  * Added notice regarding capability kernel support to README.Debian
    (thanks to Florian Weimer). Closes: #291509
  * Changed permission setting in postinst script (thanks to Bastian Blank).
    Closes: #292690

 -- Christian Hammers <ch@debian.org>  Tue,  1 Feb 2005 02:01:27 +0100

quagga (0.98.0-3) unstable; urgency=low

  * Fixed problem in init script. Closes: #290317 
  * Removed obsolete "smux peer enable" patch.

 -- Christian Hammers <ch@debian.org>  Fri, 14 Jan 2005 17:37:27 +0100

quagga (0.98.0-2) unstable; urgency=low

  * Updated broken TCP MD5 patch for BGP (thanks to John P. Looney
    for telling me).

 -- Christian Hammers <ch@debian.org>  Thu, 13 Jan 2005 02:03:54 +0100

quagga (0.98.0-1) unstable; urgency=low

  * New upstream release
  * Added kernel-image-2.6 as alternative to 2.4 to the recommends
    (thanks to Faidon Liambotis). Closes: #289530

 -- Christian Hammers <ch@debian.org>  Mon, 10 Jan 2005 19:36:17 +0100

quagga (0.97.5-1) unstable; urgency=low

  * New upstream version. 
  * Added Czech debconf translation (thanks to Miroslav Kure).
    Closes: #287293
  * Added Brazilian debconf translation (thanks to Andre Luis Lopes).
    Closes: #279352

 -- Christian Hammers <ch@debian.org>  Wed,  5 Jan 2005 23:49:57 +0100

quagga (0.97.4-2) unstable; urgency=low

  * Fixed quagga.info build problem. 

 -- Christian Hammers <ch@debian.org>  Wed,  5 Jan 2005 22:38:01 +0100

quagga (0.97.4-1) unstable; urgency=low

  * New upstream release.

 -- Christian Hammers <ch@debian.org>  Tue,  4 Jan 2005 01:45:22 +0100

quagga (0.97.3-2) unstable; urgency=low

  * Included isisd in the daemon list.
  * Wrote an isisd manpage.
  * It is now ensured that zebra is always the last daemon to be stopped.
  * (Thanks to Hasso Tepper for mailing me a long list of suggestions
    which lead to this release)

 -- Christian Hammers <ch@debian.org>  Sat, 18 Dec 2004 13:14:55 +0100

quagga (0.97.3-1) unstable; urgency=medium

  * New upstream version.
    - Fixes important OSPF bug.
  * Added ht-20040911-smux.patch regarding Quagga bug #112.
  * Updated ht-20041109-0.97.3-bgp-md5.patch for BGP with TCP MD5
    (thanks to Matthias Wamser).

 -- Christian Hammers <ch@debian.org>  Tue,  9 Nov 2004 17:45:26 +0100

quagga (0.97.2-4) unstable; urgency=low

  * Added Portuguese debconf translation (thanks to Andre Luis Lopes).
    Closes: #279352
  * Disabled ospfapi server by default on recommendation of Paul Jakma. 

 -- Christian Hammers <ch@debian.org>  Sun,  7 Nov 2004 15:07:05 +0100

quagga (0.97.2-3) unstable; urgency=low

  * Added Andrew Schorrs VTY Buffer patch from the [quagga-dev 1729].

 -- Christian Hammers <ch@debian.org>  Tue,  2 Nov 2004 00:46:56 +0100

quagga (0.97.2-2) unstable; urgency=low

  * Changed file and directory permissions and ownerships according to a
    suggestion from Paul Jakma. Still not perfect though.
  * Fixed upstream vtysh.conf.sample file.
  * "ip ospf network broadcast" is now saved correctly. Closes: #244116
  * Daemon options are now in /etc/quagga/debian.conf to be user 
    configurable (thanks to Simon Raven and Hasso Tepper). Closes: #266715

 -- Christian Hammers <ch@debian.org>  Tue, 26 Oct 2004 23:35:45 +0200

quagga (0.97.2-1) unstable; urgency=low

  * New upstream version. 
    Closes: #254541
  * Fixed warning on unmodular kernels (thanks to Christoph Biedl).
    Closes: #277973

 -- Christian Hammers <ch@debian.org>  Mon, 25 Oct 2004 00:47:04 +0200

quagga (0.97.1-2) unstable; urgency=low

  * Version 0.97 introduced shared libraries. They are now included.
    (thanks to Raf D'Halleweyn). Closes: #277446

 -- Christian Hammers <ch@debian.org>  Wed, 20 Oct 2004 15:32:06 +0200

quagga (0.97.1-1) unstable; urgency=low

  * New upstream version. 
  * Removed some obsolete files from debian/patches.
  * Added patch from upstream bug 113. Closes: #254541
  * Added patch from upstream that fixes a compilation problem in the
    ospfclient code (thanks to Hasso Tepper).
  * Updated German debconf translation (thanks to Jens Nachtigall)
    Closes: #277059

 -- Christian Hammers <ch@debian.org>  Mon, 18 Oct 2004 01:16:35 +0200

quagga (0.96.5-11) unstable; urgency=low

  * Fixed /tmp/buildd/* paths in binaries.
    For some unknown reason the upstream Makefile modified a .h file at
    the end of the "debian/rules build" target. During the following
    "make install" one library got thus be re*compiled* - with /tmp/buildd
    paths as sysconfdir (thanks to Peder Chr. Norgaard). Closes: #274050

 -- Christian Hammers <ch@debian.org>  Fri,  1 Oct 2004 01:21:02 +0200

quagga (0.96.5-10) unstable; urgency=medium

  * The BGP routing daemon might freeze on network disturbances when
    their peer is also a Quagga/Zebra router.
    Applied patch from http://bugzilla.quagga.net/show_bug.cgi?id=102
    which has been confirmed by the upstream author.
    (thanks to Gunther Stammwitz)
  * Changed --enable-pam to --with-libpam (thanks to Hasso Tepper).
    Closes: #264562
  * Added patch for vtysh (thanks to Hasso Tepper). Closes: #215919

 -- Christian Hammers <ch@debian.org>  Mon,  9 Aug 2004 15:33:02 +0200

quagga (0.96.5-9) unstable; urgency=low

  * Rewrote the documentation chapter about SNMP support. Closes: #195653
  * Added MPLS docs. 

 -- Christian Hammers <ch@debian.org>  Thu, 29 Jul 2004 21:01:52 +0200

quagga (0.96.5-8) unstable; urgency=low

  * Adjusted a grep in the initscript to also match a modprobe message
    from older modutils packages (thanks to Faidon Paravoid).

 -- Christian Hammers <ch@debian.org>  Wed, 28 Jul 2004 21:19:02 +0200

quagga (0.96.5-7) unstable; urgency=low

  * Added a "cd /etc/quagga/" to the init script as quagga tries to load
    the config file first from the current working dir and then from the
    config dir which could lead to confusion (thanks to Marco d'Itri).
    Closes: #255078
  * Removed warning regarding problems with the Debian kernels from
    README.Debian as they are no longer valid (thanks to Raphael Hertzog).
    Closes: #257580
  * Added patch from Hasso Tepper that makes "terminal length 0" work
    in vtysh (thanks to Matthias Wamser). Closes: #252579

 -- Christian Hammers <ch@debian.org>  Thu,  8 Jul 2004 21:53:21 +0200

quagga (0.96.5-6) unstable; urgency=low

  * Try to load the capability module as it is needed now. 

 -- Christian Hammers <ch@debian.org>  Tue,  8 Jun 2004 23:25:29 +0200

quagga (0.96.5-5) unstable; urgency=low

  * Changed the homedir of the quagga user to /etc/quagga/ to allow
    admins to put ~/.ssh/authorized_keys there (thanks to Matthias Wamser).
    Closes: #252577

 -- Christian Hammers <ch@debian.org>  Sat,  5 Jun 2004 14:47:31 +0200

quagga (0.96.5-4) unstable; urgency=medium

  * Fixed rules file to use the renamed ./configure option --enable-tcp-md5
    (thanks to Matthias Wamser). Closes: #252141

 -- Christian Hammers <ch@debian.org>  Tue,  1 Jun 2004 22:58:32 +0200

quagga (0.96.5-3) unstable; urgency=low

  * Provided default binary package name to all build depends that were
    virtual packages (thanks to Goswin von Brederlow). Closes: #251625

 -- Christian Hammers <ch@debian.org>  Sat, 29 May 2004 22:48:53 +0200

quagga (0.96.5-2) unstable; urgency=low

  * New upstream version.
  * New md5 patch version (thanks to Niklas Jakobsson and Hasso Tepper). 
    Closes: #250985
  * Fixes info file generation (thanks to Peder Chr. Norgaard). 
    Closes: #250992
  * Added catalan debconf translation (thanks to Aleix Badia i Bosch).
    Closes: #250118
  * PATCHES:
    This release contains BGP4 MD5 support which requires a kernel patch
    to work. See /usr/share/doc/quagga/README.Debian.MD5.
    (The patch is ht-20040525-0.96.5-bgp-md5.patch from Hasso Tepper)

 -- Christian Hammers <ch@debian.org>  Thu, 27 May 2004 20:09:37 +0200

quagga (0.96.5-1) unstable; urgency=low

  * New upstream version.
  * PATCHES:
    This release contains BGP4 MD5 support which also requires a kernel patch.
    See /usr/share/doc/quagga/README.Debian.MD5 and search for CAN-2004-0230.

 -- Christian Hammers <ch@debian.org>  Sun, 16 May 2004 17:40:40 +0200

quagga (0.96.4x-10) unstable; urgency=low

  * SECURITY:
    This release contains support for MD5 for BGP which is one suggested
    prevention of the actually long known TCP SYN/RST attacks which got
    much news in the last days as ideas were revealed that made them much
    easier probable agains especially the BGP sessions than commonly known.
    There are a lot of arguments agains the MD5 approach but some ISPs
    started to require it.
    See: CAN-2004-0230, http://www.us-cert.gov/cas/techalerts/TA04-111A.html
  * PATCHES:
    This release contains the MD5 patch from Hasso Tepper. It also seems to 
    required a kernel patch. See /usr/share/doc/quagga/README.Debian.MD5.

 -- Christian Hammers <ch@debian.org>  Thu, 29 Apr 2004 01:01:38 +0200

quagga (0.96.4x-9) unstable; urgency=low

  * Fixed daemon loading order (thanks to Matt Kemner). 
  * Fixed typo in init script (thanks to Charlie Brett). Closes: #238582

 -- Christian Hammers <ch@debian.org>  Sun,  4 Apr 2004 15:32:18 +0200

quagga (0.96.4x-8) unstable; urgency=low

  * Patched upstream source so that quagga header files end up in
    /usr/include/quagga/. Closes: #233792 

 -- Christian Hammers <ch@debian.org>  Mon, 23 Feb 2004 01:42:53 +0100

quagga (0.96.4x-7) unstable; urgency=low

  * Fixed info file installation (thanks to Holger Dietze). Closes: #227579
  * Added Japanese translation (thanks to Hideki Yamane). Closes: #227812

 -- Christian Hammers <ch@debian.org>  Sun, 18 Jan 2004 17:28:29 +0100

quagga (0.96.4x-6) unstable; urgency=low

  * Added dependency to iproute. 
  * Initscript now checks not only for the pid file but also for the 
    daemons presence (thanks to Phil Gregory). Closes: #224389
  * Added my patch to configure file permissions.

 -- Christian Hammers <ch@debian.org>  Mon, 15 Dec 2003 22:34:29 +0100

quagga (0.96.4x-5) unstable; urgency=low

  * Added patch which gives bgpd the CAP_NET_RAW capability to allow it
    to bind to special IPv6 link-local interfaces (Thanks to Bastian Blank).
    Closes: #222930
  * Made woody backport easier by applying Colin Watsons po-debconf hack.
    Thanks to Marc Haber for suggesting it. Closes: #223527
  * Made woody backport easier by applying a patch that removes some
    obscure whitespaces inside an C macro. (Thanks to Marc Haber).
    Closes: #223529
  * Now uses /usr/bin/pager. Closes: #204070
  * Added note about the "official woody backports" on my homepage. 

 -- Christian Hammers <ch@debian.org>  Mon, 15 Dec 2003 20:39:06 +0100

quagga (0.96.4x-4) unstable; urgency=high

  * SECURITY: 
    Fixes another bug that was originally reported against Zebra.
    .
    http://rhn.redhat.com/errata/RHSA-2003-307.html
    Herbert Xu reported that Zebra can accept spoofed messages sent on the
    kernel netlink interface by other users on the local machine. This could
    lead to a local denial of service attack. The Common Vulnerabilities and
    Exposures project (cve.mitre.org) has assigned the name CAN-2003-0858 to
    this issue.

  * Minor improvements to init script (thanks to Iustin Pop).
    Closes: #220938

 -- Christian Hammers <ch@debian.org>  Sat, 22 Nov 2003 13:27:57 +0100

quagga (0.96.4x-3) unstable; urgency=low

  * Changed "more" to "/usr/bin/pager" as default pager if $PAGER or
    $VTYSH_PAGER is not set (thanks to Bastian Blank). Closes: #204070
  * Made the directory (but not the config/log files!) world accessible
    again on user request (thanks to Anand Kumria)). Closes: #213129
  * No longer providing sample configuration in /etc/quagga/. They are
    now only available in /usr/share/doc/quagga/ to avoid accidently 
    using them without changing the adresses (thanks to Marc Haber).
    Closes: #215918

 -- Christian Hammers <ch@debian.org>  Sun, 16 Nov 2003 16:59:30 +0100

quagga (0.96.4x-2) unstable; urgency=low

  * Fixed permission problem with pidfile (thanks to Kir Kostuchenko).
    Closes: #220938 

 -- Christian Hammers <ch@debian.org>  Sun, 16 Nov 2003 14:24:08 +0100

quagga (0.96.4x-1) unstable; urgency=low

  * Reupload of 0.96.4. Last upload-in-a-hurry produced a totally 
    crappy .tar.gz file. Closes: #220621

 -- Christian Hammers <ch@debian.org>  Fri, 14 Nov 2003 19:45:57 +0100

quagga (0.96.4-1) unstable; urgency=high

  * SECURITY: Remote DoS of protocol daemons.
    Fix for a remote triggerable crash in vty layer. The management
    ports ("telnet myrouter ospfd") should not be open to the internet!
    
  * New upstream version.
    - OSPF bugfixes.
    - Some improvements for bgp and rip.

 -- Christian Hammers <ch@debian.org>  Thu, 13 Nov 2003 11:52:27 +0100

quagga (0.96.3-3) unstable; urgency=low

  * Fixed pid file generation by substituting the daemons "-d" by the
    start-stop-daemon option "--background" (thanks to Micha Gaisser).
    Closes: #218103

 -- Christian Hammers <ch@debian.org>  Wed, 29 Oct 2003 05:17:49 +0100

quagga (0.96.3-2) unstable; urgency=low

  * Readded GNOME-PRODUCT-ZEBRA-MIB. 

 -- Christian Hammers <ch@debian.org>  Thu, 23 Oct 2003 06:17:03 +0200

quagga (0.96.3-1) unstable; urgency=medium

  * New upstream version.
  * Removed -u and -e in postrm due to problems with debhelper and userdel
    (thanks to Adam Majer and Jaakko Niemi). Closes: #216770
  * Removed SNMP MIBs as they are now included in libsnmp-base (thanks to
    David Engel and Peter Gervai). Closes: #216138, #216086
  * Fixed seq command in init script (thanks to Marc Haber). Closes: #215915
  * Improved /proc check (thanks to Marc Haber). Closes: #212331

 -- Christian Hammers <ch@debian.org>  Thu, 23 Oct 2003 03:42:02 +0200

quagga (0.96.2-9) unstable; urgency=medium

  * Removed /usr/share/info/dir.* which were accidently there and prevented
    the installation by dpkg (thanks to Simon Raven). Closes: #212614
  * Reworded package description (thanks to Anand Kumria). Closes: #213125
  * Added french debconf translation (thanks to Christian Perrier).
    Closes: #212803

 -- Christian Hammers <ch@debian.org>  Tue,  7 Oct 2003 13:26:58 +0200

quagga (0.96.2-8) unstable; urgency=low

  * debian/rules now checks if /proc is mounted as ./configure needs
    it but just fails with an obscure error message if it is absent.
    (Thanks to Norbert Tretkowski). Closes: #212331

 -- Christian Hammers <ch@debian.org>  Tue, 23 Sep 2003 12:57:38 +0200

quagga (0.96.2-7) unstable; urgency=low

  * Last build was rejected due to a buggy dpkg-dev version. Rebuild.

 -- Christian Hammers <ch@debian.org>  Mon, 22 Sep 2003 20:34:12 +0200

quagga (0.96.2-6) unstable; urgency=low

  * Fixed init script so that is is now possible to just start
    the bgpd but not the zebra daemon. Also daemons are now actually
    started in the order defined their priority. (Thanks to Thomas Kaehn
    and Jochen Friedrich) Closes: #210924

 -- Christian Hammers <ch@debian.org>  Fri, 19 Sep 2003 21:17:02 +0200

quagga (0.96.2-5) unstable; urgency=low

  * For using quagga as BGP route server or similar, it is not
    wanted to have the zebra daemon running too. For this reason
    it can now be disabled in /etc/quagga/daemons, too.
    (Thanks to Jochen Friedrich). Closes: #210924
  * Attached *unapplied* patch for the ISIS protocol. I did not dare
    to apply it as long as upstream does not do it but this way give
    users the possibilities to use it if they like to.
    (Thanks to Remco van Mook)

 -- Christian Hammers <ch@debian.org>  Wed, 17 Sep 2003 19:57:31 +0200

quagga (0.96.2-4) unstable; urgency=low

  * Enabled IPV6 router advertisement feature by default on user request
    (thanks to Jochen Friedrich and Hasso Tepper). Closes: #210732
  * Updated GNU autoconf to let it build on hppa/parisc64 (thanks to
    lamont). Closes: #210492

 -- Christian Hammers <ch@debian.org>  Sat, 13 Sep 2003 14:11:13 +0200

quagga (0.96.2-3) unstable; urgency=medium

  * Removed unnecessary "-lcrypto" to avoid dependency against OpenSSL
    which would require further copyright addtions.

 -- Christian Hammers <ch@debian.org>  Wed, 10 Sep 2003 01:37:28 +0200

quagga (0.96.2-2) unstable; urgency=low

  * Added note that config files of quagga are in /etc/quagga and
    not /etc/zebra for the zebra users that migrate to quagga.
    (Thanks to Roberto Suarez Soto for the idea)
  * Fixed setgid rights in /etc/quagga.

 -- Christian Hammers <ch@debian.org>  Wed, 27 Aug 2003 14:05:39 +0200

quagga (0.96.2-1) unstable; urgency=low

  * This package has formally been known as "zebra-pj"!
  * New upstream release.
    Fixes "anoying OSPF problem".
  * Modified group ownerships so that vtysh can now be used by normal
    uses if they are in the quaggavty group.

 -- Christian Hammers <ch@debian.org>  Mon, 25 Aug 2003 23:40:14 +0200

quagga (0.96.1-1) unstable; urgency=low

  * Zebra-pj, the fork of zebra has been renamed to quagga as the original
    upstream author asked the new project membed not to use "zebra" in the
    name. zebra-pj is obsolete.

 -- Christian Hammers <ch@debian.org>  Mon, 18 Aug 2003 23:37:20 +0200

zebra-pj (0.94+cvs20030721-1) unstable; urgency=low

  * New CVS build.
    - OSPF changes (integration of the OSPF API?)
    - code cleanups (for ipv6?)
  * Tightened Build-Deps to gcc-2.95 as 3.x does not compile a stable ospfd.
    This is a known problem and has been discussed on the mailing list.
    No other solutions so far.

 -- Christian Hammers <ch@debian.org>  Mon, 21 Jul 2003 23:52:00 +0200

zebra-pj (0.94+cvs20030701-1) unstable; urgency=low

  * Initial Release.

 -- Christian Hammers <ch@debian.org>  Tue,  1 Jul 2003 01:58:06 +0200<|MERGE_RESOLUTION|>--- conflicted
+++ resolved
@@ -1,4 +1,3 @@
-<<<<<<< HEAD
 quagga (0.99.24+cl3eau5) RELEASED; urgency=medium
 
   * New Enabled: Fix PIM to work with new kernel
@@ -13,13 +12,12 @@
   * New Enabled: EVPN functionality
 
  -- dev-support <dev-support@cumulusnetworks.com>  Mon, 19 Sep 2016 16:17:52 -0700
-=======
+
 quagga (0.99.24+cl3u5) RELEASED; urgency=medium
 
   * Closes: 
 
  -- dev-support <dev-support@cumulusnetworks.com>  Fri, 28 Oct 2016 20:43:14 -0400
->>>>>>> 82b4d5da
 
 quagga (0.99.24+cl3u4) RELEASED; urgency=medium
 
