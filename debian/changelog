--- conflicted
+++ resolved
@@ -1,6 +1,3 @@
-<<<<<<< HEAD
-quagga (0.99.23.1-1+cl3eau2) Release; urgency=medium
-=======
 quagga (0.99.24+cl3u3) RELEASED; urgency=medium
 
   * New Enabled: Merge up-to 0.99.24 code from upstream
@@ -10,7 +7,6 @@
  -- dev-support <dev-support@cumulusnetworks.com>  Thu, 04 Aug 2016 08:43:36 -0700
 
 quagga (0.99.23.1-1+cl3u2) RELEASED; urgency=medium
->>>>>>> 8f500a1c
 
   * New Enabled: VRF - See Documentation for how to use 
   * New Enabled: Improved interface statistics
