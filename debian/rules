--- conflicted
+++ resolved
@@ -54,14 +54,9 @@
 		--enable-poll=yes \
 		--enable-evpn=yes \
 		--enable-cumulus=yes \
-<<<<<<< HEAD
 		--enable-pimd=yes \
+		--enable-bgp-vnc=no \
 		--enable-dependency-tracking; \
-=======
-		--enable-pimd=no \
-		--enable-dependency-tracking \
-		--enable-bgp-vnc=no; \
->>>>>>> 1ba2a97a
 	fi
 
 override_dh_auto_build:
