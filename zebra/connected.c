/*
 * Address linked list routine.
 * Copyright (C) 1997, 98 Kunihiro Ishiguro
 *
 * This file is part of GNU Zebra.
 *
 * GNU Zebra is free software; you can redistribute it and/or modify it
 * under the terms of the GNU General Public License as published by the
 * Free Software Foundation; either version 2, or (at your option) any
 * later version.
 *
 * GNU Zebra is distributed in the hope that it will be useful, but
 * WITHOUT ANY WARRANTY; without even the implied warranty of
 * MERCHANTABILITY or FITNESS FOR A PARTICULAR PURPOSE.  See the GNU
 * General Public License for more details.
 *
 * You should have received a copy of the GNU General Public License
 * along with GNU Zebra; see the file COPYING.  If not, write to the Free
 * Software Foundation, Inc., 59 Temple Place - Suite 330, Boston, MA
 * 02111-1307, USA.  
 */

#include <zebra.h>

#include "prefix.h"
#include "linklist.h"
#include "if.h"
#include "table.h"
#include "rib.h"
#include "table.h"
#include "log.h"
#include "memory.h"

#include "zebra/zserv.h"
#include "zebra/redistribute.h"
#include "zebra/interface.h"
#include "zebra/connected.h"
extern struct zebra_t zebrad;


/* withdraw a connected address */
static void
connected_withdraw (struct connected *ifc)
{
  if (! ifc)
    return;

  /* Update interface address information to protocol daemon. */
  if (CHECK_FLAG (ifc->conf, ZEBRA_IFC_REAL))
    {
      zebra_interface_address_delete_update (ifc->ifp, ifc);

      if_subnet_delete (ifc->ifp, ifc);
      
      if (ifc->address->family == AF_INET)
        connected_down_ipv4 (ifc->ifp, ifc);
#ifdef HAVE_IPV6
      else
        connected_down_ipv6 (ifc->ifp, ifc);
#endif

      UNSET_FLAG (ifc->conf, ZEBRA_IFC_REAL);
    }

  if (!CHECK_FLAG (ifc->conf, ZEBRA_IFC_CONFIGURED))
    {
      listnode_delete (ifc->ifp->connected, ifc);
      connected_free (ifc);
    }
}

static void
connected_announce (struct interface *ifp, struct connected *ifc)
{
  if (!ifc)
    return;
  
  listnode_add (ifp->connected, ifc);

  /* Update interface address information to protocol daemon. */
  if (! CHECK_FLAG (ifc->conf, ZEBRA_IFC_REAL))
    {
      if (ifc->address->family == AF_INET)
        if_subnet_add (ifp, ifc);

      SET_FLAG (ifc->conf, ZEBRA_IFC_REAL);

      zebra_interface_address_add_update (ifp, ifc);

      if (if_is_operative(ifp))
        {
          if (ifc->address->family == AF_INET)
	    connected_up_ipv4 (ifp, ifc);
#ifdef HAVE_IPV6
          else
            connected_up_ipv6 (ifp, ifc);
#endif
        }
    }
}

/* If same interface address is already exist... */
struct connected *
connected_check (struct interface *ifp, struct prefix *p)
{
  struct connected *ifc;
  struct listnode *node;

  for (ALL_LIST_ELEMENTS_RO (ifp->connected, node, ifc))
    if (prefix_same (ifc->address, p))
      return ifc;

  return NULL;
}

/* Check if two ifc's describe the same address */
static int
connected_same (struct connected *ifc1, struct connected *ifc2)
{
  if (ifc1->ifp != ifc2->ifp)
    return 0;
  
  if (ifc1->destination)
    if (!ifc2->destination)
      return 0;
  if (ifc2->destination)
    if (!ifc1->destination)
      return 0;
  
  if (ifc1->destination && ifc2->destination)
    if (!prefix_same (ifc1->destination, ifc2->destination))
      return 0;

  if (ifc1->flags != ifc2->flags)
    return 0;
  
  return 1;
}

/* Handle implicit withdrawals of addresses, where a system ADDs an address
 * to an interface which already has the same address configured.
 *
 * Returns the struct connected which must be announced to clients,
 * or NULL if nothing to do.
 */
static struct connected *
connected_implicit_withdraw (struct interface *ifp, struct connected *ifc)
{
  struct connected *current;
  
  /* Check same connected route. */
  if ((current = connected_check (ifp, (struct prefix *) ifc->address)))
    {
      if (CHECK_FLAG(current->conf, ZEBRA_IFC_CONFIGURED))
        SET_FLAG(ifc->conf, ZEBRA_IFC_CONFIGURED);
	
      /* Avoid spurious withdraws, this might be just the kernel 'reflecting'
       * back an address we have already added.
       */
      if (connected_same (current, ifc) && CHECK_FLAG(current->conf, ZEBRA_IFC_REAL))
        {
          /* nothing to do */
          connected_free (ifc);
          return NULL;
        }
      
      UNSET_FLAG(current->conf, ZEBRA_IFC_CONFIGURED);
      connected_withdraw (current); /* implicit withdraw - freebsd does this */
    }
  return ifc;
}

/* Called from if_up(). */
void
connected_up_ipv4 (struct interface *ifp, struct connected *ifc)
{
  struct prefix_ipv4 p;
  struct in_addr src = ((struct prefix_ipv4 *) ifc->address)->prefix;

  if (! CHECK_FLAG (ifc->conf, ZEBRA_IFC_REAL))
    return;

  PREFIX_COPY_IPV4(&p, CONNECTED_PREFIX(ifc));

  /* Apply mask to the network. */
  apply_mask_ipv4 (&p);

  /* In case of connected address is 0.0.0.0/0 we treat it tunnel
     address. */
  if (prefix_ipv4_any (&p))
    return;

<<<<<<< HEAD
  rib_add_ipv4 (ZEBRA_ROUTE_CONNECT, 0, &p, NULL, NULL, ifp->ifindex,
	RT_TABLE_MAIN, ifp->metric, 0);
=======
  rib_add_ipv4 (ZEBRA_ROUTE_CONNECT, 0, &p, NULL, &src,
		ifp->ifindex, RT_TABLE_MAIN, ifp->metric, 0, RT_SCOPE_LINK);
>>>>>>> fa3e86a1

  rib_update ();
}

/* Add connected IPv4 route to the interface. */
struct connected *
connected_add_ipv4 (struct interface *ifp, int flags, struct in_addr *addr, 
		    u_char prefixlen, struct in_addr *broad, 
		    const char *label)
{
  struct prefix_ipv4 *p;
  struct connected *ifc;

  /* Make connected structure. */
  ifc = connected_new ();
  ifc->ifp = ifp;
  ifc->flags = flags;

  /* Allocate new connected address. */
  p = prefix_ipv4_new ();
  p->family = AF_INET;
  p->prefix = *addr;
  p->prefixlen = prefixlen;
  ifc->address = (struct prefix *) p;
  
  /* If there is broadcast or peer address. */
  if (broad)
    {
      p = prefix_ipv4_new ();
      p->family = AF_INET;
      p->prefix = *broad;
      p->prefixlen = prefixlen;
      ifc->destination = (struct prefix *) p;

      /* validate the destination address */
      if (CONNECTED_PEER(ifc))
        {
	  if (IPV4_ADDR_SAME(addr,broad))
	    zlog_warn("warning: interface %s has same local and peer "
		      "address %s, routing protocols may malfunction",
		      ifp->name,inet_ntoa(*addr));
        }
      else
        {
	  if (broad->s_addr != ipv4_broadcast_addr(addr->s_addr,prefixlen))
	    {
	      char buf[2][INET_ADDRSTRLEN];
	      struct in_addr bcalc;
	      bcalc.s_addr = ipv4_broadcast_addr(addr->s_addr,prefixlen);
	      zlog_warn("warning: interface %s broadcast addr %s/%d != "
	       		"calculated %s, routing protocols may malfunction",
	    		ifp->name,
			inet_ntop (AF_INET, broad, buf[0], sizeof(buf[0])),
			prefixlen,
			inet_ntop (AF_INET, &bcalc, buf[1], sizeof(buf[1])));
	    }
        }

    }
  else
    {
      if (CHECK_FLAG(ifc->flags, ZEBRA_IFA_PEER))
        {
	  zlog_warn("warning: %s called for interface %s "
		    "with peer flag set, but no peer address supplied",
		    __func__, ifp->name);
	  UNSET_FLAG(ifc->flags, ZEBRA_IFA_PEER);
	}

      /* no broadcast or destination address was supplied */
      if ((prefixlen == IPV4_MAX_PREFIXLEN) && if_is_pointopoint(ifp))
	zlog_warn("warning: PtP interface %s with addr %s/%d needs a "
		  "peer address",ifp->name,inet_ntoa(*addr),prefixlen);
    }

  /* Label of this address. */
  if (label)
    ifc->label = XSTRDUP (MTYPE_CONNECTED_LABEL, label);

  /* nothing to do? */
  ifc = connected_implicit_withdraw (ifp, ifc);
  connected_announce (ifp, ifc);
  
  return ifc;
}

void
connected_down_ipv4 (struct interface *ifp, struct connected *ifc)
{
  struct prefix_ipv4 p;

  if (! CHECK_FLAG (ifc->conf, ZEBRA_IFC_REAL))
    return;

  PREFIX_COPY_IPV4(&p, CONNECTED_PREFIX(ifc));

  /* Apply mask to the network. */
  apply_mask_ipv4 (&p);

  /* In case of connected address is 0.0.0.0/0 we treat it tunnel
     address. */
  if (prefix_ipv4_any (&p))
    return;

  /* Same logic as for connected_up_ipv4(): push the changes into the head. */
  rib_delete_ipv4 (ZEBRA_ROUTE_CONNECT, 0, &p, NULL, ifp->ifindex, 0);

  rib_update ();
}

/* Delete connected IPv4 route to the interface. */
void
connected_delete_ipv4 (struct interface *ifp, int flags, struct in_addr *addr,
		       u_char prefixlen, struct in_addr *broad)
{
  struct prefix_ipv4 p;
  struct connected *ifc;

  memset (&p, 0, sizeof (struct prefix_ipv4));
  p.family = AF_INET;
  p.prefix = *addr;
  p.prefixlen = prefixlen;

  ifc = connected_check (ifp, (struct prefix *) &p);
  if (! ifc)
    return;
    
  connected_withdraw (ifc);
}

#ifdef HAVE_IPV6
void
connected_up_ipv6 (struct interface *ifp, struct connected *ifc)
{
  struct prefix_ipv6 p;

  if (! CHECK_FLAG (ifc->conf, ZEBRA_IFC_REAL))
    return;

  PREFIX_COPY_IPV6(&p, CONNECTED_PREFIX(ifc));

  /* Apply mask to the network. */
  apply_mask_ipv6 (&p);

#if ! defined (MUSICA) && ! defined (LINUX)
  /* XXX: It is already done by rib_bogus_ipv6 within rib_add_ipv6 */
  if (IN6_IS_ADDR_UNSPECIFIED (&p.prefix))
    return;
#endif

  rib_add_ipv6 (ZEBRA_ROUTE_CONNECT, 0, &p, NULL, ifp->ifindex, 0,
                ifp->metric, 0);

  rib_update ();
}

/* Add connected IPv6 route to the interface. */
struct connected *
connected_add_ipv6 (struct interface *ifp, int flags, struct in6_addr *addr,
		    u_char prefixlen, struct in6_addr *broad,
		    const char *label)
{
  struct prefix_ipv6 *p;
  struct connected *ifc;

  /* Make connected structure. */
  ifc = connected_new ();
  ifc->ifp = ifp;
  ifc->flags = flags;

  /* Allocate new connected address. */
  p = prefix_ipv6_new ();
  p->family = AF_INET6;
  IPV6_ADDR_COPY (&p->prefix, addr);
  p->prefixlen = prefixlen;
  ifc->address = (struct prefix *) p;

  /* If there is broadcast or peer address. */
  if (broad)
    {
      if (IN6_IS_ADDR_UNSPECIFIED(broad))
	zlog_warn("warning: %s called for interface %s with unspecified "
		  "destination address; ignoring!", __func__, ifp->name);
      else
	{
	  p = prefix_ipv6_new ();
	  p->family = AF_INET6;
	  IPV6_ADDR_COPY (&p->prefix, broad);
	  p->prefixlen = prefixlen;
	  ifc->destination = (struct prefix *) p;
	}
    }
  if (CHECK_FLAG(ifc->flags, ZEBRA_IFA_PEER) && !ifc->destination)
    {
      zlog_warn("warning: %s called for interface %s "
		"with peer flag set, but no peer address supplied",
		__func__, ifp->name);
      UNSET_FLAG(ifc->flags, ZEBRA_IFA_PEER);
    }

  /* Label of this address. */
  if (label)
    ifc->label = XSTRDUP (MTYPE_CONNECTED_LABEL, label);
  
  ifc = connected_implicit_withdraw (ifp, ifc);
  connected_announce (ifp, ifc);

  return ifc;
}

void
connected_down_ipv6 (struct interface *ifp, struct connected *ifc)
{
  struct prefix_ipv6 p;

  if (! CHECK_FLAG (ifc->conf, ZEBRA_IFC_REAL))
    return;

  PREFIX_COPY_IPV6(&p, CONNECTED_PREFIX(ifc));

  apply_mask_ipv6 (&p);

  if (IN6_IS_ADDR_UNSPECIFIED (&p.prefix))
    return;

  rib_delete_ipv6 (ZEBRA_ROUTE_CONNECT, 0, &p, NULL, ifp->ifindex, 0);

  rib_update ();
}

void
connected_delete_ipv6 (struct interface *ifp, struct in6_addr *address,
		       u_char prefixlen, struct in6_addr *broad)
{
  struct prefix_ipv6 p;
  struct connected *ifc;
  
  memset (&p, 0, sizeof (struct prefix_ipv6));
  p.family = AF_INET6;
  memcpy (&p.prefix, address, sizeof (struct in6_addr));
  p.prefixlen = prefixlen;

  ifc = connected_check (ifp, (struct prefix *) &p);
  if (! ifc)
    return;

  connected_withdraw (ifc);
}
#endif /* HAVE_IPV6 */<|MERGE_RESOLUTION|>--- conflicted
+++ resolved
@@ -192,13 +192,8 @@
   if (prefix_ipv4_any (&p))
     return;
 
-<<<<<<< HEAD
-  rib_add_ipv4 (ZEBRA_ROUTE_CONNECT, 0, &p, NULL, NULL, ifp->ifindex,
-	RT_TABLE_MAIN, ifp->metric, 0);
-=======
   rib_add_ipv4 (ZEBRA_ROUTE_CONNECT, 0, &p, NULL, &src,
 		ifp->ifindex, RT_TABLE_MAIN, ifp->metric, 0, RT_SCOPE_LINK);
->>>>>>> fa3e86a1
 
   rib_update ();
 }
