--- conflicted
+++ resolved
@@ -30,13 +30,10 @@
 #include "rib.h"
 #include "nexthop.h"
 #include "vrf.h"
-<<<<<<< HEAD
 #include "vxlan.h"
-=======
 #include "mpls.h"
 #include "lib/json.h"
 #include "routemap.h"
->>>>>>> 1ba2a97a
 
 #include "zebra/zserv.h"
 #include "zebra/zebra_vrf.h"
@@ -44,13 +41,8 @@
 #include "zebra/zebra_rnh.h"
 #include "zebra/redistribute.h"
 #include "zebra/zebra_routemap.h"
-<<<<<<< HEAD
 #include "zebra/zebra_vxlan.h"
 #include "zebra/zebra_static.h"
-#include "lib/json.h"
-=======
-#include "zebra/zebra_static.h"
->>>>>>> 1ba2a97a
 
 extern int allow_delete;
 
@@ -81,10 +73,7 @@
   unsigned int ifindex = 0;
   const char *ifname = NULL;
   u_char type = STATIC_IPV4_BLACKHOLE;
-<<<<<<< HEAD
-=======
   struct static_nh_label snh_label;
->>>>>>> 1ba2a97a
 
   memset (&snh_label, 0, sizeof (struct static_nh_label));
   ret = str2prefix (dest_str, &p);
@@ -148,17 +137,11 @@
           return CMD_WARNING;
         }
       if (add_cmd)
-<<<<<<< HEAD
-        static_add_route (AFI_IP, safi, type, &p, NULL, ifindex, ifname, ZEBRA_FLAG_BLACKHOLE, tag, distance, zvrf);
-      else
-        static_delete_route (AFI_IP, safi, type, &p, NULL, ifindex, tag, distance, zvrf);
-=======
         static_add_route (AFI_IP, safi, type, &p, NULL, ifindex, ifname,
 			  ZEBRA_FLAG_BLACKHOLE, tag, distance, zvrf, &snh_label);
       else
         static_delete_route (AFI_IP, safi, type, &p, NULL, ifindex, tag,
 			     distance, zvrf, &snh_label);
->>>>>>> 1ba2a97a
       return CMD_SUCCESS;
     }
 
@@ -182,17 +165,11 @@
   if (gate_str == NULL)
   {
     if (add_cmd)
-<<<<<<< HEAD
-      static_add_route (AFI_IP, safi, type, &p, NULL, ifindex, ifname, flag, tag, distance, zvrf);
-    else
-      static_delete_route (AFI_IP, safi, type, &p, NULL, ifindex, tag, distance, zvrf);
-=======
       static_add_route (AFI_IP, safi, type, &p, NULL, ifindex, ifname, flag,
 			tag, distance, zvrf, &snh_label);
     else
       static_delete_route (AFI_IP, safi, type, &p, NULL, ifindex, tag, distance,
 			   zvrf, &snh_label);
->>>>>>> 1ba2a97a
 
     return CMD_SUCCESS;
   }
@@ -217,11 +194,6 @@
     type = STATIC_IPV4_GATEWAY;
 
   if (add_cmd)
-<<<<<<< HEAD
-    static_add_route (AFI_IP, safi, type, &p, ifindex ? NULL : (union g_addr *)&gate, ifindex, ifname, flag, tag, distance, zvrf);
-  else
-    static_delete_route (AFI_IP, safi, type, &p, ifindex ? NULL : (union g_addr *)&gate, ifindex, tag, distance, zvrf);
-=======
     static_add_route (AFI_IP, safi, type, &p,
 		      ifindex ? NULL : (union g_addr *)&gate, ifindex, ifname,
 		      flag, tag, distance, zvrf, &snh_label);
@@ -229,7 +201,6 @@
     static_delete_route (AFI_IP, safi, type, &p,
 			 ifindex ? NULL : (union g_addr *)&gate, ifindex, tag,
 			 distance, zvrf, &snh_label);
->>>>>>> 1ba2a97a
 
   return CMD_SUCCESS;
 }
@@ -2523,11 +2494,7 @@
             }
         }
 
-<<<<<<< HEAD
-      vty_out (vty, "%s%s", json_object_to_json_string(json), VTY_NEWLINE);
-=======
       vty_out (vty, "%s%s", json_object_to_json_string_ext(json, JSON_C_TO_STRING_PRETTY), VTY_NEWLINE);
->>>>>>> 1ba2a97a
       json_object_free(json);
     }
   else
@@ -3889,17 +3856,11 @@
     }
 
   if (add_cmd)
-<<<<<<< HEAD
-    static_add_route (AFI_IP6, SAFI_UNICAST, type, &p, (union g_addr *)gate, ifindex, ifname, flag, tag, distance, zvrf);
-  else
-    static_delete_route (AFI_IP6, SAFI_UNICAST, type, &p, (union g_addr *)gate, ifindex, tag, distance, zvrf);
-=======
     static_add_route (AFI_IP6, SAFI_UNICAST, type, &p, (union g_addr *)gate,
 		      ifindex, ifname, flag, tag, distance, zvrf, &snh_label);
   else
     static_delete_route (AFI_IP6, SAFI_UNICAST, type, &p, (union g_addr *)gate,
 			 ifindex, tag, distance, zvrf, &snh_label);
->>>>>>> 1ba2a97a
 
   return CMD_SUCCESS;
 }
@@ -4969,11 +4930,7 @@
             }
         }
 
-<<<<<<< HEAD
-      vty_out (vty, "%s%s", json_object_to_json_string(json), VTY_NEWLINE);
-=======
       vty_out (vty, "%s%s", json_object_to_json_string_ext(json, JSON_C_TO_STRING_PRETTY), VTY_NEWLINE);
->>>>>>> 1ba2a97a
       json_object_free(json);
     }
   else
