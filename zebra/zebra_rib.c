/* Routing Information Base.
 * Copyright (C) 1997, 98, 99, 2001 Kunihiro Ishiguro
 *
 * This file is part of GNU Zebra.
 *
 * GNU Zebra is free software; you can redistribute it and/or modify it
 * under the terms of the GNU General Public License as published by the
 * Free Software Foundation; either version 2, or (at your option) any
 * later version.
 *
 * GNU Zebra is distributed in the hope that it will be useful, but
 * WITHOUT ANY WARRANTY; without even the implied warranty of
 * MERCHANTABILITY or FITNESS FOR A PARTICULAR PURPOSE.  See the GNU
 * General Public License for more details.
 *
 * You should have received a copy of the GNU General Public License
 * along with GNU Zebra; see the file COPYING.  If not, write to the Free
 * Software Foundation, Inc., 59 Temple Place - Suite 330, Boston, MA
 * 02111-1307, USA.  
 */

#include <zebra.h>

#include "if.h"
#include "prefix.h"
#include "table.h"
#include "memory.h"
#include "zebra_memory.h"
#include "str.h"
#include "command.h"
#include "log.h"
#include "sockunion.h"
#include "linklist.h"
#include "thread.h"
#include "workqueue.h"
#include "prefix.h"
#include "routemap.h"
#include "nexthop.h"
#include "vrf.h"
#include "mpls.h"

#include "zebra/rib.h"
#include "zebra/rt.h"
#include "zebra/zebra_ns.h"
#include "zebra/zserv.h"
#include "zebra/zebra_vrf.h"
#include "zebra/redistribute.h"
#include "zebra/zebra_routemap.h"
#include "zebra/debug.h"
#include "zebra/zebra_fpm.h"
#include "zebra/zebra_rnh.h"
#include "zebra/interface.h"
#include "zebra/connected.h"
#include "zebra/zebra_vxlan.h"

/* Should we allow non Quagga processes to delete our routes */
extern int allow_delete;

/* Hold time for RIB process, should be very minimal.
 * it is useful to able to set it otherwise for testing, hence exported
 * as global here for test-rig code.
 */
int rib_process_hold_time = 10;

/* Each route type's string and default distance value. */
static const struct
{  
  int key;
  int distance;
} route_info[ZEBRA_ROUTE_MAX] =
{
  [ZEBRA_ROUTE_SYSTEM]  = {ZEBRA_ROUTE_SYSTEM,    0},
  [ZEBRA_ROUTE_KERNEL]  = {ZEBRA_ROUTE_KERNEL,    0},
  [ZEBRA_ROUTE_CONNECT] = {ZEBRA_ROUTE_CONNECT,   0},
  [ZEBRA_ROUTE_STATIC]  = {ZEBRA_ROUTE_STATIC,    1},
  [ZEBRA_ROUTE_RIP]     = {ZEBRA_ROUTE_RIP,     120},
  [ZEBRA_ROUTE_RIPNG]   = {ZEBRA_ROUTE_RIPNG,   120},
  [ZEBRA_ROUTE_OSPF]    = {ZEBRA_ROUTE_OSPF,    110},
  [ZEBRA_ROUTE_OSPF6]   = {ZEBRA_ROUTE_OSPF6,   110},
  [ZEBRA_ROUTE_ISIS]    = {ZEBRA_ROUTE_ISIS,    115},
  [ZEBRA_ROUTE_BGP]     = {ZEBRA_ROUTE_BGP,      20  /* IBGP is 200. */},
  /* no entry/default: 150 */
};

/* RPF lookup behaviour */
static enum multicast_mode ipv4_multicast_mode = MCAST_NO_CONFIG;


static void __attribute__((format (printf, 5, 6)))
_rnode_zlog(const char *_func, vrf_id_t vrf_id, struct route_node *rn, int priority,
	    const char *msgfmt, ...)
{
  char buf[PREFIX_STRLEN + 8];
  char msgbuf[512];
  va_list ap;

  va_start(ap, msgfmt);
  vsnprintf(msgbuf, sizeof(msgbuf), msgfmt, ap);
  va_end(ap);

  if (rn)
    {
      rib_table_info_t *info = rn->table->info;

      prefix2str(&rn->p, buf, sizeof(buf));
      if (info->safi == SAFI_MULTICAST)
        strcat(buf, " (MRIB)");
    }
  else
    {
      snprintf(buf, sizeof(buf), "{(route_node *) NULL}");
    }

  zlog (NULL, priority, "%s: %d:%s: %s", _func, vrf_id, buf, msgbuf);
}

#define rnode_debug(node, vrf_id, ...) \
	_rnode_zlog(__func__, vrf_id, node, LOG_DEBUG, __VA_ARGS__)
#define rnode_info(node, ...) \
	_rnode_zlog(__func__, vrf_id, node, LOG_INFO, __VA_ARGS__)

u_char
route_distance (int type)
{
  u_char distance;

  if ((unsigned)type >= array_size(route_info))
    distance = 150;
  else
    distance = route_info[type].distance;

  return distance;
}

int
is_zebra_valid_kernel_table(u_int32_t table_id)
{
  if ((table_id > ZEBRA_KERNEL_TABLE_MAX))
    return 0;

#ifdef linux
  if ((table_id == RT_TABLE_UNSPEC) ||
      (table_id == RT_TABLE_LOCAL) ||
      (table_id == RT_TABLE_COMPAT))
    return 0;
#endif

  return 1;
}

int
is_zebra_main_routing_table(u_int32_t table_id)
{
  if ((table_id == RT_TABLE_MAIN) || (table_id == zebrad.rtm_table_default))
    return 1;
  return 0;
}

int
zebra_check_addr (struct prefix *p)
{
  if (p->family == AF_INET)
    {
      u_int32_t addr;

      addr = p->u.prefix4.s_addr;
      addr = ntohl (addr);

      if (IPV4_NET127 (addr)
          || IN_CLASSD (addr)
          || IPV4_LINKLOCAL(addr))
	return 0;
    }
  if (p->family == AF_INET6)
    {
      if (IN6_IS_ADDR_LOOPBACK (&p->u.prefix6))
	return 0;
      if (IN6_IS_ADDR_LINKLOCAL(&p->u.prefix6))
	return 0;
    }
  return 1;
}

/* Add nexthop to the end of a rib node's nexthop list */
void
rib_nexthop_add (struct rib *rib, struct nexthop *nexthop)
{
  nexthop_add(&rib->nexthop, nexthop);
  rib->nexthop_num++;
}



/**
 * copy_nexthop - copy a nexthop to the rib structure.
 */
void
rib_copy_nexthops (struct rib *rib, struct nexthop *nh)
{
  struct nexthop *nexthop;

  nexthop = nexthop_new();
  nexthop->flags = nh->flags;
  nexthop->type = nh->type;
  nexthop->ifindex = nh->ifindex;
  memcpy(&(nexthop->gate), &(nh->gate), sizeof(union g_addr));
  memcpy(&(nexthop->src), &(nh->src), sizeof(union g_addr));
  if (nh->nh_label)
    nexthop_add_labels (nexthop, nh->nh_label_type, nh->nh_label->num_labels,
                        &nh->nh_label->label[0]);
  rib_nexthop_add(rib, nexthop);
  if (CHECK_FLAG(nh->flags, NEXTHOP_FLAG_RECURSIVE))
    copy_nexthops(&nexthop->resolved, nh->resolved);
}

/* Delete specified nexthop from the list. */
void
rib_nexthop_delete (struct rib *rib, struct nexthop *nexthop)
{
  if (nexthop->next)
    nexthop->next->prev = nexthop->prev;
  if (nexthop->prev)
    nexthop->prev->next = nexthop->next;
  else
    rib->nexthop = nexthop->next;
  rib->nexthop_num--;
}



struct nexthop *
rib_nexthop_ifindex_add (struct rib *rib, ifindex_t ifindex)
{
  struct nexthop *nexthop;

  nexthop = nexthop_new();
  nexthop->type = NEXTHOP_TYPE_IFINDEX;
  nexthop->ifindex = ifindex;

  rib_nexthop_add (rib, nexthop);

  return nexthop;
}

struct nexthop *
rib_nexthop_ipv4_add (struct rib *rib, struct in_addr *ipv4, struct in_addr *src)
{
  struct nexthop *nexthop;

  nexthop = nexthop_new();
  nexthop->type = NEXTHOP_TYPE_IPV4;
  nexthop->gate.ipv4 = *ipv4;
  if (src)
    nexthop->src.ipv4 = *src;

  rib_nexthop_add (rib, nexthop);

  return nexthop;
}

struct nexthop *
rib_nexthop_ipv4_ifindex_add (struct rib *rib, struct in_addr *ipv4,
			      struct in_addr *src, ifindex_t ifindex)
{
  struct nexthop *nexthop;
  struct interface *ifp;

  nexthop = nexthop_new();
  nexthop->type = NEXTHOP_TYPE_IPV4_IFINDEX;
  nexthop->gate.ipv4 = *ipv4;
  if (src)
    nexthop->src.ipv4 = *src;
  nexthop->ifindex = ifindex;
  ifp = if_lookup_by_index (nexthop->ifindex);
  /*Pending: need to think if null ifp here is ok during bootup?
    There was a crash because ifp here was coming to be NULL */
  if (ifp)
  if (connected_is_unnumbered(ifp)) {
    SET_FLAG(nexthop->flags, NEXTHOP_FLAG_ONLINK);
   }

  rib_nexthop_add (rib, nexthop);

  return nexthop;
}

struct nexthop *
rib_nexthop_ipv6_add (struct rib *rib, struct in6_addr *ipv6)
{
  struct nexthop *nexthop;

  nexthop = nexthop_new();
  nexthop->type = NEXTHOP_TYPE_IPV6;
  nexthop->gate.ipv6 = *ipv6;

  rib_nexthop_add (rib, nexthop);

  return nexthop;
}

struct nexthop *
rib_nexthop_ipv6_ifindex_add (struct rib *rib, struct in6_addr *ipv6,
			      ifindex_t ifindex)
{
  struct nexthop *nexthop;

  nexthop = nexthop_new();
  nexthop->type = NEXTHOP_TYPE_IPV6_IFINDEX;
  nexthop->gate.ipv6 = *ipv6;
  nexthop->ifindex = ifindex;

  rib_nexthop_add (rib, nexthop);

  return nexthop;
}

struct nexthop *
rib_nexthop_blackhole_add (struct rib *rib)
{
  struct nexthop *nexthop;

  nexthop = nexthop_new();
  nexthop->type = NEXTHOP_TYPE_BLACKHOLE;
  SET_FLAG (rib->flags, ZEBRA_FLAG_BLACKHOLE);

  rib_nexthop_add (rib, nexthop);

  return nexthop;
}

/* This method checks whether a recursive nexthop has at
 * least one resolved nexthop in the fib.
 */
int
nexthop_has_fib_child(struct nexthop *nexthop)
{
  struct nexthop *nh;

  if (! CHECK_FLAG (nexthop->flags, NEXTHOP_FLAG_RECURSIVE))
    return 0;

  for (nh = nexthop->resolved; nh; nh = nh->next)
    if (CHECK_FLAG (nh->flags, NEXTHOP_FLAG_FIB))
      return 1;

  return 0;
}

/* If force flag is not set, do not modify falgs at all for uninstall
   the route from FIB. */
static int
nexthop_active_ipv4 (struct rib *rib, struct nexthop *nexthop, int set,
		     struct route_node *top)
{
  struct prefix_ipv4 p;
  struct route_table *table;
  struct route_node *rn;
  struct rib *match;
  int resolved;
  struct nexthop *newhop, *tnewhop;
  struct nexthop *resolved_hop;
  int recursing = 0;
  struct interface *ifp;

  if (nexthop->type == NEXTHOP_TYPE_IPV4)
    nexthop->ifindex = 0;

  if (set)
    {
      UNSET_FLAG (nexthop->flags, NEXTHOP_FLAG_RECURSIVE);
      zebra_deregister_rnh_static_nexthops(rib->vrf_id, nexthop->resolved, top);
      nexthops_free(nexthop->resolved);
      nexthop->resolved = NULL;
      rib->nexthop_mtu = 0;
    }

  /* Skip nexthops that have been filtered out due to route-map */
  /* The nexthops are specific to this route and so the same */
  /* nexthop for a different route may not have this flag set */
  if (CHECK_FLAG(nexthop->flags, NEXTHOP_FLAG_FILTERED))
    return 0;

  /*
   * Check to see if we should trust the passed in information
   * for UNNUMBERED interfaces as that we won't find the GW
   * address in the routing table.
   */
  if (CHECK_FLAG(nexthop->flags, NEXTHOP_FLAG_ONLINK))
    {
      ifp = if_lookup_by_index (nexthop->ifindex);
      if (ifp && connected_is_unnumbered(ifp))
	{
	  if (if_is_operative(ifp))
	    return 1;
	  else
	    return 0;
	}
      else
	return 0;
    }

  /* Make lookup prefix. */
  memset (&p, 0, sizeof (struct prefix_ipv4));
  p.family = AF_INET;
  p.prefixlen = IPV4_MAX_PREFIXLEN;
  p.prefix = nexthop->gate.ipv4;

  /* Lookup table.  */
  table = zebra_vrf_table (AFI_IP, SAFI_UNICAST, rib->vrf_id);
  if (! table)
    return 0;

  rn = route_node_match (table, (struct prefix *) &p);
  while (rn)
    {
      route_unlock_node (rn);
      
      /* If lookup self prefix return immediately. */
      if (rn == top)
	return 0;

      /* Pick up selected route. */
      /* However, do not resolve over default route unless explicitly allowed. */
      if (is_default_prefix (&rn->p) &&
          !nh_resolve_via_default (p.family))
        return 0;

      RNODE_FOREACH_RIB (rn, match)
	{
	  if (CHECK_FLAG (match->status, RIB_ENTRY_REMOVED))
	    continue;

          /* if the next hop is imported from another table, skip it */
          if (match->type == ZEBRA_ROUTE_TABLE)
            continue;
	  if (CHECK_FLAG (match->status, RIB_ENTRY_SELECTED_FIB))
	    break;
	}

      /* If there is no selected route or matched route is EGP, go up
         tree. */
      if (! match)
	{
	  do {
	    rn = rn->parent;
	  } while (rn && rn->info == NULL);
	  if (rn)
	    route_lock_node (rn);
	}
      else
	{
	  /* If the longest prefix match for the nexthop yields
	   * a blackhole, mark it as inactive. */
	  if (CHECK_FLAG (match->flags, ZEBRA_FLAG_BLACKHOLE)
	      || CHECK_FLAG (match->flags, ZEBRA_FLAG_REJECT))
	    return 0;

	  if (match->type == ZEBRA_ROUTE_CONNECT)
	    {
	      /* Directly point connected route. */
	      newhop = match->nexthop;
	      if (newhop && nexthop->type == NEXTHOP_TYPE_IPV4)
		nexthop->ifindex = newhop->ifindex;
	      
	      return 1;
	    }
	  else if (CHECK_FLAG (rib->flags, ZEBRA_FLAG_INTERNAL))
	    {
	      resolved = 0;
	      for (newhop = match->nexthop; newhop; newhop = newhop->next)
		if (CHECK_FLAG (newhop->flags, NEXTHOP_FLAG_FIB)
		    && ! CHECK_FLAG (newhop->flags, NEXTHOP_FLAG_RECURSIVE))
		  {
		    if (set)
		      {
			SET_FLAG (nexthop->flags, NEXTHOP_FLAG_RECURSIVE);
			SET_FLAG(rib->status, RIB_ENTRY_NEXTHOPS_CHANGED);

			resolved_hop = nexthop_new();
			SET_FLAG (resolved_hop->flags, NEXTHOP_FLAG_ACTIVE);
			/* If the resolving route specifies a gateway, use it */
			if (newhop->type == NEXTHOP_TYPE_IPV4
			    || newhop->type == NEXTHOP_TYPE_IPV4_IFINDEX)
			  {
			    resolved_hop->type = newhop->type;
			    resolved_hop->gate.ipv4 = newhop->gate.ipv4;

			    if (newhop->ifindex)
			      {
				resolved_hop->type = NEXTHOP_TYPE_IPV4_IFINDEX;
				resolved_hop->ifindex = newhop->ifindex;
				if (newhop->flags & NEXTHOP_FLAG_ONLINK)
				  resolved_hop->flags |= NEXTHOP_FLAG_ONLINK;
			      }
			  }

			/* If the resolving route is an interface route,
			 * it means the gateway we are looking up is connected
			 * to that interface. (The actual network is _not_ onlink).
			 * Therefore, the resolved route should have the original
			 * gateway as nexthop as it is directly connected.
			 *
			 * On Linux, we have to set the onlink netlink flag because
			 * otherwise, the kernel won't accept the route. */
			if (newhop->type == NEXTHOP_TYPE_IFINDEX)
			  {
			    resolved_hop->flags |= NEXTHOP_FLAG_ONLINK;
			    resolved_hop->type = NEXTHOP_TYPE_IPV4_IFINDEX;
			    resolved_hop->gate.ipv4 = nexthop->gate.ipv4;
			    resolved_hop->ifindex = newhop->ifindex;
			  }

			nexthop_add(&nexthop->resolved, resolved_hop);
		      }
		    resolved = 1;
		  }
	      return resolved;
	    }
	  else if (rib->type == ZEBRA_ROUTE_STATIC)
	    {
	      resolved = 0;
	      for (ALL_NEXTHOPS_RO(match->nexthop, newhop, tnewhop, recursing))
		if (CHECK_FLAG (newhop->flags, NEXTHOP_FLAG_FIB))
		  {
		    if (set)
		      {
			SET_FLAG (nexthop->flags, NEXTHOP_FLAG_RECURSIVE);

			resolved_hop = nexthop_new();
			SET_FLAG (resolved_hop->flags, NEXTHOP_FLAG_ACTIVE);
			/* If the resolving route specifies a gateway, use it */
			if (newhop->type == NEXTHOP_TYPE_IPV4
			    || newhop->type == NEXTHOP_TYPE_IPV4_IFINDEX)
			  {
			    resolved_hop->type = newhop->type;
			    resolved_hop->gate.ipv4 = newhop->gate.ipv4;

			    if (newhop->ifindex)
			      {
				resolved_hop->type = NEXTHOP_TYPE_IPV4_IFINDEX;
				resolved_hop->ifindex = newhop->ifindex;
				if (newhop->flags & NEXTHOP_FLAG_ONLINK)
				  resolved_hop->flags |= NEXTHOP_FLAG_ONLINK;
			      }
			  }

			/* If the resolving route is an interface route,
			 * it means the gateway we are looking up is connected
			 * to that interface. (The actual network is _not_ onlink).
			 * Therefore, the resolved route should have the original
			 * gateway as nexthop as it is directly connected.
			 *
			 * On Linux, we have to set the onlink netlink flag because
			 * otherwise, the kernel won't accept the route.
			 */
			if (newhop->type == NEXTHOP_TYPE_IFINDEX)
			  {
			    resolved_hop->flags |= NEXTHOP_FLAG_ONLINK;
			    resolved_hop->type = NEXTHOP_TYPE_IPV4_IFINDEX;
			    resolved_hop->gate.ipv4 = nexthop->gate.ipv4;
			    resolved_hop->ifindex = newhop->ifindex;
			  }

			nexthop_add(&nexthop->resolved, resolved_hop);
		      }
		    resolved = 1;
		  }
              if (resolved && set)
                rib->nexthop_mtu = match->mtu;
	      return resolved;
	    }
	  else
	    {
	      return 0;
	    }
	}
    }
  return 0;
}

/* If force flag is not set, do not modify falgs at all for uninstall
   the route from FIB. */
static int
nexthop_active_ipv6 (struct rib *rib, struct nexthop *nexthop, int set,
		     struct route_node *top)
{
  struct prefix_ipv6 p;
  struct route_table *table;
  struct route_node *rn;
  struct rib *match;
  int resolved;
  struct nexthop *newhop, *tnewhop;
  int recursing = 0;
  struct nexthop *resolved_hop;

  if (nexthop->type == NEXTHOP_TYPE_IPV6)
    nexthop->ifindex = 0;

  if (set)
    {
      UNSET_FLAG (nexthop->flags, NEXTHOP_FLAG_RECURSIVE);
      zebra_deregister_rnh_static_nexthops (rib->vrf_id, nexthop->resolved, top);
      nexthops_free(nexthop->resolved);
      nexthop->resolved = NULL;
    }

  /* Skip nexthops that have been filtered out due to route-map */
  /* The nexthops are specific to this route and so the same */
  /* nexthop for a different route may not have this flag set */
  if (CHECK_FLAG(nexthop->flags, NEXTHOP_FLAG_FILTERED))
    return 0;

  /* Make lookup prefix. */
  memset (&p, 0, sizeof (struct prefix_ipv6));
  p.family = AF_INET6;
  p.prefixlen = IPV6_MAX_PREFIXLEN;
  p.prefix = nexthop->gate.ipv6;

  /* Lookup table.  */
  table = zebra_vrf_table (AFI_IP6, SAFI_UNICAST, rib->vrf_id);
  if (! table)
    return 0;

  rn = route_node_match (table, (struct prefix *) &p);
  while (rn)
    {
      route_unlock_node (rn);
      
      /* If lookup self prefix return immediately. */
      if (rn == top)
	return 0;

      /* Pick up selected route. */
      /* However, do not resolve over default route unless explicitly allowed. */
      if (is_default_prefix (&rn->p) &&
          !nh_resolve_via_default (p.family))
        return 0;

      RNODE_FOREACH_RIB (rn, match)
	{
	  if (CHECK_FLAG (match->status, RIB_ENTRY_REMOVED))
	    continue;
	  if (CHECK_FLAG (match->status, RIB_ENTRY_SELECTED_FIB))
	    break;
	}

      /* If there is no selected route or matched route is EGP, go up
         tree. */
      if (! match)
	{
	  do {
	    rn = rn->parent;
	  } while (rn && rn->info == NULL);
	  if (rn)
	    route_lock_node (rn);
	}
      else
	{
	  /* If the longest prefix match for the nexthop yields
	   * a blackhole, mark it as inactive. */
	  if (CHECK_FLAG (match->flags, ZEBRA_FLAG_BLACKHOLE)
	      || CHECK_FLAG (match->flags, ZEBRA_FLAG_REJECT))
	    return 0;

	  if (match->type == ZEBRA_ROUTE_CONNECT)
	    {
	      /* Directly point connected route. */
	      newhop = match->nexthop;

	      if (newhop && nexthop->type == NEXTHOP_TYPE_IPV6)
		nexthop->ifindex = newhop->ifindex;
	      
	      return 1;
	    }
	  else if (CHECK_FLAG (rib->flags, ZEBRA_FLAG_INTERNAL))
	    {
	      resolved = 0;
	      for (newhop = match->nexthop; newhop; newhop = newhop->next)
		if (CHECK_FLAG (newhop->flags, NEXTHOP_FLAG_FIB)
		    && ! CHECK_FLAG (newhop->flags, NEXTHOP_FLAG_RECURSIVE))
		  {
		    if (set)
		      {
			SET_FLAG (nexthop->flags, NEXTHOP_FLAG_RECURSIVE);
			SET_FLAG(rib->status, RIB_ENTRY_NEXTHOPS_CHANGED);

			resolved_hop = nexthop_new();
			SET_FLAG (resolved_hop->flags, NEXTHOP_FLAG_ACTIVE);
			/* See nexthop_active_ipv4 for a description how the
			 * resolved nexthop is constructed. */
			if (newhop->type == NEXTHOP_TYPE_IPV6
			    || newhop->type == NEXTHOP_TYPE_IPV6_IFINDEX)
			  {
			    resolved_hop->type = newhop->type;
			    resolved_hop->gate.ipv6 = newhop->gate.ipv6;

			    if (newhop->ifindex)
			      {
				resolved_hop->type = NEXTHOP_TYPE_IPV6_IFINDEX;
				resolved_hop->ifindex = newhop->ifindex;
			      }
			  }

			if (newhop->type == NEXTHOP_TYPE_IFINDEX)
			  {
				resolved_hop->flags |= NEXTHOP_FLAG_ONLINK;
				resolved_hop->type = NEXTHOP_TYPE_IPV6_IFINDEX;
				resolved_hop->gate.ipv6 = nexthop->gate.ipv6;
				resolved_hop->ifindex = newhop->ifindex;
			  }

			nexthop_add(&nexthop->resolved, resolved_hop);
		      }
		    resolved = 1;
		  }
	      return resolved;
	    }
	  else if (rib->type == ZEBRA_ROUTE_STATIC)
	    {
	      resolved = 0;
	      for (ALL_NEXTHOPS_RO(match->nexthop, newhop, tnewhop, recursing))
		if (CHECK_FLAG (newhop->flags, NEXTHOP_FLAG_FIB))
		  {
		    if (set)
		      {
			SET_FLAG (nexthop->flags, NEXTHOP_FLAG_RECURSIVE);

			resolved_hop = nexthop_new();
			SET_FLAG (resolved_hop->flags, NEXTHOP_FLAG_ACTIVE);
			/* See nexthop_active_ipv4 for a description how the
			 * resolved nexthop is constructed. */
			if (newhop->type == NEXTHOP_TYPE_IPV6
			    || newhop->type == NEXTHOP_TYPE_IPV6_IFINDEX)
			  {
			    resolved_hop->type = newhop->type;
			    resolved_hop->gate.ipv6 = newhop->gate.ipv6;

			    if (newhop->ifindex)
			      {
				resolved_hop->type = NEXTHOP_TYPE_IPV6_IFINDEX;
				resolved_hop->ifindex = newhop->ifindex;
			      }
			  }

			if (newhop->type == NEXTHOP_TYPE_IFINDEX)
			  {
				resolved_hop->flags |= NEXTHOP_FLAG_ONLINK;
				resolved_hop->type = NEXTHOP_TYPE_IPV6_IFINDEX;
				resolved_hop->gate.ipv6 = nexthop->gate.ipv6;
				resolved_hop->ifindex = newhop->ifindex;
			  }

			nexthop_add(&nexthop->resolved, resolved_hop);
		      }
		    resolved = 1;
		  }
	      return resolved;
	    }
	  else
	    {
	      return 0;
	    }
	}
    }
  return 0;
}

struct rib *
rib_match (afi_t afi, safi_t safi, vrf_id_t vrf_id,
	   union g_addr *addr, struct route_node **rn_out)
{
  struct prefix p;
  struct route_table *table;
  struct route_node *rn;
  struct rib *match;
  struct nexthop *newhop, *tnewhop;
  int recursing;

  /* Lookup table.  */
  table = zebra_vrf_table (afi, safi, vrf_id);
  if (! table)
    return 0;

  memset (&p, 0, sizeof (struct prefix));
  p.family = afi;
  if (afi == AFI_IP)
    {
      p.u.prefix4 = addr->ipv4;
      p.prefixlen = IPV4_MAX_PREFIXLEN;
    }
  else
    {
      p.u.prefix6 = addr->ipv6;
      p.prefixlen = IPV6_MAX_PREFIXLEN;
    }

  rn = route_node_match (table, (struct prefix *) &p);

  while (rn)
    {
      route_unlock_node (rn);
      
      /* Pick up selected route. */
      RNODE_FOREACH_RIB (rn, match)
	{
	  if (CHECK_FLAG (match->status, RIB_ENTRY_REMOVED))
	    continue;
	  if (CHECK_FLAG (match->status, RIB_ENTRY_SELECTED_FIB))
	    break;
	}

      /* If there is no selected route or matched route is EGP, go up
         tree. */
      if (! match)
	{
	  do {
	    rn = rn->parent;
	  } while (rn && rn->info == NULL);
	  if (rn)
	    route_lock_node (rn);
	}
      else
	{
	  if (match->type != ZEBRA_ROUTE_CONNECT)
	    {
	      int found = 0;
	      for (ALL_NEXTHOPS_RO(match->nexthop, newhop, tnewhop, recursing))
		if (CHECK_FLAG (newhop->flags, NEXTHOP_FLAG_FIB))
		  {
		    found = 1;
		    break;
		  }
	      if (!found)
		return NULL;
	    }

	  if (rn_out)
	    *rn_out = rn;
	  return match;
	}
    }
  return NULL;
}

struct rib *
rib_match_ipv4_multicast (vrf_id_t vrf_id, struct in_addr addr, struct route_node **rn_out)
{
  struct rib *rib = NULL, *mrib = NULL, *urib = NULL;
  struct route_node *m_rn = NULL, *u_rn = NULL;
  union g_addr gaddr = { .ipv4 = addr };

  switch (ipv4_multicast_mode)
    {
    case MCAST_MRIB_ONLY:
      return rib_match (AFI_IP, SAFI_MULTICAST, vrf_id, &gaddr, rn_out);
    case MCAST_URIB_ONLY:
      return rib_match (AFI_IP, SAFI_UNICAST, vrf_id, &gaddr, rn_out);
    case MCAST_NO_CONFIG:
    case MCAST_MIX_MRIB_FIRST:
      rib = mrib = rib_match (AFI_IP, SAFI_MULTICAST, vrf_id, &gaddr, &m_rn);
      if (!mrib)
	rib = urib = rib_match (AFI_IP, SAFI_UNICAST, vrf_id, &gaddr, &u_rn);
      break;
    case MCAST_MIX_DISTANCE:
      mrib = rib_match (AFI_IP, SAFI_MULTICAST, vrf_id, &gaddr, &m_rn);
      urib = rib_match (AFI_IP, SAFI_UNICAST, vrf_id, &gaddr, &u_rn);
      if (mrib && urib)
	rib = urib->distance < mrib->distance ? urib : mrib;
      else if (mrib)
	rib = mrib;
      else if (urib)
	rib = urib;
      break;
    case MCAST_MIX_PFXLEN:
      mrib = rib_match (AFI_IP, SAFI_MULTICAST, vrf_id, &gaddr, &m_rn);
      urib = rib_match (AFI_IP, SAFI_UNICAST, vrf_id, &gaddr, &u_rn);
      if (mrib && urib)
	rib = u_rn->p.prefixlen > m_rn->p.prefixlen ? urib : mrib;
      else if (mrib)
	rib = mrib;
      else if (urib)
	rib = urib;
      break;
  }

  if (rn_out)
    *rn_out = (rib == mrib) ? m_rn : u_rn;

  if (IS_ZEBRA_DEBUG_RIB)
    {
      char buf[BUFSIZ];
      inet_ntop (AF_INET, &addr, buf, BUFSIZ);

      zlog_debug("%s: %s: found %s, using %s",
		 __func__, buf,
                 mrib ? (urib ? "MRIB+URIB" : "MRIB") :
                         urib ? "URIB" : "nothing",
		 rib == urib ? "URIB" : rib == mrib ? "MRIB" : "none");
    }
  return rib;
}

void
multicast_mode_ipv4_set (enum multicast_mode mode)
{
  if (IS_ZEBRA_DEBUG_RIB)
    zlog_debug("%s: multicast lookup mode set (%d)", __func__, mode);
  ipv4_multicast_mode = mode;
}

enum multicast_mode
multicast_mode_ipv4_get (void)
{
  return ipv4_multicast_mode;
}

struct rib *
rib_lookup_ipv4 (struct prefix_ipv4 *p, vrf_id_t vrf_id)
{
  struct route_table *table;
  struct route_node *rn;
  struct rib *match;
  struct nexthop *nexthop, *tnexthop;
  int recursing;

  /* Lookup table.  */
  table = zebra_vrf_table (AFI_IP, SAFI_UNICAST, vrf_id);
  if (! table)
    return 0;

  rn = route_node_lookup (table, (struct prefix *) p);

  /* No route for this prefix. */
  if (! rn)
    return NULL;

  /* Unlock node. */
  route_unlock_node (rn);

  RNODE_FOREACH_RIB (rn, match)
    {
      if (CHECK_FLAG (match->status, RIB_ENTRY_REMOVED))
	continue;
      if (CHECK_FLAG (match->status, RIB_ENTRY_SELECTED_FIB))
	break;
    }

  if (! match)
    return NULL;

  if (match->type == ZEBRA_ROUTE_CONNECT)
    return match;
  
  for (ALL_NEXTHOPS_RO(match->nexthop, nexthop, tnexthop, recursing))
    if (CHECK_FLAG (nexthop->flags, NEXTHOP_FLAG_FIB))
      return match;

  return NULL;
}

/*
 * This clone function, unlike its original rib_lookup_ipv4(), checks
 * if specified IPv4 route record (prefix/mask -> gate) exists in
 * the whole RIB and has RIB_ENTRY_SELECTED_FIB set.
 *
 * Return values:
 * -1: error
 * 0: exact match found
 * 1: a match was found with a different gate
 * 2: connected route found
 * 3: no matches found
 */
int
rib_lookup_ipv4_route (struct prefix_ipv4 *p, union sockunion * qgate,
    vrf_id_t vrf_id)
{
  struct route_table *table;
  struct route_node *rn;
  struct rib *match;
  struct nexthop *nexthop, *tnexthop;
  int recursing;
  int nexthops_active;

  /* Lookup table.  */
  table = zebra_vrf_table (AFI_IP, SAFI_UNICAST, vrf_id);
  if (! table)
    return ZEBRA_RIB_LOOKUP_ERROR;

  /* Scan the RIB table for exactly matching RIB entry. */
  rn = route_node_lookup (table, (struct prefix *) p);

  /* No route for this prefix. */
  if (! rn)
    return ZEBRA_RIB_NOTFOUND;

  /* Unlock node. */
  route_unlock_node (rn);

  /* Find out if a "selected" RR for the discovered RIB entry exists ever. */
  RNODE_FOREACH_RIB (rn, match)
    {
      if (CHECK_FLAG (match->status, RIB_ENTRY_REMOVED))
	continue;
      if (CHECK_FLAG (match->status, RIB_ENTRY_SELECTED_FIB))
	break;
    }

  /* None such found :( */
  if (!match)
    return ZEBRA_RIB_NOTFOUND;

  if (match->type == ZEBRA_ROUTE_CONNECT)
    return ZEBRA_RIB_FOUND_CONNECTED;
  
  /* Ok, we have a cood candidate, let's check it's nexthop list... */
  nexthops_active = 0;
  for (ALL_NEXTHOPS_RO(match->nexthop, nexthop, tnexthop, recursing))
    if (CHECK_FLAG (nexthop->flags, NEXTHOP_FLAG_FIB))
      {
        nexthops_active = 1;
        if (nexthop->gate.ipv4.s_addr == sockunion2ip (qgate))
          return ZEBRA_RIB_FOUND_EXACT;
        if (IS_ZEBRA_DEBUG_RIB)
          {
            char gate_buf[INET_ADDRSTRLEN], qgate_buf[INET_ADDRSTRLEN];
            inet_ntop (AF_INET, &nexthop->gate.ipv4.s_addr, gate_buf, INET_ADDRSTRLEN);
            inet_ntop (AF_INET, &sockunion2ip(qgate), qgate_buf, INET_ADDRSTRLEN);
            zlog_debug ("%s: qgate == %s, %s == %s", __func__,
                        qgate_buf, recursing ? "rgate" : "gate", gate_buf);
          }
      }

  if (nexthops_active)
    return ZEBRA_RIB_FOUND_NOGATE;

  return ZEBRA_RIB_NOTFOUND;
}

#define RIB_SYSTEM_ROUTE(R) \
        ((R)->type == ZEBRA_ROUTE_KERNEL || (R)->type == ZEBRA_ROUTE_CONNECT)

/* This function verifies reachability of one given nexthop, which can be
 * numbered or unnumbered, IPv4 or IPv6. The result is unconditionally stored
 * in nexthop->flags field. If the 4th parameter, 'set', is non-zero,
 * nexthop->ifindex will be updated appropriately as well.
 * An existing route map can turn (otherwise active) nexthop into inactive, but
 * not vice versa.
 *
 * The return value is the final value of 'ACTIVE' flag.
 */

static unsigned
nexthop_active_check (struct route_node *rn, struct rib *rib,
		      struct nexthop *nexthop, int set)
{
  rib_table_info_t *info = rn->table->info;
  struct interface *ifp;
  route_map_result_t ret = RMAP_MATCH;
  int family;
  char buf[INET6_ADDRSTRLEN+1];

  if (rn->p.family == AF_INET)
    family = AFI_IP;
  else if (rn->p.family == AF_INET6)
    family = AFI_IP6;
  else
    family = 0;
  switch (nexthop->type)
    {
    case NEXTHOP_TYPE_IFINDEX:
      ifp = if_lookup_by_index_vrf (nexthop->ifindex, rib->vrf_id);
      if (ifp && if_is_operative(ifp))
	SET_FLAG (nexthop->flags, NEXTHOP_FLAG_ACTIVE);
      else
	UNSET_FLAG (nexthop->flags, NEXTHOP_FLAG_ACTIVE);
      break;
    case NEXTHOP_TYPE_IPV4:
    case NEXTHOP_TYPE_IPV4_IFINDEX:
      family = AFI_IP;
      if (nexthop_active_ipv4 (rib, nexthop, set, rn))
	SET_FLAG (nexthop->flags, NEXTHOP_FLAG_ACTIVE);
      else
	UNSET_FLAG (nexthop->flags, NEXTHOP_FLAG_ACTIVE);
      break;
    case NEXTHOP_TYPE_IPV6:
      family = AFI_IP6;
      if (nexthop_active_ipv6 (rib, nexthop, set, rn))
	SET_FLAG (nexthop->flags, NEXTHOP_FLAG_ACTIVE);
      else
	UNSET_FLAG (nexthop->flags, NEXTHOP_FLAG_ACTIVE);
      break;
    case NEXTHOP_TYPE_IPV6_IFINDEX:
      /* RFC 5549, v4 prefix with v6 NH */
      if (rn->p.family != AF_INET)
	family = AFI_IP6;
      if (IN6_IS_ADDR_LINKLOCAL (&nexthop->gate.ipv6))
	{
	  ifp = if_lookup_by_index_vrf (nexthop->ifindex, rib->vrf_id);
	  if (ifp && if_is_operative(ifp))
	    SET_FLAG (nexthop->flags, NEXTHOP_FLAG_ACTIVE);
	  else
	    UNSET_FLAG (nexthop->flags, NEXTHOP_FLAG_ACTIVE);
	}
      else
	{
	  if (nexthop_active_ipv6 (rib, nexthop, set, rn))
	    SET_FLAG (nexthop->flags, NEXTHOP_FLAG_ACTIVE);
	  else
	    UNSET_FLAG (nexthop->flags, NEXTHOP_FLAG_ACTIVE);
	}
      break;
    case NEXTHOP_TYPE_BLACKHOLE:
      SET_FLAG (nexthop->flags, NEXTHOP_FLAG_ACTIVE);
      break;
    default:
      break;
    }
  if (! CHECK_FLAG (nexthop->flags, NEXTHOP_FLAG_ACTIVE))
    return 0;

  /* XXX: What exactly do those checks do? Do we support
   * e.g. IPv4 routes with IPv6 nexthops or vice versa? */
  if (RIB_SYSTEM_ROUTE(rib) ||
      (family == AFI_IP && rn->p.family != AF_INET) ||
      (family == AFI_IP6 && rn->p.family != AF_INET6))
    return CHECK_FLAG (nexthop->flags, NEXTHOP_FLAG_ACTIVE);

  /* The original code didn't determine the family correctly
   * e.g. for NEXTHOP_TYPE_IFINDEX. Retrieve the correct afi
   * from the rib_table_info in those cases.
   * Possibly it may be better to use only the rib_table_info
   * in every case.
   */
  if (!family)
    family = info->afi;

  memset(&nexthop->rmap_src.ipv6, 0, sizeof(union g_addr));

  /* It'll get set if required inside */
  ret = zebra_route_map_check(family, rib->type, &rn->p, nexthop, rib->vrf_id,
                              rib->tag);
  if (ret == RMAP_DENYMATCH)
    {
      if (IS_ZEBRA_DEBUG_RIB)
	{
	  inet_ntop (rn->p.family, &rn->p.u.prefix, buf, sizeof (buf));
	  zlog_debug("%u:%s/%d: Filtering out with NH out %s due to route map",
		     rib->vrf_id, buf, rn->p.prefixlen,
		     ifindex2ifname_vrf (nexthop->ifindex, rib->vrf_id));
	}
      UNSET_FLAG (nexthop->flags, NEXTHOP_FLAG_ACTIVE);
    }
  return CHECK_FLAG (nexthop->flags, NEXTHOP_FLAG_ACTIVE);
}

/* Iterate over all nexthops of the given RIB entry and refresh their
 * ACTIVE flag. rib->nexthop_active_num is updated accordingly. If any
 * nexthop is found to toggle the ACTIVE flag, the whole rib structure
 * is flagged with RIB_ENTRY_CHANGED. The 4th 'set' argument is
 * transparently passed to nexthop_active_check().
 *
 * Return value is the new number of active nexthops.
 */

static int
nexthop_active_update (struct route_node *rn, struct rib *rib, int set)
{
  struct nexthop *nexthop;
  union g_addr prev_src;
  unsigned int prev_active, new_active, old_num_nh;
  ifindex_t prev_index;
  old_num_nh = rib->nexthop_active_num;

  rib->nexthop_active_num = 0;
  UNSET_FLAG (rib->status, RIB_ENTRY_CHANGED);

  for (nexthop = rib->nexthop; nexthop; nexthop = nexthop->next)
  {
    /* No protocol daemon provides src and so we're skipping tracking it */
    prev_src = nexthop->rmap_src;
    prev_active = CHECK_FLAG (nexthop->flags, NEXTHOP_FLAG_ACTIVE);
    prev_index = nexthop->ifindex;
    if ((new_active = nexthop_active_check (rn, rib, nexthop, set)))
      rib->nexthop_active_num++;
    /* Don't allow src setting on IPv6 addr for now */
    if (prev_active != new_active ||
	prev_index != nexthop->ifindex ||
	((nexthop->type >= NEXTHOP_TYPE_IFINDEX &&
	  nexthop->type < NEXTHOP_TYPE_IPV6) &&
	 prev_src.ipv4.s_addr != nexthop->rmap_src.ipv4.s_addr) ||
	((nexthop->type >= NEXTHOP_TYPE_IPV6 &&
	  nexthop->type < NEXTHOP_TYPE_BLACKHOLE) &&
	 !(IPV6_ADDR_SAME (&prev_src.ipv6, &nexthop->rmap_src.ipv6))))
      {
	SET_FLAG (rib->status, RIB_ENTRY_CHANGED);
	SET_FLAG (rib->status, RIB_ENTRY_NEXTHOPS_CHANGED);
      }
  }

  if (old_num_nh != rib->nexthop_active_num)
    SET_FLAG (rib->status, RIB_ENTRY_CHANGED);

  if (CHECK_FLAG (rib->status, RIB_ENTRY_CHANGED))
    {
      SET_FLAG (rib->status, RIB_ENTRY_NEXTHOPS_CHANGED);
    }

  return rib->nexthop_active_num;
}



/* Update flag indicates whether this is a "replace" or not. Currently, this
 * is only used for IPv4.
 */
int
rib_install_kernel (struct route_node *rn, struct rib *rib, int update)
{
  int ret = 0;
  struct nexthop *nexthop, *tnexthop;
  rib_table_info_t *info = rn->table->info;
  int recursing;

  if (info->safi != SAFI_UNICAST)
    {
      for (ALL_NEXTHOPS_RO(rib->nexthop, nexthop, tnexthop, recursing))
        SET_FLAG (nexthop->flags, NEXTHOP_FLAG_FIB);
      return ret;
    }

  /*
   * Make sure we update the FPM any time we send new information to
   * the kernel.
   */
  zfpm_trigger_update (rn, "installing in kernel");
  switch (PREFIX_FAMILY (&rn->p))
    {
    case AF_INET:
      if (update)
        ret = kernel_update_ipv4 (&rn->p, rib);
      else
        ret = kernel_add_ipv4 (&rn->p, rib);
      break;
    case AF_INET6:
      if (update)
        ret = kernel_update_ipv6 (&rn->p, rib);
      else
        ret = kernel_add_ipv6 (&rn->p, rib);
      break;
    }

  /* If install succeeds, update FIB flag for nexthops. */
  if (!ret)
    {
      for (ALL_NEXTHOPS_RO(rib->nexthop, nexthop, tnexthop, recursing))
        {
          if (CHECK_FLAG (nexthop->flags, NEXTHOP_FLAG_RECURSIVE))
            continue;

          if (CHECK_FLAG (nexthop->flags, NEXTHOP_FLAG_ACTIVE))
            SET_FLAG (nexthop->flags, NEXTHOP_FLAG_FIB);
          else
            UNSET_FLAG (nexthop->flags, NEXTHOP_FLAG_FIB);
        }
    }

  return ret;
}

/* Uninstall the route from kernel. */
int
rib_uninstall_kernel (struct route_node *rn, struct rib *rib)
{
  int ret = 0;
  struct nexthop *nexthop, *tnexthop;
  rib_table_info_t *info = rn->table->info;
  int recursing;

  if (info->safi != SAFI_UNICAST)
    {
      for (ALL_NEXTHOPS_RO(rib->nexthop, nexthop, tnexthop, recursing))
        SET_FLAG (nexthop->flags, NEXTHOP_FLAG_FIB);
      return ret;
    }

  /*
   * Make sure we update the FPM any time we send new information to
   * the kernel.
   */
  zfpm_trigger_update (rn, "uninstalling from kernel");

  switch (PREFIX_FAMILY (&rn->p))
    {
    case AF_INET:
      ret = kernel_delete_ipv4 (&rn->p, rib);
      break;
    case AF_INET6:
      ret = kernel_delete_ipv6 (&rn->p, rib);
      break;
    }

  for (ALL_NEXTHOPS_RO(rib->nexthop, nexthop, tnexthop, recursing))
    UNSET_FLAG (nexthop->flags, NEXTHOP_FLAG_FIB);

  return ret;
}

/* Uninstall the route from kernel. */
static void
rib_uninstall (struct route_node *rn, struct rib *rib)
{
  rib_table_info_t *info = rn->table->info;

  if (CHECK_FLAG (rib->status, RIB_ENTRY_SELECTED_FIB))
    {
      if (info->safi == SAFI_UNICAST)
        zfpm_trigger_update (rn, "rib_uninstall");

      if (! RIB_SYSTEM_ROUTE (rib))
	rib_uninstall_kernel (rn, rib);
      UNSET_FLAG (rib->status, RIB_ENTRY_SELECTED_FIB);
    }

  if (CHECK_FLAG (rib->flags, ZEBRA_FLAG_SELECTED))
    {
      redistribute_delete (&rn->p, rib);
      UNSET_FLAG (rib->flags, ZEBRA_FLAG_SELECTED);
    }
}

static void rib_unlink (struct route_node *, struct rib *);

/*
 * rib_can_delete_dest
 *
 * Returns TRUE if the given dest can be deleted from the table.
 */
static int
rib_can_delete_dest (rib_dest_t *dest)
{
  if (dest->routes)
    {
      return 0;
    }

  /*
   * Don't delete the dest if we have to update the FPM about this
   * prefix.
   */
  if (CHECK_FLAG (dest->flags, RIB_DEST_UPDATE_FPM) ||
      CHECK_FLAG (dest->flags, RIB_DEST_SENT_TO_FPM))
    return 0;

  return 1;
}

/*
 * rib_gc_dest
 *
 * Garbage collect the rib dest corresponding to the given route node
 * if appropriate.
 *
 * Returns TRUE if the dest was deleted, FALSE otherwise.
 */
int
rib_gc_dest (struct route_node *rn)
{
  rib_dest_t *dest;
  struct zebra_vrf *zvrf;

  dest = rib_dest_from_rnode (rn);
  if (!dest)
    return 0;

  if (!rib_can_delete_dest (dest))
    return 0;

  zvrf = rib_dest_vrf (dest);
  if (IS_ZEBRA_DEBUG_RIB)
    rnode_debug (rn, zvrf->vrf_id, "removing dest from table");

  dest->rnode = NULL;
  XFREE (MTYPE_RIB_DEST, dest);
  rn->info = NULL;

  /*
   * Release the one reference that we keep on the route node.
   */
  route_unlock_node (rn);
  return 1;
}

static void
rib_process_add_fib(struct zebra_vrf *zvrf, struct route_node *rn,
                    struct rib *new)
{
  char buf[INET6_ADDRSTRLEN];

  zfpm_trigger_update (rn, "new route selected");

  /* Update real nexthop. This may actually determine if nexthop is active or not. */
  if (!nexthop_active_update (rn, new, 1))
    {
      UNSET_FLAG(new->status, RIB_ENTRY_CHANGED);
      return;
    }

  SET_FLAG (new->status, RIB_ENTRY_SELECTED_FIB);
  if (IS_ZEBRA_DEBUG_RIB)
    {
      inet_ntop (rn->p.family, &rn->p.u.prefix, buf, INET6_ADDRSTRLEN);
      zlog_debug ("%u:%s/%d: Adding route rn %p, rib %p (type %d)",
                   zvrf->vrf_id, buf, rn->p.prefixlen, rn, new, new->type);
    }

  if (!RIB_SYSTEM_ROUTE (new))
    {
      if (rib_install_kernel (rn, new, 0))
        {
          inet_ntop (rn->p.family, &rn->p.u.prefix, buf, INET6_ADDRSTRLEN);
          zlog_warn ("%u:%s/%d: Route install failed",
                     zvrf->vrf_id, buf, rn->p.prefixlen);
        }
    }

  UNSET_FLAG(new->status, RIB_ENTRY_CHANGED);
}

static void
rib_process_del_fib(struct zebra_vrf *zvrf, struct route_node *rn,
                    struct rib *old)
{
  char buf[INET6_ADDRSTRLEN];

  zfpm_trigger_update (rn, "removing existing route");

  /* Uninstall from kernel. */
  if (IS_ZEBRA_DEBUG_RIB)
    {
      inet_ntop (rn->p.family, &rn->p.u.prefix, buf, INET6_ADDRSTRLEN);
      zlog_debug ("%u:%s/%d: Deleting route rn %p, rib %p (type %d)",
                  zvrf->vrf_id, buf, rn->p.prefixlen, rn, old, old->type);
    }

  if (!RIB_SYSTEM_ROUTE (old))
    rib_uninstall_kernel (rn, old);

  UNSET_FLAG (old->status, RIB_ENTRY_SELECTED_FIB);

  /* Update nexthop for route, reset changed flag. */
  nexthop_active_update (rn, old, 1);
  UNSET_FLAG(old->status, RIB_ENTRY_CHANGED);
}

static void
rib_process_update_fib (struct zebra_vrf *zvrf, struct route_node *rn,
                        struct rib *old, struct rib *new)
{
  char buf[INET6_ADDRSTRLEN];
  struct nexthop *nexthop = NULL, *tnexthop;
  int recursing;
  int nh_active = 0;
  int installed = 1;

  if (IS_ZEBRA_DEBUG_RIB)
    inet_ntop (rn->p.family, &rn->p.u.prefix, buf, INET6_ADDRSTRLEN);

  /*
   * We have to install or update if a new route has been selected or
   * something has changed.
   */
  if (new != old ||
      CHECK_FLAG (new->status, RIB_ENTRY_CHANGED))
    {
      zfpm_trigger_update (rn, "updating existing route");

      /* Update the nexthop; we could determine here that nexthop is inactive. */
      if (nexthop_active_update (rn, new, 1))
        nh_active = 1;

      /* If nexthop is active, install the selected route, if appropriate. If
       * the install succeeds, cleanup flags for prior route, if different from
       * newly selected.
       */
      if (nh_active)
        {
          if (IS_ZEBRA_DEBUG_RIB)
            {
              if (new != old)
                zlog_debug ("%u:%s/%d: Updating route rn %p, rib %p (type %d) "
                            "old %p (type %d)", zvrf->vrf_id, buf, rn->p.prefixlen,
                            rn, new, new->type, old, old->type);
              else
                zlog_debug ("%u:%s/%d: Updating route rn %p, rib %p (type %d)",
                        zvrf->vrf_id, buf, rn->p.prefixlen, rn, new, new->type);
            }
          /* Non-system route should be installed. */
          if (!RIB_SYSTEM_ROUTE (new))
            {
              if (rib_install_kernel (rn, new, 1))
                {
                  installed = 0;
                  inet_ntop (rn->p.family, &rn->p.u.prefix, buf, INET6_ADDRSTRLEN);
                  zlog_warn ("%u:%s/%d: Route install failed",
                             zvrf->vrf_id, buf, rn->p.prefixlen);
                }
            }

          /* If install succeeded or system route, cleanup flags for prior route. */
          if (installed && new != old)
            {
              if (RIB_SYSTEM_ROUTE(new))
                {
                  if (!RIB_SYSTEM_ROUTE (old))
                    rib_uninstall_kernel (rn, old);
                }
              else
                {
                  for (nexthop = old->nexthop; nexthop; nexthop = nexthop->next)
                    UNSET_FLAG (nexthop->flags, NEXTHOP_FLAG_FIB);
                }
            }

          /* Update for redistribution. */
          if (installed)
            SET_FLAG (new->status, RIB_ENTRY_SELECTED_FIB);
        }

      /*
       * If nexthop for selected route is not active or install failed, we
       * may need to uninstall and delete for redistribution.
       */
      if (!nh_active || !installed)
        {
          if (IS_ZEBRA_DEBUG_RIB)
            {
              if (new != old)
                zlog_debug ("%u:%s/%d: Deleting route rn %p, rib %p (type %d) "
                            "old %p (type %d) - %s", zvrf->vrf_id, buf, rn->p.prefixlen,
                            rn, new, new->type, old, old->type,
                            nh_active ? "install failed" : "nexthop inactive");
              else
                zlog_debug ("%u:%s/%d: Deleting route rn %p, rib %p (type %d) - %s",
                            zvrf->vrf_id, buf, rn->p.prefixlen, rn, new, new->type,
                            nh_active ? "install failed" : "nexthop inactive");
            }

          if (!RIB_SYSTEM_ROUTE (old))
            rib_uninstall_kernel (rn, old);
          UNSET_FLAG (new->status, RIB_ENTRY_SELECTED_FIB);
        }
    }
  else
    {
      /*
       * Same route selected; check if in the FIB and if not, re-install. This
       * is housekeeping code to deal with race conditions in kernel with linux
       * netlink reporting interface up before IPv4 or IPv6 protocol is ready
       * to add routes.
       */
      if (!RIB_SYSTEM_ROUTE (new))
        {
          int in_fib = 0;

          for (ALL_NEXTHOPS_RO(new->nexthop, nexthop, tnexthop, recursing))
            if (CHECK_FLAG (nexthop->flags, NEXTHOP_FLAG_FIB))
              {
                in_fib = 1;
                break;
              }
          if (!in_fib)
            rib_install_kernel (rn, new, 0);
        }
    }

  /* Update prior route. */
  if (new != old)
    {
      UNSET_FLAG (old->status, RIB_ENTRY_SELECTED_FIB);

      /* Set real nexthop. */
      nexthop_active_update (rn, old, 1);
      UNSET_FLAG(old->status, RIB_ENTRY_CHANGED);
    }

  /* Clear changed flag. */
  UNSET_FLAG(new->status, RIB_ENTRY_CHANGED);
}

/* Check if 'alternate' RIB entry is better than 'current'. */
static struct rib *
rib_choose_best (struct rib *current, struct rib *alternate)
{
  if (current == NULL)
    return alternate;

  /* filter route selection in following order:
   * - connected beats other types
   * - lower distance beats higher
   * - lower metric beats higher for equal distance
   * - last, hence oldest, route wins tie break.
   */

  /* Connected routes. Pick the last connected
   * route of the set of lowest metric connected routes.
   */
  if (alternate->type == ZEBRA_ROUTE_CONNECT)
    {
      if (current->type != ZEBRA_ROUTE_CONNECT
          || alternate->metric <= current->metric)
        return alternate;

      return current;
    }

  if (current->type == ZEBRA_ROUTE_CONNECT)
    return current;

  /* higher distance loses */
  if (alternate->distance < current->distance)
    return alternate;
  if (current->distance < alternate->distance)
    return current;

  /* metric tie-breaks equal distance */
  if (alternate->metric <= current->metric)
    return alternate;

  return current;
}

/* Check if 'alternate' RIB entry is better than 'current'. */
static struct rib *
rib_choose_best (struct rib *current, struct rib *alternate)
{
  if (current == NULL)
    return alternate;

  /* filter route selection in following order:
   * - connected beats other types
   * - lower distance beats higher
   * - lower metric beats higher for equal distance
   * - last, hence oldest, route wins tie break.
   */

  /* Connected routes. Pick the last connected
   * route of the set of lowest metric connected routes.
   */
  if (alternate->type == ZEBRA_ROUTE_CONNECT)
    {
      if (current->type != ZEBRA_ROUTE_CONNECT
          || alternate->metric <= current->metric)
        return alternate;

      return current;
    }

  if (current->type == ZEBRA_ROUTE_CONNECT)
    return current;

  /* higher distance loses */
  if (alternate->distance < current->distance)
    return alternate;
  if (current->distance < alternate->distance)
    return current;

  /* metric tie-breaks equal distance */
  if (alternate->metric <= current->metric)
    return alternate;

  return current;
}

/* Core function for processing routing information base. */
static void
rib_process (struct route_node *rn)
{
  struct rib *rib;
  struct rib *next;
<<<<<<< HEAD
  struct rib *fib = NULL;
  struct rib *select = NULL;
  struct rib *del = NULL;
=======
  struct rib *old_selected = NULL;
  struct rib *new_selected = NULL;
  struct rib *old_fib = NULL;
  struct rib *new_fib = NULL;
>>>>>>> 1ba2a97a
  struct rib *best = NULL;
  char buf[INET6_ADDRSTRLEN];
  rib_dest_t *dest;
  struct zebra_vrf *zvrf = NULL;
  vrf_id_t vrf_id = VRF_UNKNOWN;

  assert (rn);

  dest = rib_dest_from_rnode (rn);
  if (dest)
    {
      zvrf = rib_dest_vrf (dest);
      vrf_id = zvrf->vrf_id;
    }

  if (IS_ZEBRA_DEBUG_RIB)
    inet_ntop (rn->p.family, &rn->p.u.prefix, buf, INET6_ADDRSTRLEN);

  if (IS_ZEBRA_DEBUG_RIB_DETAILED)
    zlog_debug ("%u:%s/%d: Processing rn %p", vrf_id, buf, rn->p.prefixlen, rn);

  RNODE_FOREACH_RIB (rn, rib)
    {
      if (IS_ZEBRA_DEBUG_RIB_DETAILED)
        zlog_debug ("%u:%s/%d: Examine rib %p (type %d) status %x flags %x "
                    "dist %d metric %d",
                    vrf_id, buf, rn->p.prefixlen, rib, rib->type, rib->status,
                    rib->flags, rib->distance, rib->metric);

      UNSET_FLAG(rib->status, RIB_ENTRY_NEXTHOPS_CHANGED);

      /* Currently selected rib. */
      if (CHECK_FLAG (rib->flags, ZEBRA_FLAG_SELECTED))
        {
          assert (old_selected == NULL);
          old_selected = rib;
        }
      /* Currently in fib */
      if (CHECK_FLAG (rib->status, RIB_ENTRY_SELECTED_FIB))
        {
          assert (old_fib == NULL);
          old_fib = rib;
        }

      /* Skip deleted entries from selection */
      if (CHECK_FLAG (rib->status, RIB_ENTRY_REMOVED))
        continue;

      /* Skip unreachable nexthop. */
      /* This first call to nexthop_active_update is merely to determine if
       * there's any change to nexthops associated with this RIB entry. Now,
       * rib_process() can be invoked due to an external event such as link
       * down or due to next-hop-tracking evaluation. In the latter case,
       * a decision has already been made that the NHs have changed. So, no
       * need to invoke a potentially expensive call again. Further, since
       * the change might be in a recursive NH which is not caught in
       * the nexthop_active_update() code. Thus, we might miss changes to
       * recursive NHs.
       */
      if (!CHECK_FLAG(rib->status, RIB_ENTRY_CHANGED) &&
          ! nexthop_active_update (rn, rib, 0))
        {
          if (rib->type == ZEBRA_ROUTE_TABLE)
            {
              /* XXX: HERE BE DRAGONS!!!!!
	       * In all honesty, I have not yet figured out what this part
	       * does or why the RIB_ENTRY_CHANGED test above is correct
	       * or why we need to delete a route here, and also not whether
	       * this concerns both selected and fib route, or only selected
	       * or only fib */
              /* This entry was denied by the 'ip protocol table' route-map, we
               * need to delete it */
	      if (rib != old_selected)
		{
		  if (IS_ZEBRA_DEBUG_RIB)
		    zlog_debug ("%s: %s/%d: imported via import-table but denied "
				"by the ip protocol table route-map",
				__func__, buf, rn->p.prefixlen);
		  rib_unlink (rn, rib);
		}
	      else
		SET_FLAG (rib->status, RIB_ENTRY_REMOVED);
            }

          continue;
        }

      /* Infinite distance. */
      if (rib->distance == DISTANCE_INFINITY)
        {
          UNSET_FLAG (rib->status, RIB_ENTRY_CHANGED);
          continue;
        }

<<<<<<< HEAD
      best = rib_choose_best(select, rib);
      if (select && best != select)
        UNSET_FLAG (select->status, RIB_ENTRY_CHANGED);
      if (best != rib)
        UNSET_FLAG (rib->status, RIB_ENTRY_CHANGED);
      select = best;
    } /* RNODE_FOREACH_RIB_SAFE */

  /* After the cycle is finished, the following pointers will be set:
   * select --- the winner RIB entry, if any was found, otherwise NULL
   * fib    --- the SELECTED RIB entry, if any, otherwise NULL
   * del    --- equal to fib, if fib is queued for deletion, NULL otherwise
   * rib    --- NULL
   */
  if (IS_ZEBRA_DEBUG_RIB_DETAILED)
    zlog_debug ("%u:%s/%d: After processing: select %p fib %p del %p",
                vrf_id, buf, rn->p.prefixlen, select, fib, del);

  /* Same RIB entry is selected. Update FIB and finish. */
  if (select && select == fib)
    rib_process_update_route (zvrf, rn, select, select);
  else if (select && fib)
    rib_process_update_route (zvrf, rn, select, fib);
  else if (select)
    rib_process_add_route (zvrf, rn, select);
  else if (fib)
    rib_process_del_route (zvrf, rn, fib);
=======
      if (CHECK_FLAG (rib->flags, ZEBRA_FLAG_FIB_OVERRIDE))
        {
          best = rib_choose_best(new_fib, rib);
          if (new_fib && best != new_fib)
            UNSET_FLAG (new_fib->status, RIB_ENTRY_CHANGED);
         new_fib = best;
        }
      else
        {
          best = rib_choose_best(new_selected, rib);
          if (new_selected && best != new_selected)
            UNSET_FLAG (new_selected->status, RIB_ENTRY_CHANGED);
          new_selected = best;
        }
      if (best != rib)
        UNSET_FLAG (rib->status, RIB_ENTRY_CHANGED);
    } /* RNODE_FOREACH_RIB */

  /* If no FIB override route, use the selected route also for FIB */
  if (new_fib == NULL)
    new_fib = new_selected;

  /* After the cycle is finished, the following pointers will be set:
   * old_selected --- RIB entry currently having SELECTED
   * new_selected --- RIB entry that is newly SELECTED
   * old_fib      --- RIB entry currently in kernel FIB
   * new_fib      --- RIB entry that is newly to be in kernel FIB
   *
   * new_selected will get SELECTED flag, and is going to be redistributed
   * the zclients. new_fib (which can be new_selected) will be installed in kernel.
   */

  if (IS_ZEBRA_DEBUG_RIB_DETAILED)
    {
    zlog_debug ("%u:%s/%d: After processing: old_selected %p new_selected %p old_fib %p new_fib %p",
                vrf_id, buf, rn->p.prefixlen,
                (void *)old_selected,
                (void *)new_selected,
                (void *)old_fib,
                (void *)new_fib);
    }

  /* Buffer RIB_ENTRY_CHANGED here, because it will get cleared if
   * fib == selected */
  bool selected_changed = new_selected && CHECK_FLAG(new_selected->status,
                                                     RIB_ENTRY_CHANGED);

  /* Update fib according to selection results */
  if (new_fib && old_fib)
    rib_process_update_fib (zvrf, rn, old_fib, new_fib);
  else if (new_fib)
    rib_process_add_fib (zvrf, rn, new_fib);
  else if (old_fib)
    rib_process_del_fib (zvrf, rn, old_fib);

  /* Redistribute SELECTED entry */
  if (old_selected != new_selected || selected_changed)
    {
      struct nexthop *nexthop, *tnexthop;
      int recursing;

      /* Check if we have a FIB route for the destination, otherwise,
       * don't redistribute it */
      for (ALL_NEXTHOPS_RO(new_fib ? new_fib->nexthop : NULL, nexthop,
                           tnexthop, recursing))
        {
          if (CHECK_FLAG(nexthop->flags, NEXTHOP_FLAG_FIB))
            {
              break;
            }
        }
      if (!nexthop)
        new_selected = NULL;

      if (new_selected && new_selected != new_fib)
        {
          nexthop_active_update(rn, new_selected, 1);
          UNSET_FLAG(new_selected->status, RIB_ENTRY_CHANGED);
        }

      if (old_selected)
        {
          if (!new_selected)
            redistribute_delete(&rn->p, old_selected);
          if (old_selected != new_selected)
            UNSET_FLAG (old_selected->flags, ZEBRA_FLAG_SELECTED);
        }

      if (new_selected)
        {
          /* Install new or replace existing redistributed entry */
          SET_FLAG (new_selected->flags, ZEBRA_FLAG_SELECTED);
          redistribute_update (&rn->p, new_selected, old_selected);
        }
    }
>>>>>>> 1ba2a97a

#if 0
  if (select && select == fib)
    {
      if (IS_ZEBRA_DEBUG_RIB)
	rnode_debug (rn, vrf_id, "Updating existing route, select %p, fib %p",
                     (void *)select, (void *)fib);
      if (CHECK_FLAG (select->status, RIB_ENTRY_CHANGED))
        {
          if (info->safi == SAFI_UNICAST)
	    zfpm_trigger_update (rn, "updating existing route");

          /* Set real nexthop. */
	  /* Need to check if any NHs are active to clear the
	   * the selected flag
	   */
          if (nexthop_active_update (rn, select, 1))
	    {
              if (IS_ZEBRA_DEBUG_RIB)
                zlog_debug ("%u:%s/%d: Updating route rn %p, rib %p (type %d)",
                            vrf_id, buf, rn->p.prefixlen, rn, select, select->type);
	      if (! RIB_SYSTEM_ROUTE (select))
                {
                  /* Clear FIB flag if performing a replace, will get set again
                   * as part of install.
                   */
                  for (nexthop = select->nexthop; nexthop; nexthop = nexthop->next)
                    UNSET_FLAG (nexthop->flags, NEXTHOP_FLAG_FIB);
                  rib_install_kernel (rn, select, 1);
                }

	      /* assuming that the receiver knows how to dedup */
              redistribute_update (&rn->p, select, NULL);
	    }
	  else
	    {
              if (IS_ZEBRA_DEBUG_RIB)
                zlog_debug ("%u:%s/%d: Deleting route rn %p, rib %p (type %d) "
                            "- nexthop inactive",
                            vrf_id, buf, rn->p.prefixlen, rn, select, select->type);

	      /* Withdraw unreachable redistribute route */
	      redistribute_delete(&rn->p, select);

              /* Do the uninstall here, if not done earlier. */
	      if (! RIB_SYSTEM_ROUTE (select))
                rib_uninstall_kernel (rn, select);
	      UNSET_FLAG (select->flags, ZEBRA_FLAG_SELECTED);
	    }
	  UNSET_FLAG (select->status, RIB_ENTRY_CHANGED);
	}
      else if (! RIB_SYSTEM_ROUTE (select))
        {
          /* Housekeeping code to deal with 
             race conditions in kernel with linux
             netlink reporting interface up before IPv4 or IPv6 protocol
             is ready to add routes.
             This makes sure the routes are IN the kernel.
           */

          for (ALL_NEXTHOPS_RO(select->nexthop, nexthop, tnexthop, recursing))
            if (CHECK_FLAG (nexthop->flags, NEXTHOP_FLAG_FIB))
            {
              installed = 1;
              break;
            }
          if (! installed) 
            rib_install_kernel (rn, select, 0);
        }
      goto end;
    }

  /* At this point we either haven't found the best RIB entry or it is
   * different from what we currently intend to flag with SELECTED. In both
   * cases, if a RIB block is present in FIB, it should be withdrawn.
   */
  if (fib)
    {
      if (IS_ZEBRA_DEBUG_RIB)
        rnode_debug (rn, vrf_id, "Removing existing route, fib %p", (void *)fib);

      if (info->safi == SAFI_UNICAST)
        zfpm_trigger_update (rn, "removing existing route");

      /* If there's no route to replace this with, withdraw redistribute and
       * uninstall from kernel.
       */
      if (!select)
        {
          if (IS_ZEBRA_DEBUG_RIB)
            zlog_debug ("%u:%s/%d: Deleting route rn %p, rib %p (type %d)",
                        vrf_id, buf, rn->p.prefixlen, rn, fib, fib->type);

	  redistribute_delete(&rn->p, fib);
          if (! RIB_SYSTEM_ROUTE (fib))
            rib_uninstall_kernel (rn, fib);
        }

      UNSET_FLAG (fib->flags, ZEBRA_FLAG_SELECTED);

      /* Set real nexthop. */
      nexthop_active_update (rn, fib, 1);
      UNSET_FLAG(fib->status, RIB_ENTRY_CHANGED);
    }

  /* Regardless of some RIB entry being SELECTED or not before, now we can
   * tell, that if a new winner exists, FIB is still not updated with this
   * data, but ready to be.
   */
  if (select)
    {
      if (IS_ZEBRA_DEBUG_RIB)
        rnode_debug (rn, "Adding route, select %p", (void *)select);

      if (info->safi == SAFI_UNICAST)
        zfpm_trigger_update (rn, "new route selected");

      /* Set real nexthop. */
      if (nexthop_active_update (rn, select, 1))
	{
          if (IS_ZEBRA_DEBUG_RIB)
            {
              if (fib)
                zlog_debug ("%u:%s/%d: Updating route rn %p, rib %p (type %d) "
                            "old %p (type %d)", vrf_id, buf, rn->p.prefixlen, rn,
                            select, select->type, fib, fib->type);
              else
                zlog_debug ("%u:%s/%d: Adding route rn %p, rib %p (type %d)",
                            vrf_id, buf, rn->p.prefixlen, rn, select, select->type);
            }

          if (! RIB_SYSTEM_ROUTE (select))
            {
              /* Clear FIB flag if performing a replace, will get set again
               * as part of install.
               */
              if (fib)
                {
                  for (nexthop = fib->nexthop; nexthop; nexthop = nexthop->next)
                    UNSET_FLAG (nexthop->flags, NEXTHOP_FLAG_FIB);
                }
              rib_install_kernel (rn, select, fib? 1 : 0);
            }
          else
            {
              /* Uninstall prior route here, if needed. */
              if (fib && !RIB_SYSTEM_ROUTE (fib))
                rib_uninstall_kernel (rn, fib);
            }

	  SET_FLAG (select->flags, ZEBRA_FLAG_SELECTED);
	  /* Unconditionally announce, this part is exercised by new routes */
	  /* If we cannot add, for example route added is learnt by the */
	  /* protocol we're trying to redistribute to, delete the redist */
	  /* This is notified by setting the is_update to 1 */
	  redistribute_update (&rn->p, select, fib);
	}
      else
	{
          /* Uninstall prior route here and do redist delete, if needed. */
          if (fib)
            {
              if (IS_ZEBRA_DEBUG_RIB)
                zlog_debug ("%u:%s/%d: Deleting route rn %p, rib %p (type %d) "
                            "- nexthop inactive",
                            vrf_id, buf, rn->p.prefixlen, rn, fib, fib->type);

              if (!RIB_SYSTEM_ROUTE (fib))
                rib_uninstall_kernel (rn, fib);
              redistribute_delete(&rn->p, fib);
	    }
	}
      UNSET_FLAG(select->status, RIB_ENTRY_CHANGED);
    }
#endif

  /* Remove all RIB entries queued for removal */
  RNODE_FOREACH_RIB_SAFE (rn, rib, next)
    {
      if (CHECK_FLAG (rib->status, RIB_ENTRY_REMOVED))
        {
          if (IS_ZEBRA_DEBUG_RIB)
            {
              rnode_debug (rn, vrf_id, "rn %p, removing rib %p",
                           (void *)rn, (void *)rib);
            }
          rib_unlink(rn, rib);
        }
    }

  /*
   * Check if the dest can be deleted now.
   */
  rib_gc_dest (rn);
}

/* Take a list of route_node structs and return 1, if there was a record
 * picked from it and processed by rib_process(). Don't process more, 
 * than one RN record; operate only in the specified sub-queue.
 */
static unsigned int
process_subq (struct list * subq, u_char qindex)
{
  struct listnode *lnode  = listhead (subq);
  struct route_node *rnode;
  char buf[INET6_ADDRSTRLEN];
  rib_dest_t *dest;
  struct zebra_vrf *zvrf = NULL;

  if (!lnode)
    return 0;

  rnode = listgetdata (lnode);
  dest = rib_dest_from_rnode (rnode);
  if (dest)
    zvrf = rib_dest_vrf (dest);

  rib_process (rnode);

  if (IS_ZEBRA_DEBUG_RIB_DETAILED)
    {
      inet_ntop (rnode->p.family, &rnode->p.u.prefix, buf, INET6_ADDRSTRLEN);
      zlog_debug ("%u:%s/%d: rn %p dequeued from sub-queue %u",
                  zvrf ? zvrf->vrf_id : 0, buf, rnode->p.prefixlen, rnode, qindex);
    }

  if (rnode->info)
    UNSET_FLAG (rib_dest_from_rnode (rnode)->flags, RIB_ROUTE_QUEUED (qindex));

#if 0
  else
    {
      zlog_debug ("%s: called for route_node (%p, %d) with no ribs",
                  __func__, rnode, rnode->lock);
      zlog_backtrace(LOG_DEBUG);
    }
#endif
  route_unlock_node (rnode);
  list_delete_node (subq, lnode);
  return 1;
}

/*
 * All meta queues have been processed. Trigger next-hop evaluation.
 */
static void
meta_queue_process_complete (struct work_queue *dummy)
{
  vrf_iter_t iter;
  struct zebra_vrf *zvrf;

  /* Evaluate nexthops for those VRFs which underwent route processing. This
   * should limit the evaluation to the necessary VRFs in most common
   * situations.
   */
  for (iter = vrf_first (); iter != VRF_ITER_INVALID; iter = vrf_next (iter))
    {
      if (((zvrf = vrf_iter2info (iter)) != NULL) &&
          (zvrf->flags & ZEBRA_VRF_RIB_SCHEDULED))
        {
          zvrf->flags &= ~ZEBRA_VRF_RIB_SCHEDULED;
          zebra_evaluate_rnh(zvrf->vrf_id, AF_INET, 0, RNH_NEXTHOP_TYPE, NULL);
          zebra_evaluate_rnh(zvrf->vrf_id, AF_INET, 0, RNH_IMPORT_CHECK_TYPE, NULL);
          zebra_evaluate_rnh(zvrf->vrf_id, AF_INET6, 0, RNH_NEXTHOP_TYPE, NULL);
          zebra_evaluate_rnh(zvrf->vrf_id, AF_INET6, 0, RNH_IMPORT_CHECK_TYPE, NULL);
        }
    }

  /* Schedule LSPs for processing, if needed. */
  zvrf = vrf_info_lookup(VRF_DEFAULT);
  if (mpls_should_lsps_be_processed(zvrf))
    {
      if (IS_ZEBRA_DEBUG_MPLS)
        zlog_debug ("%u: Scheduling all LSPs upon RIB completion", zvrf->vrf_id);
      zebra_mpls_lsp_schedule (zvrf);
      mpls_unmark_lsps_for_processing(zvrf);
    }
}

/* Dispatch the meta queue by picking, processing and unlocking the next RN from
 * a non-empty sub-queue with lowest priority. wq is equal to zebra->ribq and data
 * is pointed to the meta queue structure.
 */
static wq_item_status
meta_queue_process (struct work_queue *dummy, void *data)
{
  struct meta_queue * mq = data;
  unsigned i;

  for (i = 0; i < MQ_SIZE; i++)
    if (process_subq (mq->subq[i], i))
      {
	mq->size--;
	break;
      }
  return mq->size ? WQ_REQUEUE : WQ_SUCCESS;
}

/*
 * Map from rib types to queue type (priority) in meta queue
 */
static const u_char meta_queue_map[ZEBRA_ROUTE_MAX] = {
  [ZEBRA_ROUTE_SYSTEM]  = 4,
  [ZEBRA_ROUTE_KERNEL]  = 0,
  [ZEBRA_ROUTE_CONNECT] = 0,
  [ZEBRA_ROUTE_STATIC]  = 1,
  [ZEBRA_ROUTE_RIP]     = 2,
  [ZEBRA_ROUTE_RIPNG]   = 2,
  [ZEBRA_ROUTE_OSPF]    = 2,
  [ZEBRA_ROUTE_OSPF6]   = 2,
  [ZEBRA_ROUTE_ISIS]    = 2,
  [ZEBRA_ROUTE_BGP]     = 3,
  [ZEBRA_ROUTE_HSLS]    = 4,
  [ZEBRA_ROUTE_TABLE]   = 1,
};

/* Look into the RN and queue it into one or more priority queues,
 * increasing the size for each data push done.
 */
static void
rib_meta_queue_add (struct meta_queue *mq, struct route_node *rn)
{
  struct rib *rib;

  RNODE_FOREACH_RIB (rn, rib)
    {
      u_char qindex = meta_queue_map[rib->type];
      struct zebra_vrf *zvrf;

      /* Invariant: at this point we always have rn->info set. */
      if (CHECK_FLAG (rib_dest_from_rnode (rn)->flags,
		      RIB_ROUTE_QUEUED (qindex)))
	{
	  if (IS_ZEBRA_DEBUG_RIB_DETAILED)
	    rnode_debug (rn, rib->vrf_id,  "rn %p is already queued in sub-queue %u",
			 (void *)rn, qindex);
	  continue;
	}

      SET_FLAG (rib_dest_from_rnode (rn)->flags, RIB_ROUTE_QUEUED (qindex));
      listnode_add (mq->subq[qindex], rn);
      route_lock_node (rn);
      mq->size++;

      if (IS_ZEBRA_DEBUG_RIB_DETAILED)
	rnode_debug (rn, rib->vrf_id, "queued rn %p into sub-queue %u",
		     (void *)rn, qindex);

      zvrf = zebra_vrf_lookup (rib->vrf_id);
      if (zvrf)
          zvrf->flags |= ZEBRA_VRF_RIB_SCHEDULED;
    }
}

/* Add route_node to work queue and schedule processing */
void
rib_queue_add (struct route_node *rn)
{
  assert (rn);
  
  /* Pointless to queue a route_node with no RIB entries to add or remove */
  if (!rnode_to_ribs (rn))
    {
      zlog_debug ("%s: called for route_node (%p, %d) with no ribs",
                  __func__, (void *)rn, rn->lock);
      zlog_backtrace(LOG_DEBUG);
      return;
    }

  if (zebrad.ribq == NULL)
    {
      zlog_err ("%s: work_queue does not exist!", __func__);
      return;
    }

  /*
   * The RIB queue should normally be either empty or holding the only
   * work_queue_item element. In the latter case this element would
   * hold a pointer to the meta queue structure, which must be used to
   * actually queue the route nodes to process. So create the MQ
   * holder, if necessary, then push the work into it in any case.
   * This semantics was introduced after 0.99.9 release.
   */
  if (!zebrad.ribq->items->count)
    work_queue_add (zebrad.ribq, zebrad.mq);

  rib_meta_queue_add (zebrad.mq, rn);

  return;
}

/* Create new meta queue.
   A destructor function doesn't seem to be necessary here.
 */
static struct meta_queue *
meta_queue_new (void)
{
  struct meta_queue *new;
  unsigned i;

  new = XCALLOC (MTYPE_WORK_QUEUE, sizeof (struct meta_queue));
  assert(new);

  for (i = 0; i < MQ_SIZE; i++)
    {
      new->subq[i] = list_new ();
      assert(new->subq[i]);
    }

  return new;
}

/* initialise zebra rib work queue */
static void
rib_queue_init (struct zebra_t *zebra)
{
  assert (zebra);
  
  if (! (zebra->ribq = work_queue_new (zebra->master, 
                                       "route_node processing")))
    {
      zlog_err ("%s: could not initialise work queue!", __func__);
      return;
    }

  /* fill in the work queue spec */
  zebra->ribq->spec.workfunc = &meta_queue_process;
  zebra->ribq->spec.errorfunc = NULL;
  zebra->ribq->spec.completion_func = &meta_queue_process_complete;
  /* XXX: TODO: These should be runtime configurable via vty */
  zebra->ribq->spec.max_retries = 3;
  zebra->ribq->spec.hold = rib_process_hold_time;
  
  if (!(zebra->mq = meta_queue_new ()))
  {
    zlog_err ("%s: could not initialise meta queue!", __func__);
    return;
  }
  return;
}

/* RIB updates are processed via a queue of pointers to route_nodes.
 *
 * The queue length is bounded by the maximal size of the routing table,
 * as a route_node will not be requeued, if already queued.
 *
 * RIBs are submitted via rib_addnode or rib_delnode which set minimal
 * state, or static_install_route (when an existing RIB is updated)
 * and then submit route_node to queue for best-path selection later.
 * Order of add/delete state changes are preserved for any given RIB.
 *
 * Deleted RIBs are reaped during best-path selection.
 *
 * rib_addnode
 * |-> rib_link or unset RIB_ENTRY_REMOVE        |->Update kernel with
 *       |-------->|                             |  best RIB, if required
 *                 |                             |
 * static_install->|->rib_addqueue...... -> rib_process
 *                 |                             |
 *       |-------->|                             |-> rib_unlink
 * |-> set RIB_ENTRY_REMOVE                           |
 * rib_delnode                                  (RIB freed)
 *
 * The 'info' pointer of a route_node points to a rib_dest_t
 * ('dest'). Queueing state for a route_node is kept on the dest. The
 * dest is created on-demand by rib_link() and is kept around at least
 * as long as there are ribs hanging off it (@see rib_gc_dest()).
 * 
 * Refcounting (aka "locking" throughout the GNU Zebra and Quagga code):
 *
 * - route_nodes: refcounted by:
 *   - dest attached to route_node:
 *     - managed by: rib_link/rib_gc_dest
 *   - route_node processing queue
 *     - managed by: rib_addqueue, rib_process.
 *
 */
 
/* Add RIB to head of the route node. */
static void
rib_link (struct route_node *rn, struct rib *rib, int process)
{
  struct rib *head;
  rib_dest_t *dest;
  afi_t afi;
  const char *rmap_name;

  assert (rib && rn);
  
  dest = rib_dest_from_rnode (rn);
  if (!dest)
    {
      if (IS_ZEBRA_DEBUG_RIB_DETAILED)
        rnode_debug (rn, rib->vrf_id, "rn %p adding dest", rn);

      dest = XCALLOC (MTYPE_RIB_DEST, sizeof (rib_dest_t));
      route_lock_node (rn); /* rn route table reference */
      rn->info = dest;
      dest->rnode = rn;
    }

  head = dest->routes;
  if (head)
    {
      head->prev = rib;
    }
  rib->next = head;
  dest->routes = rib;

  afi = (rn->p.family == AF_INET) ? AFI_IP :
    (rn->p.family == AF_INET6) ? AFI_IP6 : AFI_MAX;
  if (is_zebra_import_table_enabled (afi, rib->table))
    {
      rmap_name = zebra_get_import_table_route_map (afi, rib->table);
      zebra_add_import_table_entry(rn, rib, rmap_name);
    }
  else
    if (process)
      rib_queue_add (rn);
}

void
rib_addnode (struct route_node *rn, struct rib *rib, int process)
{
  /* RIB node has been un-removed before route-node is processed. 
   * route_node must hence already be on the queue for processing.. 
   */
  if (CHECK_FLAG (rib->status, RIB_ENTRY_REMOVED))
    {
      if (IS_ZEBRA_DEBUG_RIB)
	  rnode_debug (rn, rib->vrf_id, "rn %p, un-removed rib %p", (void *)rn, (void *)rib);

      UNSET_FLAG (rib->status, RIB_ENTRY_REMOVED);
      return;
    }
  rib_link (rn, rib, process);
}

/*
 * rib_unlink
 *
 * Detach a rib structure from a route_node.
 *
 * Note that a call to rib_unlink() should be followed by a call to
 * rib_gc_dest() at some point. This allows a rib_dest_t that is no
 * longer required to be deleted.
 */
static void
rib_unlink (struct route_node *rn, struct rib *rib)
{
  rib_dest_t *dest;

  assert (rn && rib);

  if (IS_ZEBRA_DEBUG_RIB)
	  rnode_debug (rn, rib->vrf_id, "rn %p, rib %p", (void *)rn, (void *)rib);

  dest = rib_dest_from_rnode (rn);

  if (rib->next)
    rib->next->prev = rib->prev;

  if (rib->prev)
    rib->prev->next = rib->next;
  else
    {
      dest->routes = rib->next;
    }

  /* free RIB and nexthops */
  zebra_deregister_rnh_static_nexthops (rib->vrf_id, rib->nexthop, rn);
  nexthops_free(rib->nexthop);
  XFREE (MTYPE_RIB, rib);

}

void
rib_delnode (struct route_node *rn, struct rib *rib)
{
  afi_t afi;

  if (IS_ZEBRA_DEBUG_RIB)
    rnode_debug (rn, rib->vrf_id, "rn %p, rib %p, removing", (void *)rn, (void *)rib);
  SET_FLAG (rib->status, RIB_ENTRY_REMOVED);

  afi = (rn->p.family == AF_INET) ? AFI_IP :
          (rn->p.family == AF_INET6) ? AFI_IP6 : AFI_MAX;
  if (is_zebra_import_table_enabled (afi, rib->table))
    {
      zebra_del_import_table_entry(rn, rib);
      /* Just clean up if non main table */
      if (IS_ZEBRA_DEBUG_RIB)
        {
          char buf[INET6_ADDRSTRLEN];
          if (IS_ZEBRA_DEBUG_RIB)
            {
              inet_ntop (rn->p.family, &rn->p.u.prefix, buf, INET6_ADDRSTRLEN);
              zlog_debug ("%u:%s/%d: Freeing route rn %p, rib %p (type %d)",
                          rib->vrf_id, buf, rn->p.prefixlen, rn, rib, rib->type);
            }
        }

      rib_unlink(rn, rib);
    }
  else
    {
      rib_queue_add (rn);
    }
}

/* This function dumps the contents of a given RIB entry into
 * standard debug log. Calling function name and IP prefix in
 * question are passed as 1st and 2nd arguments.
 */

void _rib_dump (const char * func,
<<<<<<< HEAD
		union prefixconstptr pp, const struct rib * rib)
=======
		union prefix46constptr pp, const struct rib * rib)
>>>>>>> 1ba2a97a
{
  const struct prefix *p = pp.p;
  char straddr[PREFIX_STRLEN];
  struct nexthop *nexthop, *tnexthop;
  int recursing;

  zlog_debug ("%s: dumping RIB entry %p for %s vrf %u", func, (const void *)rib,
              prefix2str(pp, straddr, sizeof(straddr)), rib->vrf_id);
  zlog_debug
  (
    "%s: refcnt == %lu, uptime == %lu, type == %u, instance == %d, table == %d",
    func,
    rib->refcnt,
    (unsigned long) rib->uptime,
    rib->type,
    rib->instance,
    rib->table
  );
  zlog_debug
  (
    "%s: metric == %u, mtu == %u, distance == %u, flags == %u, status == %u",
    func,
    rib->metric,
    rib->mtu,
    rib->distance,
    rib->flags,
    rib->status
  );
  zlog_debug
  (
    "%s: nexthop_num == %u, nexthop_active_num == %u, nexthop_fib_num == %u",
    func,
    rib->nexthop_num,
    rib->nexthop_active_num,
    rib->nexthop_fib_num
  );

  for (ALL_NEXTHOPS_RO(rib->nexthop, nexthop, tnexthop, recursing))
    {
      inet_ntop (p->family, &nexthop->gate, straddr, INET6_ADDRSTRLEN);
      zlog_debug
      (
        "%s: %s %s with flags %s%s%s",
        func,
        (recursing ? "  NH" : "NH"),
        straddr,
        (CHECK_FLAG (nexthop->flags, NEXTHOP_FLAG_ACTIVE) ? "ACTIVE " : ""),
        (CHECK_FLAG (nexthop->flags, NEXTHOP_FLAG_FIB) ? "FIB " : ""),
        (CHECK_FLAG (nexthop->flags, NEXTHOP_FLAG_RECURSIVE) ? "RECURSIVE" : "")
      );
    }
  zlog_debug ("%s: dump complete", func);
}

/* This is an exported helper to rtm_read() to dump the strange
 * RIB entry found by rib_lookup_ipv4_route()
 */

void rib_lookup_and_dump (struct prefix_ipv4 * p, vrf_id_t vrf_id)
{
  struct route_table *table;
  struct route_node *rn;
  struct rib *rib;
  char prefix_buf[INET_ADDRSTRLEN];

  /* Lookup table.  */
  table = zebra_vrf_table (AFI_IP, SAFI_UNICAST, vrf_id);
  if (! table)
  {
    zlog_err ("%s: zebra_vrf_table() returned NULL", __func__);
    return;
  }

  /* Scan the RIB table for exactly matching RIB entry. */
  rn = route_node_lookup (table, (struct prefix *) p);

  /* No route for this prefix. */
  if (! rn)
  {
    zlog_debug ("%s: lookup failed for %s", __func__,
                prefix2str((struct prefix*) p, prefix_buf, sizeof(prefix_buf)));
    return;
  }

  /* Unlock node. */
  route_unlock_node (rn);

  /* let's go */
  RNODE_FOREACH_RIB (rn, rib)
  {
    zlog_debug
    (
      "%s: rn %p, rib %p: %s, %s",
      __func__,
      (void *)rn,
      (void *)rib,
      (CHECK_FLAG (rib->status, RIB_ENTRY_REMOVED) ? "removed" : "NOT removed"),
      (CHECK_FLAG (rib->flags, ZEBRA_FLAG_SELECTED) ? "selected" : "NOT selected")
    );
    rib_dump (p, rib);
  }
}

/* Check if requested address assignment will fail due to another
 * route being installed by zebra in FIB already. Take necessary
 * actions, if needed: remove such a route from FIB and deSELECT
 * corresponding RIB entry. Then put affected RN into RIBQ head.
 */
void rib_lookup_and_pushup (struct prefix_ipv4 * p, vrf_id_t vrf_id)
{
  struct route_table *table;
  struct route_node *rn;
  struct rib *rib;
  unsigned changed = 0;

  if (NULL == (table = zebra_vrf_table (AFI_IP, SAFI_UNICAST, vrf_id)))
  {
    zlog_err ("%s: zebra_vrf_table() returned NULL", __func__);
    return;
  }
<<<<<<< HEAD

  /* No matches would be the simplest case. */
  if (NULL == (rn = route_node_lookup (table, (struct prefix *) p)))
    return;

  /* Unlock node. */
  route_unlock_node (rn);

  /* Check all RIB entries. In case any changes have to be done, requeue
   * the RN into RIBQ head. If the routing message about the new connected
   * route (generated by the IP address we are going to assign very soon)
   * comes before the RIBQ is processed, the new RIB entry will join
   * RIBQ record already on head. This is necessary for proper revalidation
   * of the rest of the RIB.
   */
  RNODE_FOREACH_RIB (rn, rib)
  {
    if (CHECK_FLAG (rib->flags, ZEBRA_FLAG_SELECTED) &&
      ! RIB_SYSTEM_ROUTE (rib))
    {
      changed = 1;
      if (IS_ZEBRA_DEBUG_RIB)
      {
        char buf[PREFIX_STRLEN];
        zlog_debug ("%u:%s: freeing way for connected prefix",
                    rib->vrf_id, prefix2str(&rn->p, buf, sizeof(buf)));
        rib_dump (&rn->p, rib);
      }
      rib_uninstall (rn, rib);
    }
  }
  if (changed)
    rib_queue_add (rn);
}

int
rib_add_multipath (afi_t afi, safi_t safi, struct prefix *p,
		   struct rib *rib)
{
  struct route_table *table;
  struct route_node *rn;
  struct rib *same;
  struct nexthop *nexthop;
  int ret = 0;
  int family;

  if (!rib)
    return 0;

  if (p->family == AF_INET)
    family = AFI_IP;
  else
    family = AFI_IP6;

  /* Lookup table.  */
  table = zebra_vrf_table_with_table_id (family, safi, rib->vrf_id, rib->table);
  if (! table)
    return 0;

  /* Make it sure prefixlen is applied to the prefix. */
  apply_mask (p);

  /* Set default distance by route type. */
  if (rib->distance == 0)
    {
      rib->distance = route_info[rib->type].distance;

      /* iBGP distance is 200. */
      if (rib->type == ZEBRA_ROUTE_BGP 
	  && CHECK_FLAG (rib->flags, ZEBRA_FLAG_IBGP))
	rib->distance = 200;
    }

  /* Lookup route node.*/
  rn = route_node_get (table, p);

  /* If same type of route are installed, treat it as a implicit
     withdraw. */
  RNODE_FOREACH_RIB (rn, same)
    {
      if (CHECK_FLAG (same->status, RIB_ENTRY_REMOVED))
        continue;
      
      if (same->type == rib->type && same->instance == rib->instance
          && same->table == rib->table
	  && same->type != ZEBRA_ROUTE_CONNECT)
        break;
    }
  
  /* If this route is kernel route, set FIB flag to the route. */
  if (rib->type == ZEBRA_ROUTE_KERNEL || rib->type == ZEBRA_ROUTE_CONNECT)
    for (nexthop = rib->nexthop; nexthop; nexthop = nexthop->next)
      SET_FLAG (nexthop->flags, NEXTHOP_FLAG_FIB);

  /* Link new rib to node.*/
  if (IS_ZEBRA_DEBUG_RIB)
    {
      char buf[INET6_ADDRSTRLEN];
      if (IS_ZEBRA_DEBUG_RIB)
        {
          inet_ntop (p->family, &p->u.prefix, buf, INET6_ADDRSTRLEN);
          zlog_debug ("%u:%s/%d: Inserting route rn %p, rib %p (type %d) "
                      "existing %p",
                      rib->vrf_id, buf, p->prefixlen, (void *)rn,
		      (void *)rib, rib->type, (void *)same);
        }

      if (IS_ZEBRA_DEBUG_RIB_DETAILED)
        rib_dump ((struct prefix *)p, rib);
    }
  rib_addnode (rn, rib, 1);
  ret = 1;

  /* Free implicit route.*/
  if (same)
    {
      rib_delnode (rn, same);
      ret = -1;
    }
  
  route_unlock_node (rn);
  return ret;
}

int
rib_delete (afi_t afi, safi_t safi, vrf_id_t vrf_id, int type, u_short instance,
	    int flags, struct prefix *p, union g_addr *gate, ifindex_t ifindex,
	    u_int32_t table_id)
{
  struct route_table *table;
  struct route_node *rn;
  struct rib *rib;
  struct rib *fib = NULL;
  struct rib *same = NULL;
  struct nexthop *nexthop, *tnexthop;
  int recursing;
  char buf1[PREFIX_STRLEN];
  char buf2[INET6_ADDRSTRLEN];

  /* Lookup table.  */
  table = zebra_vrf_table_with_table_id (afi, safi, vrf_id, table_id);
  if (! table)
    return 0;

  /* Apply mask. */
  apply_mask (p);

  /* Lookup route node. */
  rn = route_node_lookup (table, p);
  if (! rn)
    {
      if (IS_ZEBRA_DEBUG_RIB)
        zlog_debug ("%u:%s: doesn't exist in rib",
                    vrf_id, prefix2str (p, buf1, sizeof(buf1)));
      return ZEBRA_ERR_RTNOEXIST;
    }

  /* Lookup same type route. */
  RNODE_FOREACH_RIB (rn, rib)
    {
      if (CHECK_FLAG (rib->status, RIB_ENTRY_REMOVED))
        continue;

      if (CHECK_FLAG (rib->flags, ZEBRA_FLAG_SELECTED))
	fib = rib;

      if (rib->type != type)
	continue;
      if (rib->instance != instance)
	continue;
      if (rib->type == ZEBRA_ROUTE_CONNECT && (nexthop = rib->nexthop) &&
	  nexthop->type == NEXTHOP_TYPE_IFINDEX)
	{
	  if (nexthop->ifindex != ifindex)
	    continue;
	  if (rib->refcnt)
	    {
	      rib->refcnt--;
	      route_unlock_node (rn);
	      route_unlock_node (rn);
	      return 0;
	    }
	  same = rib;
	  break;
	}
      /* Make sure that the route found has the same gateway. */
      else
        {
          if (gate == NULL)
            {
              same = rib;
              break;
            }
          for (ALL_NEXTHOPS_RO(rib->nexthop, nexthop, tnexthop, recursing))
            if (IPV4_ADDR_SAME (&nexthop->gate.ipv4, gate) ||
	        IPV6_ADDR_SAME (&nexthop->gate.ipv6, gate))
              {
                same = rib;
                break;
              }
          if (same)
            break;
        }
    }
  /* If same type of route can't be found and this message is from
     kernel. */
  if (! same)
    {
      if (fib && type == ZEBRA_ROUTE_KERNEL &&
          CHECK_FLAG(flags, ZEBRA_FLAG_SELFROUTE))
        {
          if (IS_ZEBRA_DEBUG_RIB)
            {
              zlog_debug ("%u:%s: rn %p, rib %p (type %d) was deleted "
                          "from kernel, adding",
			  vrf_id, prefix2str(p, buf1, INET6_ADDRSTRLEN),
                          rn, fib, fib->type);
            }
	  if (allow_delete)
	    {
	      /* Unset flags. */
	      for (nexthop = fib->nexthop; nexthop; nexthop = nexthop->next)
		UNSET_FLAG (nexthop->flags, NEXTHOP_FLAG_FIB);

	      UNSET_FLAG (fib->flags, ZEBRA_FLAG_SELECTED);
	    }
	  else
	    {
	      /* This means someone else, other than Zebra, has deleted
	       * a Zebra router from the kernel. We will add it back */
	      rib_install_kernel(rn, fib, 0);
	    }
        }
      else
	{
	  if (IS_ZEBRA_DEBUG_RIB)
	    {
	      if (gate)
		zlog_debug ("%u:%s: via %s ifindex %d type %d "
			   "doesn't exist in rib",
			    vrf_id, prefix2str (p, buf1, sizeof(buf1)),
			    inet_ntop (family2afi(afi), gate, buf2, INET_ADDRSTRLEN),
			    ifindex,
			    type);
	      else
		zlog_debug ("%u:%s: ifindex %d type %d doesn't exist in rib",
			    vrf_id, prefix2str (p, buf1, sizeof(buf1)),
			    ifindex,
			    type);
	    }
	  route_unlock_node (rn);
	  return ZEBRA_ERR_RTNOEXIST;
	}
    }
  
  if (same)
    rib_delnode (rn, same);
  
  route_unlock_node (rn);
  return 0;
}



int
rib_add (afi_t afi, safi_t safi, vrf_id_t vrf_id, int type,
	 u_short instance, int flags, struct prefix *p,
	 union g_addr *gate, union g_addr *src, ifindex_t ifindex,
	 u_int32_t table_id, u_int32_t metric, u_int32_t mtu,
	 u_char distance)
{
  struct rib *rib;
  struct rib *same = NULL;
  struct route_table *table;
  struct route_node *rn;
  struct nexthop *nexthop;

  /* Lookup table.  */
  table = zebra_vrf_table_with_table_id (afi, safi, vrf_id, table_id);
  if (! table)
    return 0;

  /* Make sure mask is applied. */
  apply_mask (p);

  /* Set default distance by route type. */
  if (distance == 0)
    {
      if ((unsigned)type >= array_size(route_info))
	distance = 150;
      else
        distance = route_info[type].distance;

      /* iBGP distance is 200. */
      if (type == ZEBRA_ROUTE_BGP && CHECK_FLAG (flags, ZEBRA_FLAG_IBGP))
	distance = 200;
    }

  /* Lookup route node.*/
  rn = route_node_get (table,  p);

  /* If same type of route are installed, treat it as a implicit
     withdraw. */
  RNODE_FOREACH_RIB (rn, rib)
    {
      if (CHECK_FLAG (rib->status, RIB_ENTRY_REMOVED))
        continue;

      if (rib->type != type)
	continue;
      if (rib->instance != instance)
	continue;
      if (rib->type != ZEBRA_ROUTE_CONNECT)
	{
	  same = rib;
	  break;
	}
      /* Duplicate connected route comes in. */
      else if ((nexthop = rib->nexthop) &&
	       nexthop->type == NEXTHOP_TYPE_IFINDEX &&
	       nexthop->ifindex == ifindex &&
	       !CHECK_FLAG (rib->status, RIB_ENTRY_REMOVED))
	{
	  rib->refcnt++;
	  return 0 ;
	}
    }

  /* Allocate new rib structure. */
  rib = XCALLOC (MTYPE_RIB, sizeof (struct rib));
  
  rib->type = type;
  rib->instance = instance;
  rib->distance = distance;
  rib->flags = flags;
  rib->metric = metric;
  rib->mtu = mtu;
  rib->table = table_id;
  rib->vrf_id = vrf_id;
  rib->nexthop_num = 0;
  rib->uptime = time (NULL);

  /* Nexthop settings. */
  if (gate)
    {
      if (afi == AFI_IP6)
	{
	  if (ifindex)
	    rib_nexthop_ipv6_ifindex_add (rib, &gate->ipv6, ifindex);
	  else
	    rib_nexthop_ipv6_add (rib, &gate->ipv6);
	}
      else
	{
	  if (ifindex)
	    rib_nexthop_ipv4_ifindex_add (rib, &gate->ipv4, &src->ipv4, ifindex);
	  else
	    rib_nexthop_ipv4_add (rib, &gate->ipv4, &src->ipv4);
	}
    }
  else
    rib_nexthop_ifindex_add (rib, ifindex);
=======
>>>>>>> 1ba2a97a

  /* No matches would be the simplest case. */
  if (NULL == (rn = route_node_lookup (table, (struct prefix *) p)))
    return;

  /* Unlock node. */
  route_unlock_node (rn);

  /* Check all RIB entries. In case any changes have to be done, requeue
   * the RN into RIBQ head. If the routing message about the new connected
   * route (generated by the IP address we are going to assign very soon)
   * comes before the RIBQ is processed, the new RIB entry will join
   * RIBQ record already on head. This is necessary for proper revalidation
   * of the rest of the RIB.
   */
  RNODE_FOREACH_RIB (rn, rib)
  {
    if (CHECK_FLAG (rib->status, RIB_ENTRY_SELECTED_FIB) &&
      ! RIB_SYSTEM_ROUTE (rib))
    {
      changed = 1;
      if (IS_ZEBRA_DEBUG_RIB)
<<<<<<< HEAD
=======
      {
        char buf[PREFIX_STRLEN];
        zlog_debug ("%u:%s: freeing way for connected prefix",
                    rib->vrf_id, prefix2str(&rn->p, buf, sizeof(buf)));
        rib_dump (&rn->p, rib);
      }
      rib_uninstall (rn, rib);
    }
  }
  if (changed)
    rib_queue_add (rn);
}

int
rib_add_multipath (afi_t afi, safi_t safi, struct prefix *p,
		   struct rib *rib)
{
  struct route_table *table;
  struct route_node *rn;
  struct rib *same;
  struct nexthop *nexthop;
  int ret = 0;
  int family;

  if (!rib)
    return 0;

  if (p->family == AF_INET)
    family = AFI_IP;
  else
    family = AFI_IP6;

  /* Lookup table.  */
  table = zebra_vrf_table_with_table_id (family, safi, rib->vrf_id, rib->table);
  if (! table)
    return 0;

  /* Make it sure prefixlen is applied to the prefix. */
  apply_mask (p);

  /* Set default distance by route type. */
  if (rib->distance == 0)
    {
      rib->distance = route_info[rib->type].distance;

      /* iBGP distance is 200. */
      if (rib->type == ZEBRA_ROUTE_BGP 
	  && CHECK_FLAG (rib->flags, ZEBRA_FLAG_IBGP))
	rib->distance = 200;
    }

  /* Lookup route node.*/
  rn = route_node_get (table, p);

  /* If same type of route are installed, treat it as a implicit
     withdraw. */
  RNODE_FOREACH_RIB (rn, same)
    {
      if (CHECK_FLAG (same->status, RIB_ENTRY_REMOVED))
        continue;
      
      if (same->type == rib->type && same->instance == rib->instance
          && same->table == rib->table
	  && same->type != ZEBRA_ROUTE_CONNECT)
        break;
    }
  
  /* If this route is kernel route, set FIB flag to the route. */
  if (rib->type == ZEBRA_ROUTE_KERNEL || rib->type == ZEBRA_ROUTE_CONNECT)
    for (nexthop = rib->nexthop; nexthop; nexthop = nexthop->next)
      SET_FLAG (nexthop->flags, NEXTHOP_FLAG_FIB);

  /* Link new rib to node.*/
  if (IS_ZEBRA_DEBUG_RIB)
    {
      char buf[INET6_ADDRSTRLEN];
      if (IS_ZEBRA_DEBUG_RIB)
>>>>>>> 1ba2a97a
        {
          inet_ntop (p->family, &p->u.prefix, buf, INET6_ADDRSTRLEN);
          zlog_debug ("%u:%s/%d: Inserting route rn %p, rib %p (type %d) "
                      "existing %p",
<<<<<<< HEAD
                      vrf_id, buf, p->prefixlen, (void *)rn,
=======
                      rib->vrf_id, buf, p->prefixlen, (void *)rn,
>>>>>>> 1ba2a97a
		      (void *)rib, rib->type, (void *)same);
        }

      if (IS_ZEBRA_DEBUG_RIB_DETAILED)
<<<<<<< HEAD
        rib_dump (p, rib);
=======
        rib_dump ((struct prefix *)p, rib);
>>>>>>> 1ba2a97a
    }
  rib_addnode (rn, rib, 1);

  /* Free implicit route.*/
  if (same)
<<<<<<< HEAD
=======
    {
      rib_delnode (rn, same);
      ret = -1;
    }
  
  route_unlock_node (rn);
  return ret;
}

int
rib_delete (afi_t afi, safi_t safi, vrf_id_t vrf_id, int type, u_short instance,
	    int flags, struct prefix *p, union g_addr *gate, ifindex_t ifindex,
	    u_int32_t table_id)
{
  struct route_table *table;
  struct route_node *rn;
  struct rib *rib;
  struct rib *fib = NULL;
  struct rib *same = NULL;
  struct nexthop *nexthop, *tnexthop;
  int recursing;
  char buf1[PREFIX_STRLEN];
  char buf2[INET6_ADDRSTRLEN];

  /* Lookup table.  */
  table = zebra_vrf_table_with_table_id (afi, safi, vrf_id, table_id);
  if (! table)
    return 0;

  /* Apply mask. */
  apply_mask (p);

  /* Lookup route node. */
  rn = route_node_lookup (table, p);
  if (! rn)
    {
      if (IS_ZEBRA_DEBUG_RIB)
        zlog_debug ("%u:%s: doesn't exist in rib",
                    vrf_id, prefix2str (p, buf1, sizeof(buf1)));
      return ZEBRA_ERR_RTNOEXIST;
    }

  /* Lookup same type route. */
  RNODE_FOREACH_RIB (rn, rib)
    {
      if (CHECK_FLAG (rib->status, RIB_ENTRY_REMOVED))
        continue;

      if (CHECK_FLAG (rib->status, RIB_ENTRY_SELECTED_FIB))
	fib = rib;

      if (rib->type != type)
	continue;
      if (rib->instance != instance)
	continue;
      if (rib->type == ZEBRA_ROUTE_CONNECT && (nexthop = rib->nexthop) &&
	  nexthop->type == NEXTHOP_TYPE_IFINDEX)
	{
	  if (nexthop->ifindex != ifindex)
	    continue;
	  if (rib->refcnt)
	    {
	      rib->refcnt--;
	      route_unlock_node (rn);
	      route_unlock_node (rn);
	      return 0;
	    }
	  same = rib;
	  break;
	}
      /* Make sure that the route found has the same gateway. */
      else
        {
          if (gate == NULL)
            {
              same = rib;
              break;
            }
          for (ALL_NEXTHOPS_RO(rib->nexthop, nexthop, tnexthop, recursing))
            if (IPV4_ADDR_SAME (&nexthop->gate.ipv4, gate) ||
	        IPV6_ADDR_SAME (&nexthop->gate.ipv6, gate))
              {
                same = rib;
                break;
              }
          if (same)
            break;
        }
    }
  /* If same type of route can't be found and this message is from
     kernel. */
  if (! same)
    {
      if (fib && type == ZEBRA_ROUTE_KERNEL &&
          CHECK_FLAG(flags, ZEBRA_FLAG_SELFROUTE))
        {
          if (IS_ZEBRA_DEBUG_RIB)
            {
              zlog_debug ("%u:%s: rn %p, rib %p (type %d) was deleted "
                          "from kernel, adding",
			  vrf_id, prefix2str(p, buf1, INET6_ADDRSTRLEN),
                          rn, fib, fib->type);
            }
	  if (allow_delete)
	    {
	      /* Unset flags. */
	      for (nexthop = fib->nexthop; nexthop; nexthop = nexthop->next)
		UNSET_FLAG (nexthop->flags, NEXTHOP_FLAG_FIB);

	      UNSET_FLAG (fib->status, RIB_ENTRY_SELECTED_FIB);
	    }
	  else
	    {
	      /* This means someone else, other than Zebra, has deleted
	       * a Zebra router from the kernel. We will add it back */
	      rib_install_kernel(rn, fib, 0);
	    }
        }
      else
	{
	  if (IS_ZEBRA_DEBUG_RIB)
	    {
	      if (gate)
		zlog_debug ("%u:%s: via %s ifindex %d type %d "
			   "doesn't exist in rib",
			    vrf_id, prefix2str (p, buf1, sizeof(buf1)),
			    inet_ntop (family2afi(afi), gate, buf2, INET_ADDRSTRLEN),
			    ifindex,
			    type);
	      else
		zlog_debug ("%u:%s: ifindex %d type %d doesn't exist in rib",
			    vrf_id, prefix2str (p, buf1, sizeof(buf1)),
			    ifindex,
			    type);
	    }
	  route_unlock_node (rn);
	  return ZEBRA_ERR_RTNOEXIST;
	}
    }
  
  if (same)
>>>>>>> 1ba2a97a
    rib_delnode (rn, same);
  
  route_unlock_node (rn);
  return 0;
}

<<<<<<< HEAD
=======


int
rib_add (afi_t afi, safi_t safi, vrf_id_t vrf_id, int type,
	 u_short instance, int flags, struct prefix *p,
	 union g_addr *gate, union g_addr *src, ifindex_t ifindex,
	 u_int32_t table_id, u_int32_t metric, u_int32_t mtu,
	 u_char distance)
{
  struct rib *rib;
  struct rib *same = NULL;
  struct route_table *table;
  struct route_node *rn;
  struct nexthop *nexthop;

  /* Lookup table.  */
  table = zebra_vrf_table_with_table_id (afi, safi, vrf_id, table_id);
  if (! table)
    return 0;

  /* Make sure mask is applied. */
  apply_mask (p);

  /* Set default distance by route type. */
  if (distance == 0)
    {
      if ((unsigned)type >= array_size(route_info))
	distance = 150;
      else
        distance = route_info[type].distance;

      /* iBGP distance is 200. */
      if (type == ZEBRA_ROUTE_BGP && CHECK_FLAG (flags, ZEBRA_FLAG_IBGP))
	distance = 200;
    }

  /* Lookup route node.*/
  rn = route_node_get (table,  p);

  /* If same type of route are installed, treat it as a implicit
     withdraw. */
  RNODE_FOREACH_RIB (rn, rib)
    {
      if (CHECK_FLAG (rib->status, RIB_ENTRY_REMOVED))
        continue;

      if (rib->type != type)
	continue;
      if (rib->instance != instance)
	continue;
      if (rib->type != ZEBRA_ROUTE_CONNECT)
	{
	  same = rib;
	  break;
	}
      /* Duplicate connected route comes in. */
      else if ((nexthop = rib->nexthop) &&
	       nexthop->type == NEXTHOP_TYPE_IFINDEX &&
	       nexthop->ifindex == ifindex &&
	       !CHECK_FLAG (rib->status, RIB_ENTRY_REMOVED))
	{
	  rib->refcnt++;
	  return 0 ;
	}
    }

  /* Allocate new rib structure. */
  rib = XCALLOC (MTYPE_RIB, sizeof (struct rib));
  
  rib->type = type;
  rib->instance = instance;
  rib->distance = distance;
  rib->flags = flags;
  rib->metric = metric;
  rib->mtu = mtu;
  rib->table = table_id;
  rib->vrf_id = vrf_id;
  rib->nexthop_num = 0;
  rib->uptime = time (NULL);

  /* Nexthop settings. */
  if (gate)
    {
      if (afi == AFI_IP6)
	{
	  if (ifindex)
	    rib_nexthop_ipv6_ifindex_add (rib, &gate->ipv6, ifindex);
	  else
	    rib_nexthop_ipv6_add (rib, &gate->ipv6);
	}
      else
	{
	  if (ifindex)
	    rib_nexthop_ipv4_ifindex_add (rib, &gate->ipv4, &src->ipv4, ifindex);
	  else
	    rib_nexthop_ipv4_add (rib, &gate->ipv4, &src->ipv4);
	}
    }
  else
    rib_nexthop_ifindex_add (rib, ifindex);

  /* If this route is kernel route, set FIB flag to the route. */
  if (type == ZEBRA_ROUTE_KERNEL || type == ZEBRA_ROUTE_CONNECT)
    for (nexthop = rib->nexthop; nexthop; nexthop = nexthop->next)
      SET_FLAG (nexthop->flags, NEXTHOP_FLAG_FIB);

  /* Link new rib to node.*/
  if (IS_ZEBRA_DEBUG_RIB)
    {
      char buf[INET6_ADDRSTRLEN];
      if (IS_ZEBRA_DEBUG_RIB)
        {
          inet_ntop (p->family, &p->u.prefix, buf, INET6_ADDRSTRLEN);
          zlog_debug ("%u:%s/%d: Inserting route rn %p, rib %p (type %d) "
                      "existing %p",
                      vrf_id, buf, p->prefixlen, (void *)rn,
		      (void *)rib, rib->type, (void *)same);
        }

      if (IS_ZEBRA_DEBUG_RIB_DETAILED)
        rib_dump (p, rib);
    }
  rib_addnode (rn, rib, 1);

  /* Free implicit route.*/
  if (same)
    rib_delnode (rn, same);
  
  route_unlock_node (rn);
  return 0;
}

>>>>>>> 1ba2a97a
/* Schedule routes of a particular table (address-family) based on event. */
static void
rib_update_table (struct route_table *table, rib_update_event_t event)
{
  struct route_node *rn;
  struct rib *rib, *next;

  /* Walk all routes and queue for processing, if appropriate for
   * the trigger event.
   */
  for (rn = route_top (table); rn; rn = route_next (rn))
    {
      switch (event)
        {
        case RIB_UPDATE_IF_CHANGE:
          /* Examine all routes that won't get processed by the protocol or
           * triggered by nexthop evaluation (NHT). This would be system,
           * kernel and certain static routes. Note that NHT will get
           * triggered upon an interface event as connected routes always
           * get queued for processing.
           */
          RNODE_FOREACH_RIB_SAFE (rn, rib, next)
            {
              if (rib->type == ZEBRA_ROUTE_OSPF ||
                  rib->type == ZEBRA_ROUTE_OSPF6 ||
                  rib->type == ZEBRA_ROUTE_BGP)
                continue; /* protocol will handle. */
              else if (rib->type == ZEBRA_ROUTE_STATIC)
                {
                  struct nexthop *nh;
                  for (nh = rib->nexthop; nh; nh = nh->next)
                    if (!(nh->type == NEXTHOP_TYPE_IPV4 ||
                        nh->type == NEXTHOP_TYPE_IPV6))
                      break;

                  /* If we only have nexthops to a gateway, NHT will
                   * take care.
                   */
                  if (nh)
                    rib_queue_add (rn);
                }
              else
                  rib_queue_add (rn);
            }
          break;

        case RIB_UPDATE_RMAP_CHANGE:
        case RIB_UPDATE_OTHER:
          /* Right now, examine all routes. Can restrict to a protocol in
           * some cases (TODO).
           */
          if (rnode_to_ribs (rn))
            rib_queue_add (rn);
          break;

        default:
          break;
        }
    }
}

/* RIB update function. */
void
rib_update (vrf_id_t vrf_id, rib_update_event_t event)
{
  struct route_table *table;

  /* Process routes of interested address-families. */
  table = zebra_vrf_table (AFI_IP, SAFI_UNICAST, vrf_id);
  if (table)
    rib_update_table (table, event);

  table = zebra_vrf_table (AFI_IP6, SAFI_UNICAST, vrf_id);
  if (table)
    rib_update_table (table, event);
}

/* Remove all routes which comes from non main table.  */
static void
rib_weed_table (struct route_table *table)
{
  struct route_node *rn;
  struct rib *rib;
  struct rib *next;

  if (table)
    for (rn = route_top (table); rn; rn = route_next (rn))
      RNODE_FOREACH_RIB_SAFE (rn, rib, next)
	{
	  if (CHECK_FLAG (rib->status, RIB_ENTRY_REMOVED))
	    continue;

	  if (rib->table != zebrad.rtm_table_default &&
	      rib->table != RT_TABLE_MAIN)
            rib_delnode (rn, rib);
	}
}

/* Delete all routes from non main table. */
void
rib_weed_tables (void)
{
  vrf_iter_t iter;
  struct zebra_vrf *zvrf;

  for (iter = vrf_first (); iter != VRF_ITER_INVALID; iter = vrf_next (iter))
    if ((zvrf = vrf_iter2info (iter)) != NULL)
      {
        rib_weed_table (zvrf->table[AFI_IP][SAFI_UNICAST]);
        rib_weed_table (zvrf->table[AFI_IP6][SAFI_UNICAST]);
      }
}

/* Delete self installed routes after zebra is relaunched.  */
static void
rib_sweep_table (struct route_table *table)
{
  struct route_node *rn;
  struct rib *rib;
  struct rib *next;
  int ret = 0;

  if (table)
    for (rn = route_top (table); rn; rn = route_next (rn))
      RNODE_FOREACH_RIB_SAFE (rn, rib, next)
	{
	  if (CHECK_FLAG (rib->status, RIB_ENTRY_REMOVED))
	    continue;

	  if (rib->type == ZEBRA_ROUTE_KERNEL && 
	      CHECK_FLAG (rib->flags, ZEBRA_FLAG_SELFROUTE))
	    {
	      ret = rib_uninstall_kernel (rn, rib);
	      if (! ret)
                rib_delnode (rn, rib);
	    }
	}
}

/* Sweep all RIB tables.  */
void
rib_sweep_route (void)
{
  vrf_iter_t iter;
  struct zebra_vrf *zvrf;

  for (iter = vrf_first (); iter != VRF_ITER_INVALID; iter = vrf_next (iter))
    if ((zvrf = vrf_iter2info (iter)) != NULL)
      {
        rib_sweep_table (zvrf->table[AFI_IP][SAFI_UNICAST]);
        rib_sweep_table (zvrf->table[AFI_IP6][SAFI_UNICAST]);
      }
}

/* Remove specific by protocol routes from 'table'. */
static unsigned long
rib_score_proto_table (u_char proto, u_short instance, struct route_table *table)
{
  struct route_node *rn;
  struct rib *rib;
  struct rib *next;
  unsigned long n = 0;

  if (table)
    for (rn = route_top (table); rn; rn = route_next (rn))
      RNODE_FOREACH_RIB_SAFE (rn, rib, next)
        {
          if (CHECK_FLAG (rib->status, RIB_ENTRY_REMOVED))
            continue;
          if (rib->type == proto && rib->instance == instance)
            {
              rib_delnode (rn, rib);
              n++;
            }
        }

  return n;
}

/* Remove specific by protocol routes. */
unsigned long
rib_score_proto (u_char proto, u_short instance)
{
  vrf_iter_t iter;
  struct zebra_vrf *zvrf;
  unsigned long cnt = 0;

  for (iter = vrf_first (); iter != VRF_ITER_INVALID; iter = vrf_next (iter))
    if ((zvrf = vrf_iter2info (iter)) != NULL)
      cnt += rib_score_proto_table (proto, instance, zvrf->table[AFI_IP][SAFI_UNICAST])
            +rib_score_proto_table (proto, instance, zvrf->table[AFI_IP6][SAFI_UNICAST]);

  return cnt;
}

/* Close RIB and clean up kernel routes. */
void
rib_close_table (struct route_table *table)
{
  struct route_node *rn;
  rib_table_info_t *info = table->info;
  struct rib *rib;

  if (table)
    for (rn = route_top (table); rn; rn = route_next (rn))
      RNODE_FOREACH_RIB (rn, rib)
        {
          if (!CHECK_FLAG (rib->status, RIB_ENTRY_SELECTED_FIB))
	    continue;

          if (info->safi == SAFI_UNICAST)
            zfpm_trigger_update (rn, NULL);

	  if (! RIB_SYSTEM_ROUTE (rib))
	    rib_uninstall_kernel (rn, rib);
        }
}

/* Close all RIB tables.  */
void
rib_close (void)
{
  vrf_iter_t iter;
  struct zebra_vrf *zvrf;
  struct listnode *node;
  struct interface *ifp;
  u_int32_t table_id;

  for (iter = vrf_first (); iter != VRF_ITER_INVALID; iter = vrf_next (iter))
    {
      if ((zvrf = vrf_iter2info (iter)) != NULL)
        {
          rib_close_table (zvrf->table[AFI_IP][SAFI_UNICAST]);
          rib_close_table (zvrf->table[AFI_IP6][SAFI_UNICAST]);
        }
      for (ALL_LIST_ELEMENTS_RO (vrf_iter2iflist (iter), node, ifp))
        if_nbr_ipv6ll_to_ipv4ll_neigh_del_all(ifp);
    }

  /* If we do multiple tables per vrf, need to move this to loop above */
  zvrf = vrf_info_lookup (VRF_DEFAULT);

  for (table_id = 0; table_id < ZEBRA_KERNEL_TABLE_MAX; table_id++)
    {
      if (zvrf->other_table[AFI_IP][table_id])
        rib_close_table (zvrf->other_table[AFI_IP][table_id]);

      if (zvrf->other_table[AFI_IP6][table_id])
        rib_close_table (zvrf->other_table[AFI_IP6][table_id]);
    }

<<<<<<< HEAD
  /* Cleanup Vxlan table and update kernel */
  zebra_zvni_close (zvrf);
=======
  zebra_mpls_close_tables(zvrf);

>>>>>>> 1ba2a97a
}

/* Routing information base initialize. */
void
rib_init (void)
{
  rib_queue_init (&zebrad);
}

/*
 * vrf_id_get_next
 *
 * Get the first vrf id that is greater than the given vrf id if any.
 *
 * Returns TRUE if a vrf id was found, FALSE otherwise.
 */
static inline int
vrf_id_get_next (vrf_id_t vrf_id, vrf_id_t *next_id_p)
{
  vrf_iter_t iter = vrf_iterator (vrf_id);
  struct zebra_vrf *zvrf = vrf_iter2info (iter);

  /* The same one ? Then find out the next. */
  if (zvrf && (zvrf->vrf_id == vrf_id))
    zvrf = vrf_iter2info (vrf_next (iter));

  if (zvrf)
    {
      *next_id_p = zvrf->vrf_id;
      return 1;
    }

  return 0;
}

/*
 * rib_tables_iter_next
 *
 * Returns the next table in the iteration.
 */
struct route_table *
rib_tables_iter_next (rib_tables_iter_t *iter)
{
  struct route_table *table;

  /*
   * Array that helps us go over all AFI/SAFI combinations via one
   * index.
   */
  static struct {
    afi_t afi;
    safi_t safi;
  } afi_safis[] = {
    { AFI_IP, SAFI_UNICAST },
    { AFI_IP, SAFI_MULTICAST },
    { AFI_IP6, SAFI_UNICAST },
    { AFI_IP6, SAFI_MULTICAST },
  };

  table = NULL;

  switch (iter->state)
    {

    case RIB_TABLES_ITER_S_INIT:
      iter->vrf_id = VRF_DEFAULT;
      iter->afi_safi_ix = -1;

      /* Fall through */

    case RIB_TABLES_ITER_S_ITERATING:
      iter->afi_safi_ix++;
      while (1)
	{

	  while (iter->afi_safi_ix < (int) ZEBRA_NUM_OF (afi_safis))
	    {
	      table = zebra_vrf_table (afi_safis[iter->afi_safi_ix].afi,
				 afi_safis[iter->afi_safi_ix].safi,
				 iter->vrf_id);
	      if (table)
		break;

	      iter->afi_safi_ix++;
	    }

	  /*
	   * Found another table in this vrf.
	   */
	  if (table)
	    break;

	  /*
	   * Done with all tables in the current vrf, go to the next
	   * one.
	   */
	  if (!vrf_id_get_next (iter->vrf_id, &iter->vrf_id))
	    break;

	  iter->afi_safi_ix = 0;
	}

      break;

    case RIB_TABLES_ITER_S_DONE:
      return NULL;
    }

  if (table)
    iter->state = RIB_TABLES_ITER_S_ITERATING;
  else
    iter->state = RIB_TABLES_ITER_S_DONE;

  return table;
}
<|MERGE_RESOLUTION|>--- conflicted
+++ resolved
@@ -1629,64 +1629,16 @@
   return current;
 }
 
-/* Check if 'alternate' RIB entry is better than 'current'. */
-static struct rib *
-rib_choose_best (struct rib *current, struct rib *alternate)
-{
-  if (current == NULL)
-    return alternate;
-
-  /* filter route selection in following order:
-   * - connected beats other types
-   * - lower distance beats higher
-   * - lower metric beats higher for equal distance
-   * - last, hence oldest, route wins tie break.
-   */
-
-  /* Connected routes. Pick the last connected
-   * route of the set of lowest metric connected routes.
-   */
-  if (alternate->type == ZEBRA_ROUTE_CONNECT)
-    {
-      if (current->type != ZEBRA_ROUTE_CONNECT
-          || alternate->metric <= current->metric)
-        return alternate;
-
-      return current;
-    }
-
-  if (current->type == ZEBRA_ROUTE_CONNECT)
-    return current;
-
-  /* higher distance loses */
-  if (alternate->distance < current->distance)
-    return alternate;
-  if (current->distance < alternate->distance)
-    return current;
-
-  /* metric tie-breaks equal distance */
-  if (alternate->metric <= current->metric)
-    return alternate;
-
-  return current;
-}
-
 /* Core function for processing routing information base. */
 static void
 rib_process (struct route_node *rn)
 {
   struct rib *rib;
   struct rib *next;
-<<<<<<< HEAD
-  struct rib *fib = NULL;
-  struct rib *select = NULL;
-  struct rib *del = NULL;
-=======
   struct rib *old_selected = NULL;
   struct rib *new_selected = NULL;
   struct rib *old_fib = NULL;
   struct rib *new_fib = NULL;
->>>>>>> 1ba2a97a
   struct rib *best = NULL;
   char buf[INET6_ADDRSTRLEN];
   rib_dest_t *dest;
@@ -1781,35 +1733,6 @@
           continue;
         }
 
-<<<<<<< HEAD
-      best = rib_choose_best(select, rib);
-      if (select && best != select)
-        UNSET_FLAG (select->status, RIB_ENTRY_CHANGED);
-      if (best != rib)
-        UNSET_FLAG (rib->status, RIB_ENTRY_CHANGED);
-      select = best;
-    } /* RNODE_FOREACH_RIB_SAFE */
-
-  /* After the cycle is finished, the following pointers will be set:
-   * select --- the winner RIB entry, if any was found, otherwise NULL
-   * fib    --- the SELECTED RIB entry, if any, otherwise NULL
-   * del    --- equal to fib, if fib is queued for deletion, NULL otherwise
-   * rib    --- NULL
-   */
-  if (IS_ZEBRA_DEBUG_RIB_DETAILED)
-    zlog_debug ("%u:%s/%d: After processing: select %p fib %p del %p",
-                vrf_id, buf, rn->p.prefixlen, select, fib, del);
-
-  /* Same RIB entry is selected. Update FIB and finish. */
-  if (select && select == fib)
-    rib_process_update_route (zvrf, rn, select, select);
-  else if (select && fib)
-    rib_process_update_route (zvrf, rn, select, fib);
-  else if (select)
-    rib_process_add_route (zvrf, rn, select);
-  else if (fib)
-    rib_process_del_route (zvrf, rn, fib);
-=======
       if (CHECK_FLAG (rib->flags, ZEBRA_FLAG_FIB_OVERRIDE))
         {
           best = rib_choose_best(new_fib, rib);
@@ -1905,7 +1828,6 @@
           redistribute_update (&rn->p, new_selected, old_selected);
         }
     }
->>>>>>> 1ba2a97a
 
 #if 0
   if (select && select == fib)
@@ -2522,11 +2444,7 @@
  */
 
 void _rib_dump (const char * func,
-<<<<<<< HEAD
 		union prefixconstptr pp, const struct rib * rib)
-=======
-		union prefix46constptr pp, const struct rib * rib)
->>>>>>> 1ba2a97a
 {
   const struct prefix *p = pp.p;
   char straddr[PREFIX_STRLEN];
@@ -2647,7 +2565,6 @@
     zlog_err ("%s: zebra_vrf_table() returned NULL", __func__);
     return;
   }
-<<<<<<< HEAD
 
   /* No matches would be the simplest case. */
   if (NULL == (rn = route_node_lookup (table, (struct prefix *) p)))
@@ -2665,7 +2582,7 @@
    */
   RNODE_FOREACH_RIB (rn, rib)
   {
-    if (CHECK_FLAG (rib->flags, ZEBRA_FLAG_SELECTED) &&
+    if (CHECK_FLAG (rib->status, RIB_ENTRY_SELECTED_FIB) &&
       ! RIB_SYSTEM_ROUTE (rib))
     {
       changed = 1;
@@ -2756,10 +2673,9 @@
         }
 
       if (IS_ZEBRA_DEBUG_RIB_DETAILED)
-        rib_dump ((struct prefix *)p, rib);
+        rib_dump (p, rib);
     }
   rib_addnode (rn, rib, 1);
-  ret = 1;
 
   /* Free implicit route.*/
   if (same)
@@ -2811,7 +2727,7 @@
       if (CHECK_FLAG (rib->status, RIB_ENTRY_REMOVED))
         continue;
 
-      if (CHECK_FLAG (rib->flags, ZEBRA_FLAG_SELECTED))
+      if (CHECK_FLAG (rib->status, RIB_ENTRY_SELECTED_FIB))
 	fib = rib;
 
       if (rib->type != type)
@@ -2872,382 +2788,6 @@
 	      for (nexthop = fib->nexthop; nexthop; nexthop = nexthop->next)
 		UNSET_FLAG (nexthop->flags, NEXTHOP_FLAG_FIB);
 
-	      UNSET_FLAG (fib->flags, ZEBRA_FLAG_SELECTED);
-	    }
-	  else
-	    {
-	      /* This means someone else, other than Zebra, has deleted
-	       * a Zebra router from the kernel. We will add it back */
-	      rib_install_kernel(rn, fib, 0);
-	    }
-        }
-      else
-	{
-	  if (IS_ZEBRA_DEBUG_RIB)
-	    {
-	      if (gate)
-		zlog_debug ("%u:%s: via %s ifindex %d type %d "
-			   "doesn't exist in rib",
-			    vrf_id, prefix2str (p, buf1, sizeof(buf1)),
-			    inet_ntop (family2afi(afi), gate, buf2, INET_ADDRSTRLEN),
-			    ifindex,
-			    type);
-	      else
-		zlog_debug ("%u:%s: ifindex %d type %d doesn't exist in rib",
-			    vrf_id, prefix2str (p, buf1, sizeof(buf1)),
-			    ifindex,
-			    type);
-	    }
-	  route_unlock_node (rn);
-	  return ZEBRA_ERR_RTNOEXIST;
-	}
-    }
-  
-  if (same)
-    rib_delnode (rn, same);
-  
-  route_unlock_node (rn);
-  return 0;
-}
-
-
-
-int
-rib_add (afi_t afi, safi_t safi, vrf_id_t vrf_id, int type,
-	 u_short instance, int flags, struct prefix *p,
-	 union g_addr *gate, union g_addr *src, ifindex_t ifindex,
-	 u_int32_t table_id, u_int32_t metric, u_int32_t mtu,
-	 u_char distance)
-{
-  struct rib *rib;
-  struct rib *same = NULL;
-  struct route_table *table;
-  struct route_node *rn;
-  struct nexthop *nexthop;
-
-  /* Lookup table.  */
-  table = zebra_vrf_table_with_table_id (afi, safi, vrf_id, table_id);
-  if (! table)
-    return 0;
-
-  /* Make sure mask is applied. */
-  apply_mask (p);
-
-  /* Set default distance by route type. */
-  if (distance == 0)
-    {
-      if ((unsigned)type >= array_size(route_info))
-	distance = 150;
-      else
-        distance = route_info[type].distance;
-
-      /* iBGP distance is 200. */
-      if (type == ZEBRA_ROUTE_BGP && CHECK_FLAG (flags, ZEBRA_FLAG_IBGP))
-	distance = 200;
-    }
-
-  /* Lookup route node.*/
-  rn = route_node_get (table,  p);
-
-  /* If same type of route are installed, treat it as a implicit
-     withdraw. */
-  RNODE_FOREACH_RIB (rn, rib)
-    {
-      if (CHECK_FLAG (rib->status, RIB_ENTRY_REMOVED))
-        continue;
-
-      if (rib->type != type)
-	continue;
-      if (rib->instance != instance)
-	continue;
-      if (rib->type != ZEBRA_ROUTE_CONNECT)
-	{
-	  same = rib;
-	  break;
-	}
-      /* Duplicate connected route comes in. */
-      else if ((nexthop = rib->nexthop) &&
-	       nexthop->type == NEXTHOP_TYPE_IFINDEX &&
-	       nexthop->ifindex == ifindex &&
-	       !CHECK_FLAG (rib->status, RIB_ENTRY_REMOVED))
-	{
-	  rib->refcnt++;
-	  return 0 ;
-	}
-    }
-
-  /* Allocate new rib structure. */
-  rib = XCALLOC (MTYPE_RIB, sizeof (struct rib));
-  
-  rib->type = type;
-  rib->instance = instance;
-  rib->distance = distance;
-  rib->flags = flags;
-  rib->metric = metric;
-  rib->mtu = mtu;
-  rib->table = table_id;
-  rib->vrf_id = vrf_id;
-  rib->nexthop_num = 0;
-  rib->uptime = time (NULL);
-
-  /* Nexthop settings. */
-  if (gate)
-    {
-      if (afi == AFI_IP6)
-	{
-	  if (ifindex)
-	    rib_nexthop_ipv6_ifindex_add (rib, &gate->ipv6, ifindex);
-	  else
-	    rib_nexthop_ipv6_add (rib, &gate->ipv6);
-	}
-      else
-	{
-	  if (ifindex)
-	    rib_nexthop_ipv4_ifindex_add (rib, &gate->ipv4, &src->ipv4, ifindex);
-	  else
-	    rib_nexthop_ipv4_add (rib, &gate->ipv4, &src->ipv4);
-	}
-    }
-  else
-    rib_nexthop_ifindex_add (rib, ifindex);
-=======
->>>>>>> 1ba2a97a
-
-  /* No matches would be the simplest case. */
-  if (NULL == (rn = route_node_lookup (table, (struct prefix *) p)))
-    return;
-
-  /* Unlock node. */
-  route_unlock_node (rn);
-
-  /* Check all RIB entries. In case any changes have to be done, requeue
-   * the RN into RIBQ head. If the routing message about the new connected
-   * route (generated by the IP address we are going to assign very soon)
-   * comes before the RIBQ is processed, the new RIB entry will join
-   * RIBQ record already on head. This is necessary for proper revalidation
-   * of the rest of the RIB.
-   */
-  RNODE_FOREACH_RIB (rn, rib)
-  {
-    if (CHECK_FLAG (rib->status, RIB_ENTRY_SELECTED_FIB) &&
-      ! RIB_SYSTEM_ROUTE (rib))
-    {
-      changed = 1;
-      if (IS_ZEBRA_DEBUG_RIB)
-<<<<<<< HEAD
-=======
-      {
-        char buf[PREFIX_STRLEN];
-        zlog_debug ("%u:%s: freeing way for connected prefix",
-                    rib->vrf_id, prefix2str(&rn->p, buf, sizeof(buf)));
-        rib_dump (&rn->p, rib);
-      }
-      rib_uninstall (rn, rib);
-    }
-  }
-  if (changed)
-    rib_queue_add (rn);
-}
-
-int
-rib_add_multipath (afi_t afi, safi_t safi, struct prefix *p,
-		   struct rib *rib)
-{
-  struct route_table *table;
-  struct route_node *rn;
-  struct rib *same;
-  struct nexthop *nexthop;
-  int ret = 0;
-  int family;
-
-  if (!rib)
-    return 0;
-
-  if (p->family == AF_INET)
-    family = AFI_IP;
-  else
-    family = AFI_IP6;
-
-  /* Lookup table.  */
-  table = zebra_vrf_table_with_table_id (family, safi, rib->vrf_id, rib->table);
-  if (! table)
-    return 0;
-
-  /* Make it sure prefixlen is applied to the prefix. */
-  apply_mask (p);
-
-  /* Set default distance by route type. */
-  if (rib->distance == 0)
-    {
-      rib->distance = route_info[rib->type].distance;
-
-      /* iBGP distance is 200. */
-      if (rib->type == ZEBRA_ROUTE_BGP 
-	  && CHECK_FLAG (rib->flags, ZEBRA_FLAG_IBGP))
-	rib->distance = 200;
-    }
-
-  /* Lookup route node.*/
-  rn = route_node_get (table, p);
-
-  /* If same type of route are installed, treat it as a implicit
-     withdraw. */
-  RNODE_FOREACH_RIB (rn, same)
-    {
-      if (CHECK_FLAG (same->status, RIB_ENTRY_REMOVED))
-        continue;
-      
-      if (same->type == rib->type && same->instance == rib->instance
-          && same->table == rib->table
-	  && same->type != ZEBRA_ROUTE_CONNECT)
-        break;
-    }
-  
-  /* If this route is kernel route, set FIB flag to the route. */
-  if (rib->type == ZEBRA_ROUTE_KERNEL || rib->type == ZEBRA_ROUTE_CONNECT)
-    for (nexthop = rib->nexthop; nexthop; nexthop = nexthop->next)
-      SET_FLAG (nexthop->flags, NEXTHOP_FLAG_FIB);
-
-  /* Link new rib to node.*/
-  if (IS_ZEBRA_DEBUG_RIB)
-    {
-      char buf[INET6_ADDRSTRLEN];
-      if (IS_ZEBRA_DEBUG_RIB)
->>>>>>> 1ba2a97a
-        {
-          inet_ntop (p->family, &p->u.prefix, buf, INET6_ADDRSTRLEN);
-          zlog_debug ("%u:%s/%d: Inserting route rn %p, rib %p (type %d) "
-                      "existing %p",
-<<<<<<< HEAD
-                      vrf_id, buf, p->prefixlen, (void *)rn,
-=======
-                      rib->vrf_id, buf, p->prefixlen, (void *)rn,
->>>>>>> 1ba2a97a
-		      (void *)rib, rib->type, (void *)same);
-        }
-
-      if (IS_ZEBRA_DEBUG_RIB_DETAILED)
-<<<<<<< HEAD
-        rib_dump (p, rib);
-=======
-        rib_dump ((struct prefix *)p, rib);
->>>>>>> 1ba2a97a
-    }
-  rib_addnode (rn, rib, 1);
-
-  /* Free implicit route.*/
-  if (same)
-<<<<<<< HEAD
-=======
-    {
-      rib_delnode (rn, same);
-      ret = -1;
-    }
-  
-  route_unlock_node (rn);
-  return ret;
-}
-
-int
-rib_delete (afi_t afi, safi_t safi, vrf_id_t vrf_id, int type, u_short instance,
-	    int flags, struct prefix *p, union g_addr *gate, ifindex_t ifindex,
-	    u_int32_t table_id)
-{
-  struct route_table *table;
-  struct route_node *rn;
-  struct rib *rib;
-  struct rib *fib = NULL;
-  struct rib *same = NULL;
-  struct nexthop *nexthop, *tnexthop;
-  int recursing;
-  char buf1[PREFIX_STRLEN];
-  char buf2[INET6_ADDRSTRLEN];
-
-  /* Lookup table.  */
-  table = zebra_vrf_table_with_table_id (afi, safi, vrf_id, table_id);
-  if (! table)
-    return 0;
-
-  /* Apply mask. */
-  apply_mask (p);
-
-  /* Lookup route node. */
-  rn = route_node_lookup (table, p);
-  if (! rn)
-    {
-      if (IS_ZEBRA_DEBUG_RIB)
-        zlog_debug ("%u:%s: doesn't exist in rib",
-                    vrf_id, prefix2str (p, buf1, sizeof(buf1)));
-      return ZEBRA_ERR_RTNOEXIST;
-    }
-
-  /* Lookup same type route. */
-  RNODE_FOREACH_RIB (rn, rib)
-    {
-      if (CHECK_FLAG (rib->status, RIB_ENTRY_REMOVED))
-        continue;
-
-      if (CHECK_FLAG (rib->status, RIB_ENTRY_SELECTED_FIB))
-	fib = rib;
-
-      if (rib->type != type)
-	continue;
-      if (rib->instance != instance)
-	continue;
-      if (rib->type == ZEBRA_ROUTE_CONNECT && (nexthop = rib->nexthop) &&
-	  nexthop->type == NEXTHOP_TYPE_IFINDEX)
-	{
-	  if (nexthop->ifindex != ifindex)
-	    continue;
-	  if (rib->refcnt)
-	    {
-	      rib->refcnt--;
-	      route_unlock_node (rn);
-	      route_unlock_node (rn);
-	      return 0;
-	    }
-	  same = rib;
-	  break;
-	}
-      /* Make sure that the route found has the same gateway. */
-      else
-        {
-          if (gate == NULL)
-            {
-              same = rib;
-              break;
-            }
-          for (ALL_NEXTHOPS_RO(rib->nexthop, nexthop, tnexthop, recursing))
-            if (IPV4_ADDR_SAME (&nexthop->gate.ipv4, gate) ||
-	        IPV6_ADDR_SAME (&nexthop->gate.ipv6, gate))
-              {
-                same = rib;
-                break;
-              }
-          if (same)
-            break;
-        }
-    }
-  /* If same type of route can't be found and this message is from
-     kernel. */
-  if (! same)
-    {
-      if (fib && type == ZEBRA_ROUTE_KERNEL &&
-          CHECK_FLAG(flags, ZEBRA_FLAG_SELFROUTE))
-        {
-          if (IS_ZEBRA_DEBUG_RIB)
-            {
-              zlog_debug ("%u:%s: rn %p, rib %p (type %d) was deleted "
-                          "from kernel, adding",
-			  vrf_id, prefix2str(p, buf1, INET6_ADDRSTRLEN),
-                          rn, fib, fib->type);
-            }
-	  if (allow_delete)
-	    {
-	      /* Unset flags. */
-	      for (nexthop = fib->nexthop; nexthop; nexthop = nexthop->next)
-		UNSET_FLAG (nexthop->flags, NEXTHOP_FLAG_FIB);
-
 	      UNSET_FLAG (fib->status, RIB_ENTRY_SELECTED_FIB);
 	    }
 	  else
@@ -3280,16 +2820,11 @@
     }
   
   if (same)
->>>>>>> 1ba2a97a
     rib_delnode (rn, same);
   
   route_unlock_node (rn);
   return 0;
 }
-
-<<<<<<< HEAD
-=======
-
 
 int
 rib_add (afi_t afi, safi_t safi, vrf_id_t vrf_id, int type,
@@ -3421,7 +2956,6 @@
   return 0;
 }
 
->>>>>>> 1ba2a97a
 /* Schedule routes of a particular table (address-family) based on event. */
 static void
 rib_update_table (struct route_table *table, rib_update_event_t event)
@@ -3673,13 +3207,9 @@
         rib_close_table (zvrf->other_table[AFI_IP6][table_id]);
     }
 
-<<<<<<< HEAD
   /* Cleanup Vxlan table and update kernel */
   zebra_zvni_close (zvrf);
-=======
   zebra_mpls_close_tables(zvrf);
-
->>>>>>> 1ba2a97a
 }
 
 /* Routing information base initialize. */
