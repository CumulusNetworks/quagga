--- conflicted
+++ resolved
@@ -380,11 +380,7 @@
 extern int rib_add_ipv4 (int type, u_short instance, int flags, struct prefix_ipv4 *p,
 			 struct in_addr *gate, struct in_addr *src,
 			 ifindex_t ifindex, vrf_id_t vrf_id, u_int32_t table_id,
-<<<<<<< HEAD
-			 u_int32_t, u_char, safi_t);
-=======
 			 u_int32_t, u_int32_t, u_char, safi_t);
->>>>>>> 9c2f85d9
 
 extern int rib_add_ipv4_multipath (struct prefix_ipv4 *, struct rib *, safi_t);
 
@@ -425,12 +421,8 @@
 extern int
 rib_add_ipv6 (int type, u_short instance, int flags, struct prefix_ipv6 *p,
 	      struct in6_addr *gate, ifindex_t ifindex, vrf_id_t vrf_id,
-<<<<<<< HEAD
-              u_int32_t table_id, u_int32_t metric, u_char distance, safi_t safi);
-=======
               u_int32_t table_id, u_int32_t metric, u_int32_t mtu,
 	      u_char distance, safi_t safi);
->>>>>>> 9c2f85d9
 
 extern int
 rib_delete_ipv6 (int type, u_short instance, int flags, struct prefix_ipv6 *p,
