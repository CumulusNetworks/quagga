/*
 * Zebra Vrf Header
 * Copyright (C) 2016 Cumulus Networks
 *                    Donald Sahrp
 *
 * This file is part of Quagga.
 *
 * Quagga is free software; you can redistribute it and/or modify it
 * under the terms of the GNU General Public License as published by the
 * Free Software Foundation; either version 2, or (at your option) any
 * later version.
 *
 * Quagga is distributed in the hope that it will be useful, but
 * WITHOUT ANY WARRANTY; without even the implied warranty of
 * MERCHANTABILITY or FITNESS FOR A PARTICULAR PURPOSE.  See the GNU
 * General Public License for more details.
 *
 * You should have received a copy of the GNU General Public License
 * along with GNU Zebra; see the file COPYING.  If not, write to the Free
 * Software Foundation, Inc., 59 Temple Place - Suite 330, Boston, MA
 * 02111-1307, USA.
 */
#if !defined(__ZEBRA_RIB_H__)
#define __ZEBRA_RIB_H__

#include <zebra/zebra_ns.h>

/* Routing table instance.  */
struct zebra_vrf
{
  /* Identifier. */
  vrf_id_t vrf_id;

  /* Routing table name.  */
  char name[VRF_NAMSIZ];

  /* Description.  */
  char *desc;

  /* FIB identifier.  */
  u_char fib_id;

  /* Flags. */
  u_int16_t flags;
#define ZEBRA_VRF_RIB_SCHEDULED   (1 << 0)

  u_int32_t table_id;

  /* Routing table.  */
  struct route_table *table[AFI_MAX][SAFI_MAX];

  /* Static route configuration.  */
  struct route_table *stable[AFI_MAX][SAFI_MAX];

  /* Recursive Nexthop table */
  struct route_table *rnh_table[AFI_MAX];

  /* Import check table (used mostly by BGP */
  struct route_table *import_check_table[AFI_MAX];

  /* Routing tables off of main table for redistribute table */
  struct route_table *other_table[AFI_MAX][ZEBRA_KERNEL_TABLE_MAX];

  /* 2nd pointer type used primarily to quell a warning on
   * ALL_LIST_ELEMENTS_RO
   */
  struct list _rid_all_sorted_list;
  struct list _rid_lo_sorted_list;
  struct list *rid_all_sorted_list;
  struct list *rid_lo_sorted_list;
  struct prefix rid_user_assigned;

  /*
   * Back pointer to the owning namespace.
   */
  struct zebra_ns *zns;

<<<<<<< HEAD
  /*
   * VNI hash table (for EVPN). Only in default instance.
   */
  struct hash *vni_table;
  /*
   * Whether EVPN is enabled or not.
   */
  int advertise_vni;
=======
  /* MPLS static LSP config table */
  struct hash *slsp_table;

  /* MPLS label forwarding table */
  struct hash *lsp_table;

  /* MPLS processing flags */
  u_int16_t mpls_flags;
#define MPLS_FLAG_SCHEDULE_LSPS    (1 << 0)
>>>>>>> 1ba2a97a
};

extern struct list *zvrf_list;

struct route_table *
zebra_vrf_table_with_table_id (afi_t afi, safi_t safi,
                               vrf_id_t vrf_id, u_int32_t table_id);

extern void zebra_vrf_static_route_interface_fixup (struct interface *ifp);
extern void zebra_vrf_update_all (struct zserv *client);
extern struct zebra_vrf *zebra_vrf_lookup (vrf_id_t vrf_id);
extern struct zebra_vrf *zebra_vrf_list_lookup_by_name (const char *);
extern struct zebra_vrf *zebra_vrf_alloc (vrf_id_t, const char *);
extern struct route_table *zebra_vrf_table (afi_t, safi_t, vrf_id_t);
extern struct route_table *zebra_vrf_static_table (afi_t, safi_t, struct zebra_vrf *zvrf);
extern struct route_table *zebra_vrf_other_route_table (afi_t afi, u_int32_t table_id,
							vrf_id_t vrf_id);
extern void zebra_vrf_init (void);
#endif<|MERGE_RESOLUTION|>--- conflicted
+++ resolved
@@ -75,7 +75,6 @@
    */
   struct zebra_ns *zns;
 
-<<<<<<< HEAD
   /*
    * VNI hash table (for EVPN). Only in default instance.
    */
@@ -84,7 +83,7 @@
    * Whether EVPN is enabled or not.
    */
   int advertise_vni;
-=======
+
   /* MPLS static LSP config table */
   struct hash *slsp_table;
 
@@ -94,7 +93,6 @@
   /* MPLS processing flags */
   u_int16_t mpls_flags;
 #define MPLS_FLAG_SCHEDULE_LSPS    (1 << 0)
->>>>>>> 1ba2a97a
 };
 
 extern struct list *zvrf_list;
