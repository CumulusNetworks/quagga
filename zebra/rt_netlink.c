/* Kernel routing table updates using netlink over GNU/Linux system.
 * Copyright (C) 1997, 98, 99 Kunihiro Ishiguro
 *
 * This file is part of GNU Zebra.
 *
 * GNU Zebra is free software; you can redistribute it and/or modify it
 * under the terms of the GNU General Public License as published by the
 * Free Software Foundation; either version 2, or (at your option) any
 * later version.
 *
 * GNU Zebra is distributed in the hope that it will be useful, but
 * WITHOUT ANY WARRANTY; without even the implied warranty of
 * MERCHANTABILITY or FITNESS FOR A PARTICULAR PURPOSE.  See the GNU
 * General Public License for more details.
 *
 * You should have received a copy of the GNU General Public License
 * along with GNU Zebra; see the file COPYING.  If not, write to the Free
 * Software Foundation, Inc., 59 Temple Place - Suite 330, Boston, MA
 * 02111-1307, USA.  
 */

#include <zebra.h>
#include <net/if_arp.h>

/* Hack for GNU libc version 2. */
#ifndef MSG_TRUNC
#define MSG_TRUNC      0x20
#endif /* MSG_TRUNC */

#include "linklist.h"
#include "if.h"
#include "log.h"
#include "prefix.h"
#include "connected.h"
#include "table.h"
#include "memory.h"
#include "zebra_memory.h"
#include "rib.h"
#include "thread.h"
#include "privs.h"
#include "nexthop.h"
#include "vrf.h"
#include "mpls.h"

#include "zebra/zserv.h"
#include "zebra/zebra_ns.h"
#include "zebra/zebra_vrf.h"
#include "zebra/rt.h"
#include "zebra/redistribute.h"
#include "zebra/interface.h"
#include "zebra/debug.h"
#include "zebra/rtadv.h"
#include "zebra/zebra_ptm.h"
#include "zebra/zebra_mroute.h"
#include "zebra/zebra_mpls.h"
#include "zebra/kernel_netlink.h"
#include "zebra/rt_netlink.h"

/* TODO - Temporary definitions, need to refine. */
#ifndef AF_MPLS
#define AF_MPLS 28
#endif

#ifndef RTA_VIA
#define RTA_VIA		18
#endif

#ifndef RTA_NEWDST
#define RTA_NEWDST	19
#endif

#ifndef RTA_ENCAP_TYPE
#define RTA_ENCAP_TYPE	21
#endif

#ifndef RTA_ENCAP
#define RTA_ENCAP	22
#endif

#ifndef LWTUNNEL_ENCAP_MPLS
#define LWTUNNEL_ENCAP_MPLS  1
#endif

#ifndef MPLS_IPTUNNEL_DST
#define MPLS_IPTUNNEL_DST  1
#endif
/* End of temporary definitions */

#ifndef NLMSG_TAIL
#define NLMSG_TAIL(nmsg) \
        ((struct rtattr *) (((u_char *) (nmsg)) + NLMSG_ALIGN((nmsg)->nlmsg_len)))
#endif

#ifndef RTA_TAIL
#define RTA_TAIL(rta) \
        ((struct rtattr *) (((u_char *) (rta)) + RTA_ALIGN((rta)->rta_len)))
#endif

struct gw_family_t
{
  u_int16_t     filler;
  u_int16_t     family;
  union g_addr  gate;
};

/*
Pending: create an efficient table_id (in a tree/hash) based lookup)
 */
static vrf_id_t
vrf_lookup_by_table (u_int32_t table_id)
{
  struct zebra_vrf *zvrf;
  vrf_iter_t iter;

  for (iter = vrf_first (); iter != VRF_ITER_INVALID; iter = vrf_next (iter))
    {
      if ((zvrf = vrf_iter2info (iter)) == NULL ||
          (zvrf->table_id != table_id))
        continue;

      return zvrf->vrf_id;
    }

  return VRF_DEFAULT;
}

/* Lookup interface IPv4/IPv6 address. */
/* Looking up routing table by netlink interface. */
static int
netlink_routing_table (struct sockaddr_nl *snl, struct nlmsghdr *h,
                       ns_id_t ns_id)
{
  int len;
  struct rtmsg *rtm;
  struct rtattr *tb[RTA_MAX + 1];
  u_char flags = 0;
  struct prefix p;
  vrf_id_t vrf_id = VRF_DEFAULT;

  char anyaddr[16] = { 0 };

  int index;
  int table;
  int metric;
  u_int32_t mtu = 0;

  void *dest;
  void *gate;
  void *src;

  rtm = NLMSG_DATA (h);

  if (h->nlmsg_type != RTM_NEWROUTE)
    return 0;
  if (rtm->rtm_type != RTN_UNICAST)
    return 0;

  len = h->nlmsg_len - NLMSG_LENGTH (sizeof (struct rtmsg));
  if (len < 0)
    return -1;

  memset (tb, 0, sizeof tb);
  netlink_parse_rtattr (tb, RTA_MAX, RTM_RTA (rtm), len);

  if (rtm->rtm_flags & RTM_F_CLONED)
    return 0;
  if (rtm->rtm_protocol == RTPROT_REDIRECT)
    return 0;
  if (rtm->rtm_protocol == RTPROT_KERNEL)
    return 0;

  if (rtm->rtm_src_len != 0)
    return 0;

  /* We don't care about change notifications for the MPLS table. */
  /* TODO: Revisit this. */
  if (rtm->rtm_family == AF_MPLS)
    return 0;

  /* Table corresponding to route. */
  if (tb[RTA_TABLE])
    table = *(int *) RTA_DATA (tb[RTA_TABLE]);
  else
    table = rtm->rtm_table;

  /* Map to VRF */
  vrf_id = vrf_lookup_by_table(table);
  if (vrf_id == VRF_DEFAULT)
    {
      if (!is_zebra_valid_kernel_table(table) &&
          !is_zebra_main_routing_table(table))
        return 0;
    }

  /* Route which inserted by Zebra. */
  if (rtm->rtm_protocol == RTPROT_ZEBRA)
    flags |= ZEBRA_FLAG_SELFROUTE;

  index = 0;
  metric = 0;
  dest = NULL;
  gate = NULL;
  src = NULL;

  if (tb[RTA_OIF])
    index = *(int *) RTA_DATA (tb[RTA_OIF]);

  if (tb[RTA_DST])
    dest = RTA_DATA (tb[RTA_DST]);
  else
    dest = anyaddr;

  if (tb[RTA_PREFSRC])
    src = RTA_DATA (tb[RTA_PREFSRC]);

  if (tb[RTA_GATEWAY])
    gate = RTA_DATA (tb[RTA_GATEWAY]);

  if (tb[RTA_PRIORITY])
    metric = *(int *) RTA_DATA(tb[RTA_PRIORITY]);

  if (tb[RTA_METRICS])
    {
      struct rtattr *mxrta[RTAX_MAX+1];

      memset (mxrta, 0, sizeof mxrta);
      netlink_parse_rtattr (mxrta, RTAX_MAX, RTA_DATA(tb[RTA_METRICS]),
                            RTA_PAYLOAD(tb[RTA_METRICS]));

      if (mxrta[RTAX_MTU])
        mtu = *(u_int32_t *) RTA_DATA(mxrta[RTAX_MTU]);
    }

  if (rtm->rtm_family == AF_INET)
    {
      p.family = AF_INET;
      memcpy (&p.u.prefix4, dest, 4);
      p.prefixlen = rtm->rtm_dst_len;

      if (!tb[RTA_MULTIPATH])
	rib_add (AFI_IP, SAFI_UNICAST, vrf_id, ZEBRA_ROUTE_KERNEL,
		 0, flags, &p, gate, src, index,
		 table, metric, mtu, 0);
      else
        {
          /* This is a multipath route */

          struct rib *rib;
          struct rtnexthop *rtnh =
            (struct rtnexthop *) RTA_DATA (tb[RTA_MULTIPATH]);

          len = RTA_PAYLOAD (tb[RTA_MULTIPATH]);

          rib = XCALLOC (MTYPE_RIB, sizeof (struct rib));
          rib->type = ZEBRA_ROUTE_KERNEL;
          rib->distance = 0;
          rib->flags = flags;
          rib->metric = metric;
          rib->mtu = mtu;
          rib->vrf_id = vrf_id;
          rib->table = table;
          rib->nexthop_num = 0;
          rib->uptime = time (NULL);

          for (;;)
            {
              if (len < (int) sizeof (*rtnh) || rtnh->rtnh_len > len)
                break;

              index = rtnh->rtnh_ifindex;
              gate = 0;
              if (rtnh->rtnh_len > sizeof (*rtnh))
                {
                  memset (tb, 0, sizeof (tb));
                  netlink_parse_rtattr (tb, RTA_MAX, RTNH_DATA (rtnh),
                                        rtnh->rtnh_len - sizeof (*rtnh));
                  if (tb[RTA_GATEWAY])
                    gate = RTA_DATA (tb[RTA_GATEWAY]);
                }

              if (gate)
                {
                  if (index)
                    rib_nexthop_ipv4_ifindex_add (rib, gate, src, index);
                  else
                    rib_nexthop_ipv4_add (rib, gate, src);
                }
              else
                rib_nexthop_ifindex_add (rib, index);

              len -= NLMSG_ALIGN(rtnh->rtnh_len);
              rtnh = RTNH_NEXT(rtnh);
            }

	  zserv_nexthop_num_warn(__func__, (const struct prefix *)&p,
				 rib->nexthop_num);
          if (rib->nexthop_num == 0)
            XFREE (MTYPE_RIB, rib);
          else
            rib_add_multipath (AFI_IP, SAFI_UNICAST, &p, rib);
        }
    }
  if (rtm->rtm_family == AF_INET6)
    {
      p.family = AF_INET6;
      memcpy (&p.u.prefix6, dest, 16);
      p.prefixlen = rtm->rtm_dst_len;

      rib_add (AFI_IP6, SAFI_UNICAST, vrf_id, ZEBRA_ROUTE_KERNEL,
	       0, flags, &p, gate, src, index,
	       table, metric, mtu, 0);
    }

  return 0;
}

/* Routing information change from the kernel. */
static int
netlink_route_change_read_unicast (struct sockaddr_nl *snl, struct nlmsghdr *h,
				   ns_id_t ns_id)
{
  int len;
  struct rtmsg *rtm;
  struct rtattr *tb[RTA_MAX + 1];
  u_char zebra_flags = 0;
  struct prefix p;
  vrf_id_t vrf_id = VRF_DEFAULT;
  
  char anyaddr[16] = { 0 };

  int index;
  int table;
  int metric;
  u_int32_t mtu = 0;

  void *dest;
  void *gate;
  void *src;

  rtm = NLMSG_DATA (h);

  len = h->nlmsg_len - NLMSG_LENGTH (sizeof (struct rtmsg));

  memset (tb, 0, sizeof tb);
  netlink_parse_rtattr (tb, RTA_MAX, RTM_RTA (rtm), len);

  if (rtm->rtm_flags & RTM_F_CLONED)
    return 0;
  if (rtm->rtm_protocol == RTPROT_REDIRECT)
    return 0;
  if (rtm->rtm_protocol == RTPROT_KERNEL)
    return 0;

  if (rtm->rtm_protocol == RTPROT_ZEBRA && h->nlmsg_type == RTM_NEWROUTE)
    return 0;
  if (rtm->rtm_protocol == RTPROT_ZEBRA)
    SET_FLAG(zebra_flags, ZEBRA_FLAG_SELFROUTE);

  if (rtm->rtm_src_len != 0)
    {
      zlog_warn ("netlink_route_change(): no src len");
      return 0;
    }

  /* Table corresponding to route. */
  if (tb[RTA_TABLE])
    table = *(int *) RTA_DATA (tb[RTA_TABLE]);
  else
    table = rtm->rtm_table;

  /* Map to VRF */
  vrf_id = vrf_lookup_by_table(table);
  if (vrf_id == VRF_DEFAULT)
    {
      if (!is_zebra_valid_kernel_table(table) &&
          !is_zebra_main_routing_table(table))
        return 0;
    }

  index = 0;
  metric = 0;
  dest = NULL;
  gate = NULL;
  src = NULL;

  if (tb[RTA_OIF])
    index = *(int *) RTA_DATA (tb[RTA_OIF]);

  if (tb[RTA_DST])
    dest = RTA_DATA (tb[RTA_DST]);
  else
    dest = anyaddr;

  if (tb[RTA_GATEWAY])
    gate = RTA_DATA (tb[RTA_GATEWAY]);

  if (tb[RTA_PREFSRC])
    src = RTA_DATA (tb[RTA_PREFSRC]);

  if (h->nlmsg_type == RTM_NEWROUTE)
    {
      if (tb[RTA_PRIORITY])
        metric = *(int *) RTA_DATA(tb[RTA_PRIORITY]);

      if (tb[RTA_METRICS])
        {
          struct rtattr *mxrta[RTAX_MAX+1];

          memset (mxrta, 0, sizeof mxrta);
          netlink_parse_rtattr (mxrta, RTAX_MAX, RTA_DATA(tb[RTA_METRICS]),
                                RTA_PAYLOAD(tb[RTA_METRICS]));

          if (mxrta[RTAX_MTU])
            mtu = *(u_int32_t *) RTA_DATA(mxrta[RTAX_MTU]);
        }
    }

  if (rtm->rtm_family == AF_INET)
    {
      p.family = AF_INET;
      memcpy (&p.u.prefix4, dest, 4);
      p.prefixlen = rtm->rtm_dst_len;

      if (IS_ZEBRA_DEBUG_KERNEL)
        {
          char buf[PREFIX_STRLEN];
          zlog_debug ("%s %s vrf %u",
                      nl_msg_type_to_str (h->nlmsg_type),
                      prefix2str (&p, buf, sizeof(buf)), vrf_id);
        }

      if (h->nlmsg_type == RTM_NEWROUTE)
        {
          if (!tb[RTA_MULTIPATH])
            rib_add (AFI_IP, SAFI_UNICAST, vrf_id, ZEBRA_ROUTE_KERNEL,
		     0, 0, &p, gate, src, index,
		     table, metric, mtu, 0);
          else
            {
              /* This is a multipath route */

              struct rib *rib;
              struct rtnexthop *rtnh =
                (struct rtnexthop *) RTA_DATA (tb[RTA_MULTIPATH]);

              len = RTA_PAYLOAD (tb[RTA_MULTIPATH]);

              rib = XCALLOC (MTYPE_RIB, sizeof (struct rib));
              rib->type = ZEBRA_ROUTE_KERNEL;
              rib->distance = 0;
              rib->flags = 0;
              rib->metric = metric;
              rib->mtu = mtu;
              rib->vrf_id = vrf_id;
              rib->table = table;
              rib->nexthop_num = 0;
              rib->uptime = time (NULL);

              for (;;)
                {
                  if (len < (int) sizeof (*rtnh) || rtnh->rtnh_len > len)
                    break;

                  index = rtnh->rtnh_ifindex;
                  gate = 0;
                  if (rtnh->rtnh_len > sizeof (*rtnh))
                    {
                      memset (tb, 0, sizeof (tb));
                      netlink_parse_rtattr (tb, RTA_MAX, RTNH_DATA (rtnh),
                                            rtnh->rtnh_len - sizeof (*rtnh));
                      if (tb[RTA_GATEWAY])
                        gate = RTA_DATA (tb[RTA_GATEWAY]);
                    }

                  if (gate)
                    {
                      if (index)
                        rib_nexthop_ipv4_ifindex_add (rib, gate, src, index);
                      else
                        rib_nexthop_ipv4_add (rib, gate, src);
                    }
                  else
                    rib_nexthop_ifindex_add (rib, index);

                  len -= NLMSG_ALIGN(rtnh->rtnh_len);
                  rtnh = RTNH_NEXT(rtnh);
                }

	      zserv_nexthop_num_warn(__func__, (const struct prefix *)&p,
				     rib->nexthop_num);

              if (rib->nexthop_num == 0)
                XFREE (MTYPE_RIB, rib);
              else
                rib_add_multipath (AFI_IP, SAFI_UNICAST, &p, rib);
            }
        }
      else
        rib_delete (AFI_IP, SAFI_UNICAST, vrf_id, ZEBRA_ROUTE_KERNEL, 0, zebra_flags,
		    &p, gate, index, table);
    }

  if (rtm->rtm_family == AF_INET6)
    {
      struct prefix p;

      p.family = AF_INET6;
      memcpy (&p.u.prefix6, dest, 16);
      p.prefixlen = rtm->rtm_dst_len;

      if (IS_ZEBRA_DEBUG_KERNEL)
        {
	  char buf[PREFIX_STRLEN];
          zlog_debug ("%s %s vrf %u",
                      nl_msg_type_to_str (h->nlmsg_type),
                      prefix2str (&p, buf, sizeof(buf)), vrf_id);
        }

      if (h->nlmsg_type == RTM_NEWROUTE)
        rib_add (AFI_IP6, SAFI_UNICAST, vrf_id, ZEBRA_ROUTE_KERNEL,
		 0, 0, &p, gate, src, index,
		 table, metric, mtu, 0);
      else
        rib_delete (AFI_IP6, SAFI_UNICAST, vrf_id, ZEBRA_ROUTE_KERNEL,
		    0, zebra_flags, &p, gate, index, table);
    }

  return 0;
}

static struct mcast_route_data *mroute = NULL;

static int
netlink_route_change_read_multicast (struct sockaddr_nl *snl, struct nlmsghdr *h,
				     ns_id_t ns_id)
{
  int len;
  struct rtmsg *rtm;
  struct rtattr *tb[RTA_MAX + 1];
  struct mcast_route_data *m;
  struct mcast_route_data mr;
  int iif = 0;
  int count;
  int oif[256];
  int oif_count = 0;
  char sbuf[40];
  char gbuf[40];
  char oif_list[256] = "\0";
  vrf_id_t vrf = ns_id;

  if (mroute)
    m = mroute;
  else
    m = &mr;

  rtm = NLMSG_DATA (h);

  len = h->nlmsg_len - NLMSG_LENGTH (sizeof (struct rtmsg));

  memset (tb, 0, sizeof tb);
  netlink_parse_rtattr (tb, RTA_MAX, RTM_RTA (rtm), len);

  if (tb[RTA_IIF])
    iif = *(int *)RTA_DATA (tb[RTA_IIF]);

  if (tb[RTA_SRC])
    m->sg.src = *(struct in_addr *)RTA_DATA (tb[RTA_SRC]);

  if (tb[RTA_DST])
    m->sg.grp = *(struct in_addr *)RTA_DATA (tb[RTA_DST]);

  if (tb[RTA_EXPIRES])
    m->lastused = *(unsigned long long *)RTA_DATA (tb[RTA_EXPIRES]);

  if (tb[RTA_MULTIPATH])
    {
      struct rtnexthop *rtnh =
        (struct rtnexthop *)RTA_DATA (tb[RTA_MULTIPATH]);

      len = RTA_PAYLOAD (tb[RTA_MULTIPATH]);
      for (;;)
        {
          if (len < (int) sizeof (*rtnh) || rtnh->rtnh_len > len)
	    break;

	  oif[oif_count] = rtnh->rtnh_ifindex;
          oif_count++;

	  len -= NLMSG_ALIGN (rtnh->rtnh_len);
	  rtnh = RTNH_NEXT (rtnh);
        }
    }

  if (IS_ZEBRA_DEBUG_KERNEL)
    {
      struct interface *ifp;
      strcpy (sbuf, inet_ntoa (m->sg.src));
      strcpy (gbuf, inet_ntoa (m->sg.grp));
      for (count = 0; count < oif_count; count++)
	{
	  ifp = if_lookup_by_index_vrf (oif[count], vrf);
	  char temp[256];

	  sprintf (temp, "%s ", ifp->name);
	  strcat (oif_list, temp);
	}
      ifp = if_lookup_by_index_vrf (iif, vrf);
      zlog_debug ("MCAST %s (%s,%s) IIF: %s OIF: %s jiffies: %lld",
		  nl_msg_type_to_str (h->nlmsg_type), sbuf, gbuf, ifp->name, oif_list, m->lastused);
    }
  return 0;
}

int
netlink_route_change (struct sockaddr_nl *snl, struct nlmsghdr *h,
		      ns_id_t ns_id)
{
  int len;
  vrf_id_t vrf_id = ns_id;
  struct rtmsg *rtm;

  rtm = NLMSG_DATA (h);

  if (!(h->nlmsg_type == RTM_NEWROUTE || h->nlmsg_type == RTM_DELROUTE))
    {
      /* If this is not route add/delete message print warning. */
      zlog_warn ("Kernel message: %d vrf %u\n", h->nlmsg_type, vrf_id);
      return 0;
    }

  /* Connected route. */
  if (IS_ZEBRA_DEBUG_KERNEL)
    zlog_debug ("%s %s %s proto %s",
		nl_msg_type_to_str (h->nlmsg_type),
                nl_family_to_str (rtm->rtm_family),
                nl_rttype_to_str (rtm->rtm_type),
                nl_rtproto_to_str (rtm->rtm_protocol));

  if (rtm->rtm_family == AF_MPLS)
    return 0;

  len = h->nlmsg_len - NLMSG_LENGTH (sizeof (struct rtmsg));
  if (len < 0)
    return -1;

  switch (rtm->rtm_type)
    {
    case RTN_UNICAST:
      netlink_route_change_read_unicast (snl, h, ns_id);
      break;
    case RTN_MULTICAST:
      netlink_route_change_read_multicast (snl, h, ns_id);
      break;
    default:
      return 0;
      break;
    }

  return 0;
}

/* Routing table read function using netlink interface.  Only called
   bootstrap time. */
int
netlink_route_read (struct zebra_ns *zns)
{
  int ret;

  /* Get IPv4 routing table. */
  ret = netlink_request (AF_INET, RTM_GETROUTE, &zns->netlink_cmd);
  if (ret < 0)
    return ret;
  ret = netlink_parse_info (netlink_routing_table, &zns->netlink_cmd, zns, 0);
  if (ret < 0)
    return ret;

  /* Get IPv6 routing table. */
  ret = netlink_request (AF_INET6, RTM_GETROUTE, &zns->netlink_cmd);
  if (ret < 0)
    return ret;
  ret = netlink_parse_info (netlink_routing_table, &zns->netlink_cmd, zns, 0);
  if (ret < 0)
    return ret;

  return 0;
}

static void
_netlink_route_nl_add_gateway_info (u_char route_family, u_char gw_family,
                                    struct nlmsghdr *nlmsg,
                                    size_t req_size, int bytelen,
                                    struct nexthop *nexthop)
{
  if (route_family == AF_MPLS)
    {
      struct gw_family_t gw_fam;

      gw_fam.family = gw_family;
      if (gw_family == AF_INET)
        memcpy (&gw_fam.gate.ipv4, &nexthop->gate.ipv4, bytelen);
      else
        memcpy (&gw_fam.gate.ipv6, &nexthop->gate.ipv6, bytelen);
      addattr_l (nlmsg, req_size, RTA_VIA, &gw_fam.family, bytelen+2);
    }
  else
    {
      if (gw_family == AF_INET)
        addattr_l (nlmsg, req_size, RTA_GATEWAY, &nexthop->gate.ipv4, bytelen);
      else
        addattr_l (nlmsg, req_size, RTA_GATEWAY, &nexthop->gate.ipv6, bytelen);
    }
}

static void
_netlink_route_rta_add_gateway_info (u_char route_family, u_char gw_family,
                                     struct rtattr *rta, struct rtnexthop *rtnh,
                                     size_t req_size, int bytelen,
                                     struct nexthop *nexthop)
{
  if (route_family == AF_MPLS)
    {
      struct gw_family_t gw_fam;

      gw_fam.family = gw_family;
      if (gw_family == AF_INET)
        memcpy (&gw_fam.gate.ipv4, &nexthop->gate.ipv4, bytelen);
      else
        memcpy (&gw_fam.gate.ipv6, &nexthop->gate.ipv6, bytelen);
      rta_addattr_l (rta, req_size, RTA_VIA, &gw_fam.family, bytelen+2);
      rtnh->rtnh_len += RTA_LENGTH (bytelen + 2);
    }
  else
    {
      if (gw_family == AF_INET)
        rta_addattr_l (rta, req_size, RTA_GATEWAY, &nexthop->gate.ipv4, bytelen);
      else
        rta_addattr_l (rta, req_size, RTA_GATEWAY, &nexthop->gate.ipv6, bytelen);
      rtnh->rtnh_len += sizeof (struct rtattr) + bytelen;
    }
}

/* This function takes a nexthop as argument and adds
 * the appropriate netlink attributes to an existing
 * netlink message.
 *
 * @param routedesc: Human readable description of route type
 *                   (direct/recursive, single-/multipath)
 * @param bytelen: Length of addresses in bytes.
 * @param nexthop: Nexthop information
 * @param nlmsg: nlmsghdr structure to fill in.
 * @param req_size: The size allocated for the message.
 */
static void
_netlink_route_build_singlepath(
        const char *routedesc,
        int bytelen,
        struct nexthop *nexthop,
        struct nlmsghdr *nlmsg,
        struct rtmsg *rtmsg,
        size_t req_size,
	int cmd)
{
  struct nexthop_label *nh_label;
  mpls_lse_t out_lse[MPLS_MAX_LABELS];
  char label_buf[100];

  if (rtmsg->rtm_family == AF_INET &&
      (nexthop->type == NEXTHOP_TYPE_IPV6
      || nexthop->type == NEXTHOP_TYPE_IPV6_IFINDEX))
    {
      char buf[16] = "169.254.0.1";
      struct in_addr ipv4_ll;

      inet_pton (AF_INET, buf, &ipv4_ll);
      rtmsg->rtm_flags |= RTNH_F_ONLINK;
      addattr_l (nlmsg, req_size, RTA_GATEWAY, &ipv4_ll, 4);
      addattr32 (nlmsg, req_size, RTA_OIF, nexthop->ifindex);

      if (nexthop->rmap_src.ipv4.s_addr && (cmd == RTM_NEWROUTE))
        addattr_l (nlmsg, req_size, RTA_PREFSRC,
                   &nexthop->rmap_src.ipv4, bytelen);
      else if (nexthop->src.ipv4.s_addr && (cmd == RTM_NEWROUTE))
        addattr_l (nlmsg, req_size, RTA_PREFSRC,
                   &nexthop->src.ipv4, bytelen);

      if (IS_ZEBRA_DEBUG_KERNEL)
        zlog_debug(" 5549: _netlink_route_build_singlepath() (%s): "
                   "nexthop via %s if %u",
                   routedesc, buf, nexthop->ifindex);
      return;
    }

  label_buf[0] = '\0';
  /* outgoing label - either as NEWDST (in the case of LSR) or as ENCAP
   * (in the case of LER)
   */
  nh_label = nexthop->nh_label;
  if (rtmsg->rtm_family == AF_MPLS)
    {
      assert (nh_label);
      assert (nh_label->num_labels == 1);
    }

  if (nh_label && nh_label->num_labels)
    {
      int i, num_labels = 0;
      u_int32_t bos;
      char label_buf1[20];
 
      for (i = 0; i < nh_label->num_labels; i++)
        {
          if (nh_label->label[i] != MPLS_IMP_NULL_LABEL)
            {
              bos = ((i == (nh_label->num_labels - 1)) ? 1 : 0);
              out_lse[i] = mpls_lse_encode (nh_label->label[i], 0, 0, bos);
              if (!num_labels)
                sprintf (label_buf, "label %d", nh_label->label[i]);
              else
                {
                  sprintf (label_buf1, "/%d", nh_label->label[i]);
                  strcat (label_buf, label_buf1);
                }
              num_labels++;
            }
        }
      if (num_labels)
        {
          if (rtmsg->rtm_family == AF_MPLS)
            addattr_l (nlmsg, req_size, RTA_NEWDST,
                       &out_lse, num_labels * sizeof(mpls_lse_t));
          else
            {
              struct rtattr *nest;
              u_int16_t encap = LWTUNNEL_ENCAP_MPLS;

              addattr_l(nlmsg, req_size, RTA_ENCAP_TYPE,
                        &encap, sizeof (u_int16_t));
              nest = addattr_nest(nlmsg, req_size, RTA_ENCAP);
              addattr_l (nlmsg, req_size, MPLS_IPTUNNEL_DST,
                         &out_lse, num_labels * sizeof(mpls_lse_t));
              addattr_nest_end(nlmsg, nest);
            }
        }
    }

  if (CHECK_FLAG (nexthop->flags, NEXTHOP_FLAG_ONLINK))
    rtmsg->rtm_flags |= RTNH_F_ONLINK;

  if (nexthop->type == NEXTHOP_TYPE_IPV4
      || nexthop->type == NEXTHOP_TYPE_IPV4_IFINDEX)
    {
      _netlink_route_nl_add_gateway_info (rtmsg->rtm_family, AF_INET, nlmsg,
                                          req_size, bytelen, nexthop);

      if (cmd == RTM_NEWROUTE)
	{
	  if (nexthop->rmap_src.ipv4.s_addr)
	    addattr_l (nlmsg, req_size, RTA_PREFSRC,
		       &nexthop->rmap_src.ipv4, bytelen);
	  else if (nexthop->src.ipv4.s_addr)
	    addattr_l (nlmsg, req_size, RTA_PREFSRC,
		       &nexthop->src.ipv4, bytelen);
	}

      if (IS_ZEBRA_DEBUG_KERNEL)
        zlog_debug("netlink_route_multipath() (%s): "
                   "nexthop via %s %s if %u",
                   routedesc,
                   inet_ntoa (nexthop->gate.ipv4),
                   label_buf, nexthop->ifindex);
    }
  if (nexthop->type == NEXTHOP_TYPE_IPV6
      || nexthop->type == NEXTHOP_TYPE_IPV6_IFINDEX)
    {
      _netlink_route_nl_add_gateway_info (rtmsg->rtm_family, AF_INET6, nlmsg,
                                          req_size, bytelen, nexthop);

      if (cmd == RTM_NEWROUTE)
	{
	  if (!IN6_IS_ADDR_UNSPECIFIED(&nexthop->rmap_src.ipv6))
	    addattr_l (nlmsg, req_size, RTA_PREFSRC,
		       &nexthop->rmap_src.ipv6, bytelen);
	  else if (!IN6_IS_ADDR_UNSPECIFIED(&nexthop->src.ipv6))
	    addattr_l (nlmsg, req_size, RTA_PREFSRC,
		       &nexthop->src.ipv6, bytelen);
	}

      if (IS_ZEBRA_DEBUG_KERNEL)
        zlog_debug("netlink_route_multipath() (%s): "
                   "nexthop via %s %s if %u",
                   routedesc,
                   inet6_ntoa (nexthop->gate.ipv6),
                   label_buf, nexthop->ifindex);
    }
  if (nexthop->type == NEXTHOP_TYPE_IFINDEX
      || nexthop->type == NEXTHOP_TYPE_IPV4_IFINDEX)
    {
      addattr32 (nlmsg, req_size, RTA_OIF, nexthop->ifindex);

      if (cmd == RTM_NEWROUTE)
	{
	  if (nexthop->rmap_src.ipv4.s_addr)
	    addattr_l (nlmsg, req_size, RTA_PREFSRC,
		       &nexthop->rmap_src.ipv4, bytelen);
	  else if (nexthop->src.ipv4.s_addr)
	    addattr_l (nlmsg, req_size, RTA_PREFSRC,
		       &nexthop->src.ipv4, bytelen);
	}

      if (IS_ZEBRA_DEBUG_KERNEL)
        zlog_debug("netlink_route_multipath() (%s): "
                   "nexthop via if %u", routedesc, nexthop->ifindex);
    }

  if (nexthop->type == NEXTHOP_TYPE_IPV6_IFINDEX)
    {
      addattr32 (nlmsg, req_size, RTA_OIF, nexthop->ifindex);

      if (cmd == RTM_NEWROUTE)
	{
	  if (!IN6_IS_ADDR_UNSPECIFIED(&nexthop->rmap_src.ipv6))
	    addattr_l (nlmsg, req_size, RTA_PREFSRC,
		       &nexthop->rmap_src.ipv6, bytelen);
	  else if (!IN6_IS_ADDR_UNSPECIFIED(&nexthop->src.ipv6))
	    addattr_l (nlmsg, req_size, RTA_PREFSRC,
		       &nexthop->src.ipv6, bytelen);
	}

      if (IS_ZEBRA_DEBUG_KERNEL)
        zlog_debug("netlink_route_multipath() (%s): "
                   "nexthop via if %u", routedesc, nexthop->ifindex);
    }
}

/* This function takes a nexthop as argument and
 * appends to the given rtattr/rtnexthop pair the
 * representation of the nexthop. If the nexthop
 * defines a preferred source, the src parameter
 * will be modified to point to that src, otherwise
 * it will be kept unmodified.
 *
 * @param routedesc: Human readable description of route type
 *                   (direct/recursive, single-/multipath)
 * @param bytelen: Length of addresses in bytes.
 * @param nexthop: Nexthop information
 * @param rta: rtnetlink attribute structure
 * @param rtnh: pointer to an rtnetlink nexthop structure
 * @param src: pointer pointing to a location where
 *             the prefsrc should be stored.
 */
static void
_netlink_route_build_multipath(
        const char *routedesc,
        int bytelen,
        struct nexthop *nexthop,
        struct rtattr *rta,
        struct rtnexthop *rtnh,
        struct rtmsg *rtmsg,
        union g_addr **src)
{
  struct nexthop_label *nh_label;
  mpls_lse_t out_lse[MPLS_MAX_LABELS];
  char label_buf[100];

  rtnh->rtnh_len = sizeof (*rtnh);
  rtnh->rtnh_flags = 0;
  rtnh->rtnh_hops = 0;
  rta->rta_len += rtnh->rtnh_len;

  if (rtmsg->rtm_family == AF_INET &&
      (nexthop->type == NEXTHOP_TYPE_IPV6
      || nexthop->type == NEXTHOP_TYPE_IPV6_IFINDEX))
    {
      char buf[16] = "169.254.0.1";
      struct in_addr ipv4_ll;

      inet_pton (AF_INET, buf, &ipv4_ll);
      bytelen = 4;
      rtnh->rtnh_flags |= RTNH_F_ONLINK;
      rta_addattr_l (rta, NL_PKT_BUF_SIZE, RTA_GATEWAY,
                     &ipv4_ll, bytelen);
      rtnh->rtnh_len += sizeof (struct rtattr) + bytelen;
      rtnh->rtnh_ifindex = nexthop->ifindex;

      if (nexthop->rmap_src.ipv4.s_addr)
        *src = &nexthop->rmap_src;
      else if (nexthop->src.ipv4.s_addr)
         *src = &nexthop->src;

      if (IS_ZEBRA_DEBUG_KERNEL)
        zlog_debug(" 5549: netlink_route_build_multipath() (%s): "
                   "nexthop via %s if %u",
                   routedesc, buf, nexthop->ifindex);
      return;
    }

  label_buf[0] = '\0';
  /* outgoing label - either as NEWDST (in the case of LSR) or as ENCAP
   * (in the case of LER)
   */
  nh_label = nexthop->nh_label;
  if (rtmsg->rtm_family == AF_MPLS)
    {
      assert (nh_label);
      assert (nh_label->num_labels == 1);
    }

  if (nh_label && nh_label->num_labels)
    {
      int i, num_labels = 0;
      u_int32_t bos;
      char label_buf1[20];

      for (i = 0; i < nh_label->num_labels; i++)
        {
          if (nh_label->label[i] != MPLS_IMP_NULL_LABEL)
            {
              bos = ((i == (nh_label->num_labels - 1)) ? 1 : 0);
              out_lse[i] = mpls_lse_encode (nh_label->label[i], 0, 0, bos);
              if (!num_labels)
                sprintf (label_buf, "label %d", nh_label->label[i]);
              else
                {
                  sprintf (label_buf1, "/%d", nh_label->label[i]);
                  strcat (label_buf, label_buf1);
                }
              num_labels++;
            }
        }
      if (num_labels)
        {
          if (rtmsg->rtm_family == AF_MPLS)
            {
              rta_addattr_l (rta, NL_PKT_BUF_SIZE, RTA_NEWDST,
                             &out_lse, num_labels * sizeof(mpls_lse_t));
              rtnh->rtnh_len += RTA_LENGTH (num_labels * sizeof(mpls_lse_t));
            }
          else
            {
              struct rtattr *nest;
              u_int16_t encap = LWTUNNEL_ENCAP_MPLS;
              int len = rta->rta_len;

              rta_addattr_l(rta, NL_PKT_BUF_SIZE, RTA_ENCAP_TYPE,
                            &encap, sizeof (u_int16_t));
              nest = rta_nest(rta, NL_PKT_BUF_SIZE, RTA_ENCAP);
              rta_addattr_l (rta, NL_PKT_BUF_SIZE, MPLS_IPTUNNEL_DST,
                             &out_lse, num_labels * sizeof(mpls_lse_t));
              rta_nest_end(rta, nest);
              rtnh->rtnh_len += rta->rta_len - len;
            }
        }
    }

  if (CHECK_FLAG (nexthop->flags, NEXTHOP_FLAG_ONLINK))
    rtnh->rtnh_flags |= RTNH_F_ONLINK;

  if (nexthop->type == NEXTHOP_TYPE_IPV4
      || nexthop->type == NEXTHOP_TYPE_IPV4_IFINDEX)
    {
      _netlink_route_rta_add_gateway_info (rtmsg->rtm_family, AF_INET, rta,
                                     rtnh, NL_PKT_BUF_SIZE, bytelen, nexthop);
      if (nexthop->rmap_src.ipv4.s_addr)
        *src = &nexthop->rmap_src;
      else if (nexthop->src.ipv4.s_addr)
         *src = &nexthop->src;

      if (IS_ZEBRA_DEBUG_KERNEL)
        zlog_debug("netlink_route_multipath() (%s): "
                   "nexthop via %s %s if %u",
                   routedesc,
                   inet_ntoa (nexthop->gate.ipv4),
                   label_buf, nexthop->ifindex);
    }
  if (nexthop->type == NEXTHOP_TYPE_IPV6
      || nexthop->type == NEXTHOP_TYPE_IPV6_IFINDEX)
    {
      _netlink_route_rta_add_gateway_info (rtmsg->rtm_family, AF_INET6, rta,
                                       rtnh, NL_PKT_BUF_SIZE, bytelen, nexthop);

      if (!IN6_IS_ADDR_UNSPECIFIED(&nexthop->rmap_src.ipv6))
        *src = &nexthop->rmap_src;
      else if (!IN6_IS_ADDR_UNSPECIFIED(&nexthop->src.ipv6))
	*src = &nexthop->src;

      if (IS_ZEBRA_DEBUG_KERNEL)
        zlog_debug("netlink_route_multipath() (%s): "
                   "nexthop via %s %s if %u",
                   routedesc,
                   inet6_ntoa (nexthop->gate.ipv6),
                   label_buf, nexthop->ifindex);
    }
  /* ifindex */
  if (nexthop->type == NEXTHOP_TYPE_IPV4_IFINDEX
      || nexthop->type == NEXTHOP_TYPE_IFINDEX)
    {
      rtnh->rtnh_ifindex = nexthop->ifindex;

      if (nexthop->rmap_src.ipv4.s_addr)
        *src = &nexthop->rmap_src;
      else if (nexthop->src.ipv4.s_addr)
        *src = &nexthop->src;

      if (IS_ZEBRA_DEBUG_KERNEL)
        zlog_debug("netlink_route_multipath() (%s): "
                   "nexthop via if %u", routedesc, nexthop->ifindex);
    }
  else if (nexthop->type == NEXTHOP_TYPE_IPV6_IFINDEX)
    {
      rtnh->rtnh_ifindex = nexthop->ifindex;

      if (IS_ZEBRA_DEBUG_KERNEL)
        zlog_debug("netlink_route_multipath() (%s): "
                   "nexthop via if %u", routedesc, nexthop->ifindex);
    }
  else
    {
      rtnh->rtnh_ifindex = 0;
    }
}

static inline void
_netlink_mpls_build_singlepath(
        const char *routedesc,
        zebra_nhlfe_t *nhlfe,
        struct nlmsghdr *nlmsg,
        struct rtmsg *rtmsg,
        size_t req_size,
	int cmd)
{
  int bytelen;
  u_char family;

  family = NHLFE_FAMILY (nhlfe);
  bytelen = (family == AF_INET ? 4 : 16);
  _netlink_route_build_singlepath(routedesc, bytelen, nhlfe->nexthop,
                                  nlmsg, rtmsg, req_size, cmd);
}


static inline void
_netlink_mpls_build_multipath(
        const char *routedesc,
        zebra_nhlfe_t *nhlfe,
        struct rtattr *rta,
        struct rtnexthop *rtnh,
        struct rtmsg *rtmsg,
        union g_addr **src)
{
  int bytelen;
  u_char family;

  family = NHLFE_FAMILY (nhlfe);
  bytelen = (family == AF_INET ? 4 : 16);
  _netlink_route_build_multipath(routedesc, bytelen, nhlfe->nexthop,
                                 rta, rtnh, rtmsg, src);
}


/* Log debug information for netlink_route_multipath
 * if debug logging is enabled.
 *
 * @param cmd: Netlink command which is to be processed
 * @param p: Prefix for which the change is due
 * @param nexthop: Nexthop which is currently processed
 * @param routedesc: Semantic annotation for nexthop
 *                     (recursive, multipath, etc.)
 * @param family: Address family which the change concerns
 */
static void
_netlink_route_debug(
        int cmd,
        struct prefix *p,
        struct nexthop *nexthop,
        const char *routedesc,
        int family,
        struct zebra_vrf *zvrf)
{
  if (IS_ZEBRA_DEBUG_KERNEL)
    {
      char buf[PREFIX_STRLEN];
      zlog_debug ("netlink_route_multipath() (%s): %s %s vrf %u type %s",
		  routedesc,
		  nl_msg_type_to_str (cmd),
		  prefix2str (p, buf, sizeof(buf)), zvrf->vrf_id,
		  (nexthop) ? nexthop_type_to_str (nexthop->type) : "UNK");
    }
}

static void
_netlink_mpls_debug(
        int cmd,
        u_int32_t label,
        const char *routedesc)
{
  if (IS_ZEBRA_DEBUG_KERNEL)
    zlog_debug ("netlink_mpls_multipath() (%s): %s %u/20",
                routedesc, nl_msg_type_to_str (cmd), label);
}

static int
netlink_neigh_update (int cmd, int ifindex, uint32_t addr, char *lla, int llalen)
{
  struct {
      struct nlmsghdr         n;
      struct ndmsg            ndm;
      char                    buf[256];
  } req;

  struct zebra_ns *zns = zebra_ns_lookup (NS_DEFAULT);

  memset(&req.n, 0, sizeof(req.n));
  memset(&req.ndm, 0, sizeof(req.ndm));

  req.n.nlmsg_len = NLMSG_LENGTH(sizeof(struct ndmsg));
  req.n.nlmsg_flags = NLM_F_CREATE | NLM_F_REQUEST;
  req.n.nlmsg_type = cmd; //RTM_NEWNEIGH or RTM_DELNEIGH
  req.ndm.ndm_family = AF_INET;
  req.ndm.ndm_state = NUD_PERMANENT;
  req.ndm.ndm_ifindex = ifindex;
  req.ndm.ndm_type = RTN_UNICAST;

  addattr_l(&req.n, sizeof(req), NDA_DST, &addr, 4);
  addattr_l(&req.n, sizeof(req), NDA_LLADDR, lla, llalen);

  return netlink_talk (netlink_talk_filter, &req.n, &zns->netlink_cmd, zns);
}

/* Routing table change via netlink interface. */
/* Update flag indicates whether this is a "replace" or not. */
static int
netlink_route_multipath (int cmd, struct prefix *p, struct rib *rib,
                         int update)
{
  int bytelen;
  struct sockaddr_nl snl;
  struct nexthop *nexthop = NULL, *tnexthop;
  int recursing;
  int nexthop_num;
  int discard;
  int family = PREFIX_FAMILY(p);
  const char *routedesc;
  int setsrc = 0;
  union g_addr src;

  struct
  {
    struct nlmsghdr n;
    struct rtmsg r;
    char buf[NL_PKT_BUF_SIZE];
  } req;

  struct zebra_ns *zns = zebra_ns_lookup (NS_DEFAULT);
  struct zebra_vrf *zvrf = vrf_info_lookup (rib->vrf_id);

  memset (&req, 0, sizeof req - NL_PKT_BUF_SIZE);

  bytelen = (family == AF_INET ? 4 : 16);

  req.n.nlmsg_len = NLMSG_LENGTH (sizeof (struct rtmsg));
  req.n.nlmsg_flags = NLM_F_CREATE | NLM_F_REQUEST;
  if ((cmd == RTM_NEWROUTE) && update)
    req.n.nlmsg_flags |= NLM_F_REPLACE;
  req.n.nlmsg_type = cmd;
  req.r.rtm_family = family;
  req.r.rtm_dst_len = p->prefixlen;
  req.r.rtm_protocol = RTPROT_ZEBRA;
  req.r.rtm_scope = RT_SCOPE_UNIVERSE;

  if ((rib->flags & ZEBRA_FLAG_BLACKHOLE) || (rib->flags & ZEBRA_FLAG_REJECT))
    discard = 1;
  else
    discard = 0;

  if (cmd == RTM_NEWROUTE)
    {
      if (discard)
        {
          if (rib->flags & ZEBRA_FLAG_BLACKHOLE)
            req.r.rtm_type = RTN_BLACKHOLE;
          else if (rib->flags & ZEBRA_FLAG_REJECT)
            req.r.rtm_type = RTN_UNREACHABLE;
          else
            assert (RTN_BLACKHOLE != RTN_UNREACHABLE);  /* false */
        }
      else
        req.r.rtm_type = RTN_UNICAST;
    }

  addattr_l (&req.n, sizeof req, RTA_DST, &p->u.prefix, bytelen);

  /* Metric. */
  /* Hardcode the metric for all routes coming from zebra. Metric isn't used
   * either by the kernel or by zebra. Its purely for calculating best path(s)
   * by the routing protocol and for communicating with protocol peers.
   */
  addattr32 (&req.n, sizeof req, RTA_PRIORITY, NL_DEFAULT_ROUTE_METRIC);

  /* Table corresponding to this route. */
  if (rib->table < 256)
    req.r.rtm_table = rib->table;
  else
    {
      req.r.rtm_table = RT_TABLE_UNSPEC;
      addattr32(&req.n, sizeof req, RTA_TABLE, rib->table);
    }

  if (rib->mtu || rib->nexthop_mtu)
    {
      char buf[NL_PKT_BUF_SIZE];
      struct rtattr *rta = (void *) buf;
      u_int32_t mtu = rib->mtu;
      if (!mtu || (rib->nexthop_mtu && rib->nexthop_mtu < mtu))
        mtu = rib->nexthop_mtu;
      rta->rta_type = RTA_METRICS;
      rta->rta_len = RTA_LENGTH(0);
      rta_addattr_l (rta, NL_PKT_BUF_SIZE, RTAX_MTU, &mtu, sizeof mtu);
      addattr_l (&req.n, NL_PKT_BUF_SIZE, RTA_METRICS, RTA_DATA (rta),
                 RTA_PAYLOAD (rta));
    }

  if (discard)
    {
      if (cmd == RTM_NEWROUTE)
        for (ALL_NEXTHOPS_RO(rib->nexthop, nexthop, tnexthop, recursing))
          {
            /* We shouldn't encounter recursive nexthops on discard routes,
             * but it is probably better to handle that case correctly anyway.
             */
            if (CHECK_FLAG(nexthop->flags, NEXTHOP_FLAG_RECURSIVE))
              continue;
          }
      goto skip;
    }

  /* Count overall nexthops so we can decide whether to use singlepath
   * or multipath case. */
  nexthop_num = 0;
  for (ALL_NEXTHOPS_RO(rib->nexthop, nexthop, tnexthop, recursing))
    {
      if (CHECK_FLAG (nexthop->flags, NEXTHOP_FLAG_RECURSIVE))
        continue;
      if (cmd == RTM_NEWROUTE && !CHECK_FLAG(nexthop->flags, NEXTHOP_FLAG_ACTIVE))
        continue;
      if (cmd == RTM_DELROUTE && !CHECK_FLAG (nexthop->flags, NEXTHOP_FLAG_FIB))
        continue;

      nexthop_num++;
    }

  /* Singlepath case. */
  if (nexthop_num == 1 || MULTIPATH_NUM == 1)
    {
      nexthop_num = 0;
      for (ALL_NEXTHOPS_RO(rib->nexthop, nexthop, tnexthop, recursing))
        {
          if (CHECK_FLAG (nexthop->flags, NEXTHOP_FLAG_RECURSIVE))
            {
              if (!setsrc)
                 {
		   if (family == AF_INET)
		     {
		       if (nexthop->rmap_src.ipv4.s_addr != 0)
			 {
			   src.ipv4 = nexthop->rmap_src.ipv4;
			   setsrc = 1;
			 }
		       else if (nexthop->src.ipv4.s_addr != 0)
			 {
			   src.ipv4 = nexthop->src.ipv4;
			   setsrc = 1;
			 }
		     }
		   else if (family == AF_INET6)
		     {
		       if (!IN6_IS_ADDR_UNSPECIFIED(&nexthop->rmap_src.ipv6))
			 {
			   src.ipv6 = nexthop->rmap_src.ipv6;
			   setsrc = 1;
			 }
		       else if (!IN6_IS_ADDR_UNSPECIFIED(&nexthop->src.ipv6))
			 {
			   src.ipv6 = nexthop->src.ipv6;
			   setsrc = 1;
			 }
		     }
                 }
              continue;
	    }

          if ((cmd == RTM_NEWROUTE
               && CHECK_FLAG (nexthop->flags, NEXTHOP_FLAG_ACTIVE))
              || (cmd == RTM_DELROUTE
                  && CHECK_FLAG (nexthop->flags, NEXTHOP_FLAG_FIB)))
            {
              routedesc = recursing ? "recursive, 1 hop" : "single hop";

              _netlink_route_debug(cmd, p, nexthop, routedesc, family, zvrf);
              _netlink_route_build_singlepath(routedesc, bytelen,
                                              nexthop, &req.n, &req.r,
                                              sizeof req, cmd);
              nexthop_num++;
              break;
            }
        }
      if (setsrc && (cmd == RTM_NEWROUTE))
	{
	  if (family == AF_INET)
	    addattr_l (&req.n, sizeof req, RTA_PREFSRC, &src.ipv4, bytelen);
	  else if (family == AF_INET6)
	    addattr_l (&req.n, sizeof req, RTA_PREFSRC, &src.ipv6, bytelen);
	}
    }
  else
    {
      char buf[NL_PKT_BUF_SIZE];
      struct rtattr *rta = (void *) buf;
      struct rtnexthop *rtnh;
      union g_addr *src1 = NULL;

      rta->rta_type = RTA_MULTIPATH;
      rta->rta_len = RTA_LENGTH (0);
      rtnh = RTA_DATA (rta);

      nexthop_num = 0;
      for (ALL_NEXTHOPS_RO(rib->nexthop, nexthop, tnexthop, recursing))
        {
          if (nexthop_num >= MULTIPATH_NUM)
            break;

          if (CHECK_FLAG(nexthop->flags, NEXTHOP_FLAG_RECURSIVE))
	    {
              /* This only works for IPv4 now */
              if (!setsrc)
                 {
		   if (family == AF_INET)
		     {
		       if (nexthop->rmap_src.ipv4.s_addr != 0)
			 {
			   src.ipv4 = nexthop->rmap_src.ipv4;
			   setsrc = 1;
			 }
		       else if (nexthop->src.ipv4.s_addr != 0)
			 {
			   src.ipv4 = nexthop->src.ipv4;
			   setsrc = 1;
			 }
		     }
		   else if (family == AF_INET6)
		     {
		       if (!IN6_IS_ADDR_UNSPECIFIED(&nexthop->rmap_src.ipv6))
			 {
			   src.ipv6 = nexthop->rmap_src.ipv6;
			   setsrc = 1;
			 }
		       else if (!IN6_IS_ADDR_UNSPECIFIED(&nexthop->src.ipv6))
			 {
			   src.ipv6 = nexthop->src.ipv6;
			   setsrc = 1;
			 }
		     }
                 }
	      continue;
	    }

          if ((cmd == RTM_NEWROUTE
               && CHECK_FLAG (nexthop->flags, NEXTHOP_FLAG_ACTIVE))
              || (cmd == RTM_DELROUTE
                  && CHECK_FLAG (nexthop->flags, NEXTHOP_FLAG_FIB)))
            {
              routedesc = recursing ? "recursive, multihop" : "multihop";
              nexthop_num++;

              _netlink_route_debug(cmd, p, nexthop,
                                   routedesc, family, zvrf);
              _netlink_route_build_multipath(routedesc, bytelen,
                                             nexthop, rta, rtnh, &req.r, &src1);
              rtnh = RTNH_NEXT (rtnh);

	      if (!setsrc && src1)
		{
		  if (family == AF_INET)
		    src.ipv4 = src1->ipv4;
		  else if (family == AF_INET6)
		    src.ipv6 = src1->ipv6;

		  setsrc = 1;
		}
            }
        }
      if (setsrc && (cmd == RTM_NEWROUTE))
	{
	  if (family == AF_INET)
	    addattr_l (&req.n, sizeof req, RTA_PREFSRC, &src.ipv4, bytelen);
	  else if (family == AF_INET6)
	    addattr_l (&req.n, sizeof req, RTA_PREFSRC, &src.ipv6, bytelen);
          if (IS_ZEBRA_DEBUG_KERNEL)
	    zlog_debug("Setting source");
	}

      if (rta->rta_len > RTA_LENGTH (0))
        addattr_l (&req.n, NL_PKT_BUF_SIZE, RTA_MULTIPATH, RTA_DATA (rta),
                   RTA_PAYLOAD (rta));
    }

  /* If there is no useful nexthop then return. */
  if (nexthop_num == 0)
    {
      if (IS_ZEBRA_DEBUG_KERNEL)
        zlog_debug ("netlink_route_multipath(): No useful nexthop.");
      return 0;
    }

skip:

  /* Destination netlink address. */
  memset (&snl, 0, sizeof snl);
  snl.nl_family = AF_NETLINK;

  /* Talk to netlink socket. */
  return netlink_talk (netlink_talk_filter, &req.n, &zns->netlink_cmd, zns);
}

int
netlink_get_ipmr_sg_stats (void *in)
{
  int suc = 0;
  struct mcast_route_data *mr = (struct mcast_route_data *)in;
  struct {
      struct nlmsghdr         n;
      struct ndmsg            ndm;
      char                    buf[256];
  } req;

  mroute = mr;
  struct zebra_ns *zns = zebra_ns_lookup (NS_DEFAULT);

  memset(&req.n, 0, sizeof(req.n));
  memset(&req.ndm, 0, sizeof(req.ndm));

  req.n.nlmsg_len = NLMSG_LENGTH(sizeof(struct ndmsg));
  req.n.nlmsg_flags = NLM_F_REQUEST;
  req.ndm.ndm_family = AF_INET;
  req.n.nlmsg_type = RTM_GETROUTE;

  addattr_l (&req.n, sizeof (req), RTA_IIF, &mroute->ifindex, 4);
  addattr_l (&req.n, sizeof (req), RTA_OIF, &mroute->ifindex, 4);
  addattr_l (&req.n, sizeof (req), RTA_SRC, &mroute->sg.src.s_addr, 4);
  addattr_l (&req.n, sizeof (req), RTA_DST, &mroute->sg.grp.s_addr, 4);

  suc = netlink_talk (netlink_route_change_read_multicast, &req.n, &zns->netlink_cmd, zns);

  mroute = NULL;
  return suc;
}

int
kernel_route_rib (struct prefix *p, struct rib *old, struct rib *new)
{
<<<<<<< HEAD
  return netlink_route_multipath (RTM_NEWROUTE, p, rib, AF_INET, 0);
}

int
kernel_update_ipv4 (struct prefix *p, struct rib *rib)
{
  return netlink_route_multipath (RTM_NEWROUTE, p, rib, AF_INET, 1);
}

int
kernel_delete_ipv4 (struct prefix *p, struct rib *rib)
{
  return netlink_route_multipath (RTM_DELROUTE, p, rib, AF_INET, 0);
}

int
kernel_add_ipv6 (struct prefix *p, struct rib *rib)
{
    {
      return netlink_route_multipath (RTM_NEWROUTE, p, rib, AF_INET6, 0);
    }
}
=======
  if (!old && new)
    return netlink_route_multipath (RTM_NEWROUTE, p, new, 0);
  if (old && !new)
    return netlink_route_multipath (RTM_DELROUTE, p, old, 0);
>>>>>>> f9164b1d

  return netlink_route_multipath (RTM_NEWROUTE, p, new, 1);
}

int
<<<<<<< HEAD
kernel_delete_ipv6 (struct prefix *p, struct rib *rib)
{
    {
      return netlink_route_multipath (RTM_DELROUTE, p, rib, AF_INET6, 0);
    }
}

int
=======
>>>>>>> f9164b1d
kernel_neigh_update (int add, int ifindex, uint32_t addr, char *lla, int llalen)
{
  return netlink_neigh_update(add ? RTM_NEWNEIGH : RTM_DELNEIGH, ifindex, addr,
			      lla, llalen);
}

/*
 * MPLS label forwarding table change via netlink interface.
 */
int
netlink_mpls_multipath (int cmd, zebra_lsp_t *lsp)
{
  mpls_lse_t lse;
  zebra_nhlfe_t *nhlfe;
  struct nexthop *nexthop = NULL;
  int nexthop_num;
  const char *routedesc;
  struct zebra_ns *zns = zebra_ns_lookup (NS_DEFAULT);

  struct
  {
    struct nlmsghdr n;
    struct rtmsg r;
    char buf[NL_PKT_BUF_SIZE];
  } req;

  memset (&req, 0, sizeof req - NL_PKT_BUF_SIZE);


  /*
   * Count # nexthops so we can decide whether to use singlepath
   * or multipath case.
   */
  nexthop_num = 0;
  for (nhlfe = lsp->nhlfe_list; nhlfe; nhlfe = nhlfe->next)
    {
      nexthop = nhlfe->nexthop;
      if (!nexthop)
        continue;
      if (cmd == RTM_NEWROUTE)
        {
          /* Count all selected NHLFEs */
          if (CHECK_FLAG (nhlfe->flags, NHLFE_FLAG_SELECTED) &&
              CHECK_FLAG (nexthop->flags, NEXTHOP_FLAG_ACTIVE))
            nexthop_num++;
        }
      else /* DEL */
        {
          /* Count all installed NHLFEs */
          if (CHECK_FLAG (nhlfe->flags, NHLFE_FLAG_INSTALLED) &&
              CHECK_FLAG (nexthop->flags, NEXTHOP_FLAG_FIB))
            nexthop_num++;
        }
    }

  if (nexthop_num == 0) // unexpected
    return 0;

  req.n.nlmsg_len = NLMSG_LENGTH (sizeof (struct rtmsg));
  req.n.nlmsg_flags = NLM_F_CREATE | NLM_F_REQUEST;
  req.n.nlmsg_type = cmd;
  req.r.rtm_family = AF_MPLS;
  req.r.rtm_table = RT_TABLE_MAIN;
  req.r.rtm_dst_len = MPLS_LABEL_LEN_BITS;
  req.r.rtm_protocol = RTPROT_ZEBRA;
  req.r.rtm_scope = RT_SCOPE_UNIVERSE;
  req.r.rtm_type = RTN_UNICAST;

  if (cmd == RTM_NEWROUTE)
    /* We do a replace to handle update. */
    req.n.nlmsg_flags |= NLM_F_REPLACE;

  /* Fill destination */
  lse = mpls_lse_encode (lsp->ile.in_label, 0, 0, 1);
  addattr_l (&req.n, sizeof req, RTA_DST, &lse, sizeof(mpls_lse_t));

  /* Fill nexthops (paths) based on single-path or multipath. The paths
   * chosen depend on the operation.
   */
  if (nexthop_num == 1 || MULTIPATH_NUM == 1)
    {
      routedesc = "single hop";
      _netlink_mpls_debug(cmd, lsp->ile.in_label, routedesc);

      nexthop_num = 0;
      for (nhlfe = lsp->nhlfe_list; nhlfe; nhlfe = nhlfe->next)
        {
          nexthop = nhlfe->nexthop;
          if (!nexthop)
            continue;

          if ((cmd == RTM_NEWROUTE &&
               (CHECK_FLAG (nhlfe->flags, NHLFE_FLAG_SELECTED) &&
                CHECK_FLAG (nexthop->flags, NEXTHOP_FLAG_ACTIVE))) ||
              (cmd == RTM_DELROUTE &&
               (CHECK_FLAG (nhlfe->flags, NHLFE_FLAG_INSTALLED) &&
                CHECK_FLAG (nexthop->flags, NEXTHOP_FLAG_FIB))))
            {
              /* Add the gateway */
              _netlink_mpls_build_singlepath(routedesc, nhlfe,
                                             &req.n, &req.r, sizeof req, cmd);
              if (cmd == RTM_NEWROUTE)
                {
                  SET_FLAG (nhlfe->flags, NHLFE_FLAG_INSTALLED);
                  SET_FLAG (nexthop->flags, NEXTHOP_FLAG_FIB);
                }
              else
                {
                  UNSET_FLAG (nhlfe->flags, NHLFE_FLAG_INSTALLED);
                  UNSET_FLAG (nexthop->flags, NEXTHOP_FLAG_FIB);
                }
              nexthop_num++;
              break;
            }
        }
    }
  else /* Multipath case */
    {
      char buf[NL_PKT_BUF_SIZE];
      struct rtattr *rta = (void *) buf;
      struct rtnexthop *rtnh;
      union g_addr *src1 = NULL;

      rta->rta_type = RTA_MULTIPATH;
      rta->rta_len = RTA_LENGTH (0);
      rtnh = RTA_DATA (rta);

      routedesc = "multihop";
      _netlink_mpls_debug(cmd, lsp->ile.in_label, routedesc);

      nexthop_num = 0;
      for (nhlfe = lsp->nhlfe_list; nhlfe; nhlfe = nhlfe->next)
        {
          nexthop = nhlfe->nexthop;
          if (!nexthop)
            continue;

          if (MULTIPATH_NUM != 0 && nexthop_num >= MULTIPATH_NUM)
            break;

          if ((cmd == RTM_NEWROUTE &&
               (CHECK_FLAG (nhlfe->flags, NHLFE_FLAG_SELECTED) &&
                CHECK_FLAG (nexthop->flags, NEXTHOP_FLAG_ACTIVE))) ||
              (cmd == RTM_DELROUTE &&
               (CHECK_FLAG (nhlfe->flags, NHLFE_FLAG_INSTALLED) &&
                CHECK_FLAG (nexthop->flags, NEXTHOP_FLAG_FIB))))
            {
              nexthop_num++;

              /* Build the multipath */
              _netlink_mpls_build_multipath(routedesc, nhlfe, rta,
                                            rtnh, &req.r, &src1);
              rtnh = RTNH_NEXT (rtnh);

              if (cmd == RTM_NEWROUTE)
                {
                  SET_FLAG (nhlfe->flags, NHLFE_FLAG_INSTALLED);
                  SET_FLAG (nexthop->flags, NEXTHOP_FLAG_FIB);
                }
              else
                {
                  UNSET_FLAG (nhlfe->flags, NHLFE_FLAG_INSTALLED);
                  UNSET_FLAG (nexthop->flags, NEXTHOP_FLAG_FIB);
                }

            }
        }

      /* Add the multipath */
      if (rta->rta_len > RTA_LENGTH (0))
        addattr_l (&req.n, NL_PKT_BUF_SIZE, RTA_MULTIPATH, RTA_DATA (rta),
                   RTA_PAYLOAD (rta));
    }

  /* Talk to netlink socket. */
  return netlink_talk (netlink_talk_filter, &req.n, &zns->netlink_cmd, zns);
}

/*
 * Handle failure in LSP install, clear flags for NHLFE.
 */
void
clear_nhlfe_installed (zebra_lsp_t *lsp)
{
  zebra_nhlfe_t *nhlfe;
  struct nexthop *nexthop;

  for (nhlfe = lsp->nhlfe_list; nhlfe; nhlfe = nhlfe->next)
    {
      nexthop = nhlfe->nexthop;
      if (!nexthop)
        continue;

      UNSET_FLAG (nhlfe->flags, NHLFE_FLAG_INSTALLED);
      UNSET_FLAG (nexthop->flags, NEXTHOP_FLAG_FIB);
    }
}<|MERGE_RESOLUTION|>--- conflicted
+++ resolved
@@ -1557,51 +1557,15 @@
 int
 kernel_route_rib (struct prefix *p, struct rib *old, struct rib *new)
 {
-<<<<<<< HEAD
-  return netlink_route_multipath (RTM_NEWROUTE, p, rib, AF_INET, 0);
-}
-
-int
-kernel_update_ipv4 (struct prefix *p, struct rib *rib)
-{
-  return netlink_route_multipath (RTM_NEWROUTE, p, rib, AF_INET, 1);
-}
-
-int
-kernel_delete_ipv4 (struct prefix *p, struct rib *rib)
-{
-  return netlink_route_multipath (RTM_DELROUTE, p, rib, AF_INET, 0);
-}
-
-int
-kernel_add_ipv6 (struct prefix *p, struct rib *rib)
-{
-    {
-      return netlink_route_multipath (RTM_NEWROUTE, p, rib, AF_INET6, 0);
-    }
-}
-=======
   if (!old && new)
     return netlink_route_multipath (RTM_NEWROUTE, p, new, 0);
   if (old && !new)
     return netlink_route_multipath (RTM_DELROUTE, p, old, 0);
->>>>>>> f9164b1d
 
   return netlink_route_multipath (RTM_NEWROUTE, p, new, 1);
 }
 
 int
-<<<<<<< HEAD
-kernel_delete_ipv6 (struct prefix *p, struct rib *rib)
-{
-    {
-      return netlink_route_multipath (RTM_DELROUTE, p, rib, AF_INET6, 0);
-    }
-}
-
-int
-=======
->>>>>>> f9164b1d
 kernel_neigh_update (int add, int ifindex, uint32_t addr, char *lla, int llalen)
 {
   return netlink_neigh_update(add ? RTM_NEWNEIGH : RTM_DELNEIGH, ifindex, addr,
