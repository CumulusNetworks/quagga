--- conflicted
+++ resolved
@@ -748,13 +748,9 @@
   ret = netlink_request (AF_BRIDGE, RTM_GETNEIGH, &zns->netlink_cmd, 0);
   if (ret < 0)
     return ret;
-<<<<<<< HEAD
   /* We are reading entire table. */
   filter_vlan = 0;
-  ret = netlink_parse_info (netlink_neigh_table, &zns->netlink_cmd, zns, 0);
-=======
   ret = netlink_parse_info (netlink_neigh_table, &zns->netlink_cmd, zns, 0, 1);
->>>>>>> 94a1e63d
 
   return ret;
 }
@@ -794,7 +790,7 @@
   if (IS_ZEBRA_IF_BRIDGE_VLAN_AWARE(br_zif))
     filter_vlan = zl2if->access_vlan;
   ret = netlink_talk (netlink_neigh_table, &req.n,
-                      &zns->netlink_cmd, zns);
+                      &zns->netlink_cmd, zns, 0);
 
   /* Reset VLAN filter. */
   filter_vlan = 0;
