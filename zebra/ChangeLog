--- conflicted
+++ resolved
@@ -1,110 +1,8 @@
-<<<<<<< HEAD
-=======
-2005-02-28 Andrew J. Schorr <ajschorr@alumni.princeton.edu>
-
-	* zserv.c: Must include network.h and buffer.h for non-blocking I/O.
-	  Remove global message_queue and t_write (need separate buffering for
-	  each client).
-	  (zebra_server_dequeue,zebra_server_enqueue) Remove functions
-	  related to old buggy buffering code.
-	  (zserv_delayed_close) New thread callback function to delete a client.
-	  (zserv_flush_data) New thread callback function to flush buffered
-	  data to client.
-	  (zebra_server_send_message) Rewritten to use buffer_write (so
-	  buffering of writes and non-blocking I/O work properly).
-	  (zsend_interface_add,zsend_interface_delete,zsend_interface_address,
-	  zsend_interface_update) Return 0 instead of -1 if !client->ifinfo
-	  (this is not really an error).  Return value from
-	  zebra_server_send_message.
-	  (zsend_route_multipath,zsend_ipv4_nexthop_lookup,
-	  zsend_ipv4_import_lookup) Return value from zebra_server_send_message.
-	  (zsend_ipv6_nexthop_lookup) Fix scope to static, and return value
-	  from zebra_server_send_message.
-	  (zsend_router_id_update) Must use zebra_server_send_message instead
-	  of deprecated writen function.  Return 0 instead of -1 if this client
-	  is not subscribed to router-id updates (since this is not really
-	  an error).
-	  (zread_interface_add) Change type to static int.  If
-	  zsend_interface_add fails or zsend_interface_address fails, return -1
-	  immediately (since the client has had an I/O error).
-	  (zread_interface_delete,zread_ipv4_add,zread_ipv4_delete,
-	  zread_ipv6_add,zread_ipv6_delete,zread_router_id_delete) Return 0
-	  to indicate success.
-	  (zread_ipv4_nexthop_lookup) Return value from
-	  zsend_ipv4_nexthop_lookup.
-	  (zread_ipv4_import_lookup) Return value from zsend_ipv4_import_lookup.
-	  (zebra_read_ipv6) Remove unused function.
-	  (zread_ipv6_nexthop_lookup) Return value from
-	  zsend_ipv6_nexthop_lookup.
-	  (zread_router_id_add) Return value from zsend_router_id_update.
-	  (zebra_client_close) Call buffer_free(client->wb) and
-	  thread_cancel(client->t_suicide).
-	  (zebra_client_create) Allocate client->wb using buffer_new.
-	  (zebra_client_read) Support non-blocking I/O by using stream_read_try.
-	  Use ZEBRA_HEADER_SIZE instead of 3.
-	  (zebra_accept) Fix bug: reset accept thread at top.  Make client
-	  socket non-blocking using the set_nonblocking function.
-	  (config_write_forwarding) Fix scope to static.
-	  (zebra_init) Remove initialization code for old buggy write buffering.
-	* zserv.h: Add 2 new fields to struct zserv: struct buffer *wb
-	  (to enable buffered writes with non-blocking I/), and 
-	  struct thread *t_suicide to support delayed close on I/O
-	  errors.
-	* router-id.h: Remove prototypes for zread_router_id_add and
-	  zread_router_id_delete (their scope should be static to zserv.c).
-
-2005-02-24 Andrew J. Schorr <ajschorr@alumni.princeton.edu>
-
-	* redistribute.c: (zebra_check_addr,is_default,
-	  zebra_redistribute_default,zebra_redistribute) Fix scope to be static.
-
-2005-02-20 Hasso Tepper <hasso at quagga.net>
-
-	* rt_netlink.c: Don't show messages "ignoring message type 0x001[89]"
-	  if we are not debugging.
-
-2005-02-19 Paul Jakma <paul@dishone.st>
-
-	* zserv.c: (zebra_read_ipv6) replace the char * arithmetic with
-	  STREAM_READABLE.
-
-2005-02-14 Paul Jakma <paul@dishone.st>
-
-	* Not all Linux netlink systems have IFLA_WIRELESS
-
-2005-01-30 Andrew J. Schorr <ajschorr@alumni.princeton.edu>
-
-	* ioctl.c: (if_ioctl,if_ioctl_ipv6,if_get_flags) Replace perror with
-	  zlog_err.
-	* ioctl_solaris.c: (if_ioctl,if_ioctl_ipv6) Replace perror with
-	  zlog_err.
-
-2005-01-29 Andrew J. Schorr <ajschorr@alumni.princeton.edu>
-
-	* if_ioctl_solaris.c: (interface_list_ioctl) Save errno before calling
-	  zserv_privs.change.
-	* ioctl{,_solaris}.c: (if_ioctl,if_ioctl_ipv6) Save errno before calling
-	  zserv_privs.change.
-	* ipforward_solaris.c: (solaris_nd) Save errno before calling
-	  zserv_privs.change.
-	* irdp_main.c: (irdp_sock_init) Save errno before calling
-	  zserv_privs.change.
-
-2005-01-29 Andrew J. Schorr <ajschorr@alumni.princeton.edu>
+2005-03-05 Andrew J. Schorr <ajschorr@alumni.princeton.edu>
 
 	* rt_netlink.c: (netlink_socket,netlink_request,netlink_parse_info,
 	  netlink_talk) Save errno before calling zserv_privs.change.
 
-2005-01-24 Martin Pot <mpot at martybugs.net>
-
-	* zebra/rt_netlink.c: ignore wireless newlink netlink messages.
-
-2005-01-18 Hasso Tepper <hasso at quagga.net>
-
-	* interface.c: Better statistics output in "show interface" command in
-	  case of /proc being used.
-
->>>>>>> 23be4cb8
 2005-01-17 Hasso Tepper <hasso at quagga.net>
 
 	* main.c: With --nl-bufsize argument is required.
